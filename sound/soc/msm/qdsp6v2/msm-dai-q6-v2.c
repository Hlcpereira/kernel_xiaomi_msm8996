<<<<<<< HEAD
/* Copyright (c) 2012-2017, The Linux Foundation. All rights reserved.
 * Copyright (C) 2018 XiaoMi, Inc.
=======
/* Copyright (c) 2012-2018, The Linux Foundation. All rights reserved.
>>>>>>> 301b7208
 *
 * This program is free software; you can redistribute it and/or modify
 * it under the terms of the GNU General Public License version 2 and
 * only version 2 as published by the Free Software Foundation.
 *
 * This program is distributed in the hope that it will be useful,
 * but WITHOUT ANY WARRANTY; without even the implied warranty of
 * MERCHANTABILITY or FITNESS FOR A PARTICULAR PURPOSE.  See the
 * GNU General Public License for more details.
 */

#include <linux/init.h>
#include <linux/module.h>
#include <linux/device.h>
#include <linux/platform_device.h>
#include <linux/mfd/wcd9xxx/core.h>
#include <linux/bitops.h>
#include <linux/slab.h>
#include <linux/clk.h>
#include <linux/of_device.h>
#include <linux/clk/msm-clk.h>
#include <sound/core.h>
#include <sound/pcm.h>
#include <sound/soc.h>
#include <sound/apr_audio-v2.h>
#include <sound/q6afe-v2.h>
#include <sound/msm-dai-q6-v2.h>
#include <sound/pcm_params.h>

#define MSM_DAI_PRI_AUXPCM_DT_DEV_ID 1
#define MSM_DAI_SEC_AUXPCM_DT_DEV_ID 2

#define spdif_clock_value(rate) (2*rate*32*2)
#define CHANNEL_STATUS_SIZE 24
#define CHANNEL_STATUS_MASK_INIT 0x0
#define CHANNEL_STATUS_MASK 0x4
#define AFE_API_VERSION_CLOCK_SET 1

static const struct afe_clk_set lpass_clk_set_default = {
	AFE_API_VERSION_CLOCK_SET,
	Q6AFE_LPASS_CLK_ID_PRI_PCM_IBIT,
	Q6AFE_LPASS_OSR_CLK_2_P048_MHZ,
	Q6AFE_LPASS_CLK_ATTRIBUTE_COUPLE_NO,
	Q6AFE_LPASS_CLK_ROOT_DEFAULT,
	0,
};

static const struct afe_clk_cfg lpass_clk_cfg_default = {
	AFE_API_VERSION_I2S_CONFIG,
	Q6AFE_LPASS_OSR_CLK_2_P048_MHZ,
	0,
	Q6AFE_LPASS_CLK_SRC_INTERNAL,
	Q6AFE_LPASS_CLK_ROOT_DEFAULT,
	Q6AFE_LPASS_MODE_CLK1_VALID,
	0,
};
enum {
	STATUS_PORT_STARTED, /* track if AFE port has started */
	/* track AFE Tx port status for bi-directional transfers */
	STATUS_TX_PORT,
	/* track AFE Rx port status for bi-directional transfers */
	STATUS_RX_PORT,
	STATUS_MAX
};

enum {
	RATE_8KHZ,
	RATE_16KHZ,
	RATE_MAX_NUM_OF_AUX_PCM_RATES,
};

enum {
	IDX_PRIMARY_TDM_RX_0,
	IDX_PRIMARY_TDM_RX_1,
	IDX_PRIMARY_TDM_RX_2,
	IDX_PRIMARY_TDM_RX_3,
	IDX_PRIMARY_TDM_RX_4,
	IDX_PRIMARY_TDM_RX_5,
	IDX_PRIMARY_TDM_RX_6,
	IDX_PRIMARY_TDM_RX_7,
	IDX_PRIMARY_TDM_TX_0,
	IDX_PRIMARY_TDM_TX_1,
	IDX_PRIMARY_TDM_TX_2,
	IDX_PRIMARY_TDM_TX_3,
	IDX_PRIMARY_TDM_TX_4,
	IDX_PRIMARY_TDM_TX_5,
	IDX_PRIMARY_TDM_TX_6,
	IDX_PRIMARY_TDM_TX_7,
	IDX_SECONDARY_TDM_RX_0,
	IDX_SECONDARY_TDM_RX_1,
	IDX_SECONDARY_TDM_RX_2,
	IDX_SECONDARY_TDM_RX_3,
	IDX_SECONDARY_TDM_RX_4,
	IDX_SECONDARY_TDM_RX_5,
	IDX_SECONDARY_TDM_RX_6,
	IDX_SECONDARY_TDM_RX_7,
	IDX_SECONDARY_TDM_TX_0,
	IDX_SECONDARY_TDM_TX_1,
	IDX_SECONDARY_TDM_TX_2,
	IDX_SECONDARY_TDM_TX_3,
	IDX_SECONDARY_TDM_TX_4,
	IDX_SECONDARY_TDM_TX_5,
	IDX_SECONDARY_TDM_TX_6,
	IDX_SECONDARY_TDM_TX_7,
	IDX_TERTIARY_TDM_RX_0,
	IDX_TERTIARY_TDM_RX_1,
	IDX_TERTIARY_TDM_RX_2,
	IDX_TERTIARY_TDM_RX_3,
	IDX_TERTIARY_TDM_RX_4,
	IDX_TERTIARY_TDM_RX_5,
	IDX_TERTIARY_TDM_RX_6,
	IDX_TERTIARY_TDM_RX_7,
	IDX_TERTIARY_TDM_TX_0,
	IDX_TERTIARY_TDM_TX_1,
	IDX_TERTIARY_TDM_TX_2,
	IDX_TERTIARY_TDM_TX_3,
	IDX_TERTIARY_TDM_TX_4,
	IDX_TERTIARY_TDM_TX_5,
	IDX_TERTIARY_TDM_TX_6,
	IDX_TERTIARY_TDM_TX_7,
	IDX_QUATERNARY_TDM_RX_0,
	IDX_QUATERNARY_TDM_RX_1,
	IDX_QUATERNARY_TDM_RX_2,
	IDX_QUATERNARY_TDM_RX_3,
	IDX_QUATERNARY_TDM_RX_4,
	IDX_QUATERNARY_TDM_RX_5,
	IDX_QUATERNARY_TDM_RX_6,
	IDX_QUATERNARY_TDM_RX_7,
	IDX_QUATERNARY_TDM_TX_0,
	IDX_QUATERNARY_TDM_TX_1,
	IDX_QUATERNARY_TDM_TX_2,
	IDX_QUATERNARY_TDM_TX_3,
	IDX_QUATERNARY_TDM_TX_4,
	IDX_QUATERNARY_TDM_TX_5,
	IDX_QUATERNARY_TDM_TX_6,
	IDX_QUATERNARY_TDM_TX_7,
	IDX_TDM_MAX,
};

enum {
	IDX_GROUP_PRIMARY_TDM_RX,
	IDX_GROUP_PRIMARY_TDM_TX,
	IDX_GROUP_SECONDARY_TDM_RX,
	IDX_GROUP_SECONDARY_TDM_TX,
	IDX_GROUP_TERTIARY_TDM_RX,
	IDX_GROUP_TERTIARY_TDM_TX,
	IDX_GROUP_QUATERNARY_TDM_RX,
	IDX_GROUP_QUATERNARY_TDM_TX,
	IDX_GROUP_TDM_MAX,
};

struct msm_dai_q6_dai_data {
	DECLARE_BITMAP(status_mask, STATUS_MAX);
	DECLARE_BITMAP(hwfree_status, STATUS_MAX);
	u32 rate;
	u32 channels;
	u32 bitwidth;
	u32 cal_mode;
	union afe_port_config port_config;
};

struct msm_dai_q6_spdif_dai_data {
	DECLARE_BITMAP(status_mask, STATUS_MAX);
	u32 rate;
	u32 channels;
	u32 bitwidth;
	struct afe_spdif_port_config spdif_port;
};

struct msm_dai_q6_mi2s_dai_config {
	u16 pdata_mi2s_lines;
	struct msm_dai_q6_dai_data mi2s_dai_data;
};

struct msm_dai_q6_mi2s_dai_data {
	struct msm_dai_q6_mi2s_dai_config tx_dai;
	struct msm_dai_q6_mi2s_dai_config rx_dai;
};

struct msm_dai_q6_auxpcm_dai_data {
	/* BITMAP to track Rx and Tx port usage count */
	DECLARE_BITMAP(auxpcm_port_status, STATUS_MAX);
	struct mutex rlock; /* auxpcm dev resource lock */
	u16 rx_pid; /* AUXPCM RX AFE port ID */
	u16 tx_pid; /* AUXPCM TX AFE port ID */
	u16 afe_clk_ver;
	struct afe_clk_cfg clk_cfg; /* hold LPASS clock configuration */
	struct afe_clk_set clk_set; /* hold LPASS clock configuration */
	struct msm_dai_q6_dai_data bdai_data; /* incoporate base DAI data */
};

static union afe_port_group_config group_cfg_tx;
static union afe_port_group_config group_cfg_rx;

struct msm_dai_q6_tdm_dai_data {
	DECLARE_BITMAP(status_mask, STATUS_MAX);
	u32 rate;
	u32 channels;
	u32 bitwidth;
	u32 num_group_ports;
	bool afe_ebit_unsupported;
	bool sec_port_enable;
	struct afe_clk_set clk_set; /* hold LPASS clock config. */
	union afe_port_group_config group_cfg; /* hold tdm group config */
	struct afe_tdm_port_config port_cfg; /* hold tdm config */
};

static bool afe_ebit_unsupported;
static bool tdm_sec_port_enable;

/* MI2S format field for AFE_PORT_CMD_I2S_CONFIG command
 *  0: linear PCM
 *  1: non-linear PCM
 *  2: PCM data in IEC 60968 container
 *  3: compressed data in IEC 60958 container
 */
static const char *const mi2s_format[] = {
	"LPCM",
	"Compr",
	"LPCM-60958",
	"Compr-60958"
};

static const struct soc_enum mi2s_config_enum[] = {
	SOC_ENUM_SINGLE_EXT(4, mi2s_format),
};

static const char *const sb_format[] = {
	"UNPACKED",
	"PACKED_16B",
};

static const struct soc_enum sb_config_enum[] = {
	SOC_ENUM_SINGLE_EXT(2, sb_format),
};

static const char *const tdm_data_format[] = {
	"LPCM",
	"Compr",
};

static const char *const tdm_header_type[] = {
	"Invalid",
	"Default",
	"Entertainment",
};

static const struct soc_enum tdm_config_enum[] = {
	SOC_ENUM_SINGLE_EXT(ARRAY_SIZE(tdm_data_format), tdm_data_format),
	SOC_ENUM_SINGLE_EXT(ARRAY_SIZE(tdm_header_type), tdm_header_type),
};

static DEFINE_MUTEX(tdm_mutex);

static atomic_t tdm_group_ref[IDX_GROUP_TDM_MAX];

/* cache of group cfg per parent node */
static struct afe_param_id_group_device_tdm_cfg tdm_group_cfg = {
	AFE_API_VERSION_GROUP_DEVICE_TDM_CONFIG,
	AFE_GROUP_DEVICE_ID_QUATERNARY_TDM_RX,
	0,
	{AFE_PORT_ID_QUATERNARY_TDM_RX,
	AFE_PORT_ID_QUATERNARY_TDM_RX_1,
	AFE_PORT_ID_QUATERNARY_TDM_RX_2,
	AFE_PORT_ID_QUATERNARY_TDM_RX_3,
	AFE_PORT_ID_QUATERNARY_TDM_RX_4,
	AFE_PORT_ID_QUATERNARY_TDM_RX_5,
	AFE_PORT_ID_QUATERNARY_TDM_RX_6,
	AFE_PORT_ID_QUATERNARY_TDM_RX_7},
	8,
	48000,
	32,
	8,
	32,
	0xFF,
};

static u32 num_tdm_group_ports[IDX_GROUP_TDM_MAX];

static struct afe_clk_set tdm_clk_set = {
	AFE_API_VERSION_CLOCK_SET,
	Q6AFE_LPASS_CLK_ID_QUAD_TDM_EBIT,
	Q6AFE_LPASS_IBIT_CLK_DISABLE,
	Q6AFE_LPASS_CLK_ATTRIBUTE_INVERT_COUPLE_NO,
	Q6AFE_LPASS_CLK_ROOT_DEFAULT,
	0,
};

int msm_dai_q6_get_group_idx(u16 id)
{
	switch (id) {
	case AFE_GROUP_DEVICE_ID_PRIMARY_TDM_RX:
	case AFE_PORT_ID_PRIMARY_TDM_RX:
	case AFE_PORT_ID_PRIMARY_TDM_RX_1:
	case AFE_PORT_ID_PRIMARY_TDM_RX_2:
	case AFE_PORT_ID_PRIMARY_TDM_RX_3:
	case AFE_PORT_ID_PRIMARY_TDM_RX_4:
	case AFE_PORT_ID_PRIMARY_TDM_RX_5:
	case AFE_PORT_ID_PRIMARY_TDM_RX_6:
	case AFE_PORT_ID_PRIMARY_TDM_RX_7:
		return IDX_GROUP_PRIMARY_TDM_RX;
	case AFE_GROUP_DEVICE_ID_PRIMARY_TDM_TX:
	case AFE_PORT_ID_PRIMARY_TDM_TX:
	case AFE_PORT_ID_PRIMARY_TDM_TX_1:
	case AFE_PORT_ID_PRIMARY_TDM_TX_2:
	case AFE_PORT_ID_PRIMARY_TDM_TX_3:
	case AFE_PORT_ID_PRIMARY_TDM_TX_4:
	case AFE_PORT_ID_PRIMARY_TDM_TX_5:
	case AFE_PORT_ID_PRIMARY_TDM_TX_6:
	case AFE_PORT_ID_PRIMARY_TDM_TX_7:
		return IDX_GROUP_PRIMARY_TDM_TX;
	case AFE_GROUP_DEVICE_ID_SECONDARY_TDM_RX:
	case AFE_PORT_ID_SECONDARY_TDM_RX:
	case AFE_PORT_ID_SECONDARY_TDM_RX_1:
	case AFE_PORT_ID_SECONDARY_TDM_RX_2:
	case AFE_PORT_ID_SECONDARY_TDM_RX_3:
	case AFE_PORT_ID_SECONDARY_TDM_RX_4:
	case AFE_PORT_ID_SECONDARY_TDM_RX_5:
	case AFE_PORT_ID_SECONDARY_TDM_RX_6:
	case AFE_PORT_ID_SECONDARY_TDM_RX_7:
		return IDX_GROUP_SECONDARY_TDM_RX;
	case AFE_GROUP_DEVICE_ID_SECONDARY_TDM_TX:
	case AFE_PORT_ID_SECONDARY_TDM_TX:
	case AFE_PORT_ID_SECONDARY_TDM_TX_1:
	case AFE_PORT_ID_SECONDARY_TDM_TX_2:
	case AFE_PORT_ID_SECONDARY_TDM_TX_3:
	case AFE_PORT_ID_SECONDARY_TDM_TX_4:
	case AFE_PORT_ID_SECONDARY_TDM_TX_5:
	case AFE_PORT_ID_SECONDARY_TDM_TX_6:
	case AFE_PORT_ID_SECONDARY_TDM_TX_7:
		return IDX_GROUP_SECONDARY_TDM_TX;
	case AFE_GROUP_DEVICE_ID_TERTIARY_TDM_RX:
	case AFE_PORT_ID_TERTIARY_TDM_RX:
	case AFE_PORT_ID_TERTIARY_TDM_RX_1:
	case AFE_PORT_ID_TERTIARY_TDM_RX_2:
	case AFE_PORT_ID_TERTIARY_TDM_RX_3:
	case AFE_PORT_ID_TERTIARY_TDM_RX_4:
	case AFE_PORT_ID_TERTIARY_TDM_RX_5:
	case AFE_PORT_ID_TERTIARY_TDM_RX_6:
	case AFE_PORT_ID_TERTIARY_TDM_RX_7:
		return IDX_GROUP_TERTIARY_TDM_RX;
	case AFE_GROUP_DEVICE_ID_TERTIARY_TDM_TX:
	case AFE_PORT_ID_TERTIARY_TDM_TX:
	case AFE_PORT_ID_TERTIARY_TDM_TX_1:
	case AFE_PORT_ID_TERTIARY_TDM_TX_2:
	case AFE_PORT_ID_TERTIARY_TDM_TX_3:
	case AFE_PORT_ID_TERTIARY_TDM_TX_4:
	case AFE_PORT_ID_TERTIARY_TDM_TX_5:
	case AFE_PORT_ID_TERTIARY_TDM_TX_6:
	case AFE_PORT_ID_TERTIARY_TDM_TX_7:
		return IDX_GROUP_TERTIARY_TDM_TX;
	case AFE_GROUP_DEVICE_ID_QUATERNARY_TDM_RX:
	case AFE_PORT_ID_QUATERNARY_TDM_RX:
	case AFE_PORT_ID_QUATERNARY_TDM_RX_1:
	case AFE_PORT_ID_QUATERNARY_TDM_RX_2:
	case AFE_PORT_ID_QUATERNARY_TDM_RX_3:
	case AFE_PORT_ID_QUATERNARY_TDM_RX_4:
	case AFE_PORT_ID_QUATERNARY_TDM_RX_5:
	case AFE_PORT_ID_QUATERNARY_TDM_RX_6:
	case AFE_PORT_ID_QUATERNARY_TDM_RX_7:
		return IDX_GROUP_QUATERNARY_TDM_RX;
	case AFE_GROUP_DEVICE_ID_QUATERNARY_TDM_TX:
	case AFE_PORT_ID_QUATERNARY_TDM_TX:
	case AFE_PORT_ID_QUATERNARY_TDM_TX_1:
	case AFE_PORT_ID_QUATERNARY_TDM_TX_2:
	case AFE_PORT_ID_QUATERNARY_TDM_TX_3:
	case AFE_PORT_ID_QUATERNARY_TDM_TX_4:
	case AFE_PORT_ID_QUATERNARY_TDM_TX_5:
	case AFE_PORT_ID_QUATERNARY_TDM_TX_6:
	case AFE_PORT_ID_QUATERNARY_TDM_TX_7:
		return IDX_GROUP_QUATERNARY_TDM_TX;
	default: return -EINVAL;
	}
}

int msm_dai_q6_get_port_idx(u16 id)
{
	switch (id) {
	case AFE_PORT_ID_PRIMARY_TDM_RX:
		return IDX_PRIMARY_TDM_RX_0;
	case AFE_PORT_ID_PRIMARY_TDM_TX:
		return IDX_PRIMARY_TDM_TX_0;
	case AFE_PORT_ID_PRIMARY_TDM_RX_1:
		return IDX_PRIMARY_TDM_RX_1;
	case AFE_PORT_ID_PRIMARY_TDM_TX_1:
		return IDX_PRIMARY_TDM_TX_1;
	case AFE_PORT_ID_PRIMARY_TDM_RX_2:
		return IDX_PRIMARY_TDM_RX_2;
	case AFE_PORT_ID_PRIMARY_TDM_TX_2:
		return IDX_PRIMARY_TDM_TX_2;
	case AFE_PORT_ID_PRIMARY_TDM_RX_3:
		return IDX_PRIMARY_TDM_RX_3;
	case AFE_PORT_ID_PRIMARY_TDM_TX_3:
		return IDX_PRIMARY_TDM_TX_3;
	case AFE_PORT_ID_PRIMARY_TDM_RX_4:
		return IDX_PRIMARY_TDM_RX_4;
	case AFE_PORT_ID_PRIMARY_TDM_TX_4:
		return IDX_PRIMARY_TDM_TX_4;
	case AFE_PORT_ID_PRIMARY_TDM_RX_5:
		return IDX_PRIMARY_TDM_RX_5;
	case AFE_PORT_ID_PRIMARY_TDM_TX_5:
		return IDX_PRIMARY_TDM_TX_5;
	case AFE_PORT_ID_PRIMARY_TDM_RX_6:
		return IDX_PRIMARY_TDM_RX_6;
	case AFE_PORT_ID_PRIMARY_TDM_TX_6:
		return IDX_PRIMARY_TDM_TX_6;
	case AFE_PORT_ID_PRIMARY_TDM_RX_7:
		return IDX_PRIMARY_TDM_RX_7;
	case AFE_PORT_ID_PRIMARY_TDM_TX_7:
		return IDX_PRIMARY_TDM_TX_7;
	case AFE_PORT_ID_SECONDARY_TDM_RX:
		return IDX_SECONDARY_TDM_RX_0;
	case AFE_PORT_ID_SECONDARY_TDM_TX:
		return IDX_SECONDARY_TDM_TX_0;
	case AFE_PORT_ID_SECONDARY_TDM_RX_1:
		return IDX_SECONDARY_TDM_RX_1;
	case AFE_PORT_ID_SECONDARY_TDM_TX_1:
		return IDX_SECONDARY_TDM_TX_1;
	case AFE_PORT_ID_SECONDARY_TDM_RX_2:
		return IDX_SECONDARY_TDM_RX_2;
	case AFE_PORT_ID_SECONDARY_TDM_TX_2:
		return IDX_SECONDARY_TDM_TX_2;
	case AFE_PORT_ID_SECONDARY_TDM_RX_3:
		return IDX_SECONDARY_TDM_RX_3;
	case AFE_PORT_ID_SECONDARY_TDM_TX_3:
		return IDX_SECONDARY_TDM_TX_3;
	case AFE_PORT_ID_SECONDARY_TDM_RX_4:
		return IDX_SECONDARY_TDM_RX_4;
	case AFE_PORT_ID_SECONDARY_TDM_TX_4:
		return IDX_SECONDARY_TDM_TX_4;
	case AFE_PORT_ID_SECONDARY_TDM_RX_5:
		return IDX_SECONDARY_TDM_RX_5;
	case AFE_PORT_ID_SECONDARY_TDM_TX_5:
		return IDX_SECONDARY_TDM_TX_5;
	case AFE_PORT_ID_SECONDARY_TDM_RX_6:
		return IDX_SECONDARY_TDM_RX_6;
	case AFE_PORT_ID_SECONDARY_TDM_TX_6:
		return IDX_SECONDARY_TDM_TX_6;
	case AFE_PORT_ID_SECONDARY_TDM_RX_7:
		return IDX_SECONDARY_TDM_RX_7;
	case AFE_PORT_ID_SECONDARY_TDM_TX_7:
		return IDX_SECONDARY_TDM_TX_7;
	case AFE_PORT_ID_TERTIARY_TDM_RX:
		return IDX_TERTIARY_TDM_RX_0;
	case AFE_PORT_ID_TERTIARY_TDM_TX:
		return IDX_TERTIARY_TDM_TX_0;
	case AFE_PORT_ID_TERTIARY_TDM_RX_1:
		return IDX_TERTIARY_TDM_RX_1;
	case AFE_PORT_ID_TERTIARY_TDM_TX_1:
		return IDX_TERTIARY_TDM_TX_1;
	case AFE_PORT_ID_TERTIARY_TDM_RX_2:
		return IDX_TERTIARY_TDM_RX_2;
	case AFE_PORT_ID_TERTIARY_TDM_TX_2:
		return IDX_TERTIARY_TDM_TX_2;
	case AFE_PORT_ID_TERTIARY_TDM_RX_3:
		return IDX_TERTIARY_TDM_RX_3;
	case AFE_PORT_ID_TERTIARY_TDM_TX_3:
		return IDX_TERTIARY_TDM_TX_3;
	case AFE_PORT_ID_TERTIARY_TDM_RX_4:
		return IDX_TERTIARY_TDM_RX_4;
	case AFE_PORT_ID_TERTIARY_TDM_TX_4:
		return IDX_TERTIARY_TDM_TX_4;
	case AFE_PORT_ID_TERTIARY_TDM_RX_5:
		return IDX_TERTIARY_TDM_RX_5;
	case AFE_PORT_ID_TERTIARY_TDM_TX_5:
		return IDX_TERTIARY_TDM_TX_5;
	case AFE_PORT_ID_TERTIARY_TDM_RX_6:
		return IDX_TERTIARY_TDM_RX_6;
	case AFE_PORT_ID_TERTIARY_TDM_TX_6:
		return IDX_TERTIARY_TDM_TX_6;
	case AFE_PORT_ID_TERTIARY_TDM_RX_7:
		return IDX_TERTIARY_TDM_RX_7;
	case AFE_PORT_ID_TERTIARY_TDM_TX_7:
		return IDX_TERTIARY_TDM_TX_7;
	case AFE_PORT_ID_QUATERNARY_TDM_RX:
		return IDX_QUATERNARY_TDM_RX_0;
	case AFE_PORT_ID_QUATERNARY_TDM_TX:
		return IDX_QUATERNARY_TDM_TX_0;
	case AFE_PORT_ID_QUATERNARY_TDM_RX_1:
		return IDX_QUATERNARY_TDM_RX_1;
	case AFE_PORT_ID_QUATERNARY_TDM_TX_1:
		return IDX_QUATERNARY_TDM_TX_1;
	case AFE_PORT_ID_QUATERNARY_TDM_RX_2:
		return IDX_QUATERNARY_TDM_RX_2;
	case AFE_PORT_ID_QUATERNARY_TDM_TX_2:
		return IDX_QUATERNARY_TDM_TX_2;
	case AFE_PORT_ID_QUATERNARY_TDM_RX_3:
		return IDX_QUATERNARY_TDM_RX_3;
	case AFE_PORT_ID_QUATERNARY_TDM_TX_3:
		return IDX_QUATERNARY_TDM_TX_3;
	case AFE_PORT_ID_QUATERNARY_TDM_RX_4:
		return IDX_QUATERNARY_TDM_RX_4;
	case AFE_PORT_ID_QUATERNARY_TDM_TX_4:
		return IDX_QUATERNARY_TDM_TX_4;
	case AFE_PORT_ID_QUATERNARY_TDM_RX_5:
		return IDX_QUATERNARY_TDM_RX_5;
	case AFE_PORT_ID_QUATERNARY_TDM_TX_5:
		return IDX_QUATERNARY_TDM_TX_5;
	case AFE_PORT_ID_QUATERNARY_TDM_RX_6:
		return IDX_QUATERNARY_TDM_RX_6;
	case AFE_PORT_ID_QUATERNARY_TDM_TX_6:
		return IDX_QUATERNARY_TDM_TX_6;
	case AFE_PORT_ID_QUATERNARY_TDM_RX_7:
		return IDX_QUATERNARY_TDM_RX_7;
	case AFE_PORT_ID_QUATERNARY_TDM_TX_7:
		return IDX_QUATERNARY_TDM_TX_7;
	default: return -EINVAL;
	}
}

static u16 msm_dai_q6_max_num_slot(int frame_rate)
{
	/* Max num of slots is bits per frame divided
	 * by bits per sample which is 16
	 */
	switch (frame_rate) {
	case AFE_PORT_PCM_BITS_PER_FRAME_8:
		return 0;
	case AFE_PORT_PCM_BITS_PER_FRAME_16:
		return 1;
	case AFE_PORT_PCM_BITS_PER_FRAME_32:
		return 2;
	case AFE_PORT_PCM_BITS_PER_FRAME_64:
		return 4;
	case AFE_PORT_PCM_BITS_PER_FRAME_128:
		return 8;
	case AFE_PORT_PCM_BITS_PER_FRAME_256:
		return 16;
	default:
		pr_err("%s Invalid bits per frame %d\n",
			__func__, frame_rate);
		return 0;
	}
}

static int msm_dai_q6_dai_add_route(struct snd_soc_dai *dai)
{
	struct snd_soc_dapm_route intercon;
	struct snd_soc_dapm_context *dapm;

	if (!dai) {
		pr_err("%s: Invalid params dai\n", __func__);
		return -EINVAL;
	}
	if (!dai->driver) {
		pr_err("%s: Invalid params dai driver\n", __func__);
		return -EINVAL;
	}
	dapm = snd_soc_component_get_dapm(dai->component);
	memset(&intercon, 0 , sizeof(intercon));
	if (dai->driver->playback.stream_name &&
		dai->driver->playback.aif_name) {
		dev_dbg(dai->dev, "%s: add route for widget %s",
				__func__, dai->driver->playback.stream_name);
		intercon.source = dai->driver->playback.aif_name;
		intercon.sink = dai->driver->playback.stream_name;
		dev_dbg(dai->dev, "%s: src %s sink %s\n",
				__func__, intercon.source, intercon.sink);
		snd_soc_dapm_add_routes(dapm, &intercon, 1);
	}
	if (dai->driver->capture.stream_name &&
		dai->driver->capture.aif_name) {
		dev_dbg(dai->dev, "%s: add route for widget %s",
				__func__, dai->driver->capture.stream_name);
		intercon.sink = dai->driver->capture.aif_name;
		intercon.source = dai->driver->capture.stream_name;
		dev_dbg(dai->dev, "%s: src %s sink %s\n",
				__func__, intercon.source, intercon.sink);
		snd_soc_dapm_add_routes(dapm, &intercon, 1);
	}
	return 0;
}

static int msm_dai_q6_auxpcm_hw_params(
				struct snd_pcm_substream *substream,
				struct snd_pcm_hw_params *params,
				struct snd_soc_dai *dai)
{
	struct msm_dai_q6_auxpcm_dai_data *aux_dai_data =
			dev_get_drvdata(dai->dev);
	struct msm_dai_q6_dai_data *dai_data = &aux_dai_data->bdai_data;
	struct msm_dai_auxpcm_pdata *auxpcm_pdata =
			(struct msm_dai_auxpcm_pdata *) dai->dev->platform_data;
	int rc = 0, slot_mapping_copy_len = 0;

	if (params_channels(params) != 1 || (params_rate(params) != 8000 &&
	    params_rate(params) != 16000)) {
		dev_err(dai->dev, "%s: invalid param chan %d rate %d\n",
			__func__, params_channels(params), params_rate(params));
		return -EINVAL;
	}

	mutex_lock(&aux_dai_data->rlock);

	if (test_bit(STATUS_TX_PORT, aux_dai_data->auxpcm_port_status) ||
	    test_bit(STATUS_RX_PORT, aux_dai_data->auxpcm_port_status)) {
		/* AUXPCM DAI in use */
		if (dai_data->rate != params_rate(params)) {
			dev_err(dai->dev, "%s: rate mismatch of running DAI\n",
			__func__);
			rc = -EINVAL;
		}
		mutex_unlock(&aux_dai_data->rlock);
		return rc;
	}

	dai_data->channels = params_channels(params);
	dai_data->rate = params_rate(params);

	if (dai_data->rate == 8000) {
		dai_data->port_config.pcm.pcm_cfg_minor_version =
				AFE_API_VERSION_PCM_CONFIG;
		dai_data->port_config.pcm.aux_mode = auxpcm_pdata->mode_8k.mode;
		dai_data->port_config.pcm.sync_src = auxpcm_pdata->mode_8k.sync;
		dai_data->port_config.pcm.frame_setting =
					auxpcm_pdata->mode_8k.frame;
		dai_data->port_config.pcm.quantype =
					 auxpcm_pdata->mode_8k.quant;
		dai_data->port_config.pcm.ctrl_data_out_enable =
					 auxpcm_pdata->mode_8k.data;
		dai_data->port_config.pcm.sample_rate = dai_data->rate;
		dai_data->port_config.pcm.num_channels = dai_data->channels;
		dai_data->port_config.pcm.bit_width = 16;
		if (ARRAY_SIZE(dai_data->port_config.pcm.slot_number_mapping) <=
		    auxpcm_pdata->mode_8k.num_slots)
			slot_mapping_copy_len =
				ARRAY_SIZE(
				dai_data->port_config.pcm.slot_number_mapping)
				 * sizeof(uint16_t);
		else
			slot_mapping_copy_len = auxpcm_pdata->mode_8k.num_slots
				* sizeof(uint16_t);

		if (auxpcm_pdata->mode_8k.slot_mapping) {
			memcpy(dai_data->port_config.pcm.slot_number_mapping,
			       auxpcm_pdata->mode_8k.slot_mapping,
			       slot_mapping_copy_len);
		} else {
			dev_err(dai->dev, "%s 8khz slot mapping is NULL\n",
				__func__);
			mutex_unlock(&aux_dai_data->rlock);
			return -EINVAL;
		}
	} else {
		dai_data->port_config.pcm.pcm_cfg_minor_version =
				AFE_API_VERSION_PCM_CONFIG;
		dai_data->port_config.pcm.aux_mode =
					auxpcm_pdata->mode_16k.mode;
		dai_data->port_config.pcm.sync_src =
					auxpcm_pdata->mode_16k.sync;
		dai_data->port_config.pcm.frame_setting =
					auxpcm_pdata->mode_16k.frame;
		dai_data->port_config.pcm.quantype =
					auxpcm_pdata->mode_16k.quant;
		dai_data->port_config.pcm.ctrl_data_out_enable =
					auxpcm_pdata->mode_16k.data;
		dai_data->port_config.pcm.sample_rate = dai_data->rate;
		dai_data->port_config.pcm.num_channels = dai_data->channels;
		dai_data->port_config.pcm.bit_width = 16;
		if (ARRAY_SIZE(dai_data->port_config.pcm.slot_number_mapping) <=
		    auxpcm_pdata->mode_16k.num_slots)
			slot_mapping_copy_len =
				ARRAY_SIZE(
				dai_data->port_config.pcm.slot_number_mapping)
				 * sizeof(uint16_t);
		else
			slot_mapping_copy_len = auxpcm_pdata->mode_16k.num_slots
				* sizeof(uint16_t);

		if (auxpcm_pdata->mode_16k.slot_mapping) {
			memcpy(dai_data->port_config.pcm.slot_number_mapping,
			       auxpcm_pdata->mode_16k.slot_mapping,
			       slot_mapping_copy_len);
		} else {
			dev_err(dai->dev, "%s 16khz slot mapping is NULL\n",
				__func__);
			mutex_unlock(&aux_dai_data->rlock);
			return -EINVAL;
		}
	}

	dev_dbg(dai->dev, "%s: aux_mode 0x%x sync_src 0x%x frame_setting 0x%x\n",
		__func__, dai_data->port_config.pcm.aux_mode,
		dai_data->port_config.pcm.sync_src,
		dai_data->port_config.pcm.frame_setting);
	dev_dbg(dai->dev, "%s: qtype 0x%x dout 0x%x num_map[0] 0x%x\n"
		"num_map[1] 0x%x num_map[2] 0x%x num_map[3] 0x%x\n",
		__func__, dai_data->port_config.pcm.quantype,
		dai_data->port_config.pcm.ctrl_data_out_enable,
		dai_data->port_config.pcm.slot_number_mapping[0],
		dai_data->port_config.pcm.slot_number_mapping[1],
		dai_data->port_config.pcm.slot_number_mapping[2],
		dai_data->port_config.pcm.slot_number_mapping[3]);

	mutex_unlock(&aux_dai_data->rlock);
	return rc;
}

static int msm_dai_q6_auxpcm_set_clk(
		struct msm_dai_q6_auxpcm_dai_data *aux_dai_data,
		u16 port_id, bool enable)
{
	int rc;

	pr_debug("%s: afe_clk_ver: %d, port_id: %d, enable: %d\n", __func__,
		 aux_dai_data->afe_clk_ver, port_id, enable);
	if (aux_dai_data->afe_clk_ver == AFE_CLK_VERSION_V2) {
		aux_dai_data->clk_set.enable = enable;
		rc = afe_set_lpass_clock_v2(port_id,
					&aux_dai_data->clk_set);
	} else {
		if (!enable)
			aux_dai_data->clk_cfg.clk_val1 = 0;
		rc = afe_set_lpass_clock(port_id,
					&aux_dai_data->clk_cfg);
	}
	return rc;
}

static void msm_dai_q6_auxpcm_shutdown(struct snd_pcm_substream *substream,
				struct snd_soc_dai *dai)
{
	int rc = 0;
	struct msm_dai_q6_auxpcm_dai_data *aux_dai_data =
		dev_get_drvdata(dai->dev);

	mutex_lock(&aux_dai_data->rlock);

	if (!(test_bit(STATUS_TX_PORT, aux_dai_data->auxpcm_port_status) ||
	      test_bit(STATUS_RX_PORT, aux_dai_data->auxpcm_port_status))) {
		dev_dbg(dai->dev, "%s(): dai->id %d PCM ports already closed\n",
				__func__, dai->id);
		goto exit;
	}

	if (substream->stream == SNDRV_PCM_STREAM_CAPTURE) {
		if (test_bit(STATUS_TX_PORT, aux_dai_data->auxpcm_port_status))
			clear_bit(STATUS_TX_PORT,
				  aux_dai_data->auxpcm_port_status);
		else {
			dev_dbg(dai->dev, "%s: PCM_TX port already closed\n",
				__func__);
			goto exit;
		}
	} else if (substream->stream == SNDRV_PCM_STREAM_PLAYBACK) {
		if (test_bit(STATUS_RX_PORT, aux_dai_data->auxpcm_port_status))
			clear_bit(STATUS_RX_PORT,
				  aux_dai_data->auxpcm_port_status);
		else {
			dev_dbg(dai->dev, "%s: PCM_RX port already closed\n",
				__func__);
			goto exit;
		}
	}
	if (test_bit(STATUS_TX_PORT, aux_dai_data->auxpcm_port_status) ||
	    test_bit(STATUS_RX_PORT, aux_dai_data->auxpcm_port_status)) {
		dev_dbg(dai->dev, "%s: cannot shutdown PCM ports\n",
			__func__);
		goto exit;
	}

	dev_dbg(dai->dev, "%s: dai->id = %d closing PCM AFE ports\n",
			__func__, dai->id);

	rc = afe_close(aux_dai_data->rx_pid); /* can block */
	if (IS_ERR_VALUE(rc))
		dev_err(dai->dev, "fail to close PCM_RX  AFE port\n");

	rc = afe_close(aux_dai_data->tx_pid);
	if (IS_ERR_VALUE(rc))
		dev_err(dai->dev, "fail to close AUX PCM TX port\n");

	msm_dai_q6_auxpcm_set_clk(aux_dai_data, aux_dai_data->rx_pid, false);
	msm_dai_q6_auxpcm_set_clk(aux_dai_data, aux_dai_data->tx_pid, false);
exit:
	mutex_unlock(&aux_dai_data->rlock);
	return;
}

static int msm_dai_q6_auxpcm_prepare(struct snd_pcm_substream *substream,
		struct snd_soc_dai *dai)
{
	struct msm_dai_q6_auxpcm_dai_data *aux_dai_data =
		dev_get_drvdata(dai->dev);
	struct msm_dai_q6_dai_data *dai_data = &aux_dai_data->bdai_data;
	struct msm_dai_auxpcm_pdata *auxpcm_pdata = NULL;
	int rc = 0;
	u32 pcm_clk_rate;

	auxpcm_pdata = dai->dev->platform_data;
	mutex_lock(&aux_dai_data->rlock);

	if (substream->stream == SNDRV_PCM_STREAM_CAPTURE) {
		if (test_bit(STATUS_TX_PORT,
				aux_dai_data->auxpcm_port_status)) {
			dev_dbg(dai->dev, "%s: PCM_TX port already ON\n",
				__func__);
			goto exit;
		} else
			set_bit(STATUS_TX_PORT,
				  aux_dai_data->auxpcm_port_status);
	} else if (substream->stream == SNDRV_PCM_STREAM_PLAYBACK) {
		if (test_bit(STATUS_RX_PORT,
				aux_dai_data->auxpcm_port_status)) {
			dev_dbg(dai->dev, "%s: PCM_RX port already ON\n",
				__func__);
			goto exit;
		} else
			set_bit(STATUS_RX_PORT,
				  aux_dai_data->auxpcm_port_status);
	}
	if (test_bit(STATUS_TX_PORT, aux_dai_data->auxpcm_port_status) &&
	    test_bit(STATUS_RX_PORT, aux_dai_data->auxpcm_port_status)) {
		dev_dbg(dai->dev, "%s: PCM ports already set\n", __func__);
		goto exit;
	}

	dev_dbg(dai->dev, "%s: dai->id:%d  opening afe ports\n",
			__func__, dai->id);

	rc = afe_q6_interface_prepare();
	if (IS_ERR_VALUE(rc)) {
		dev_err(dai->dev, "fail to open AFE APR\n");
		goto fail;
	}

	/*
	 * For AUX PCM Interface the below sequence of clk
	 * settings and afe_open is a strict requirement.
	 *
	 * Also using afe_open instead of afe_port_start_nowait
	 * to make sure the port is open before deasserting the
	 * clock line. This is required because pcm register is
	 * not written before clock deassert. Hence the hw does
	 * not get updated with new setting if the below clock
	 * assert/deasset and afe_open sequence is not followed.
	 */

	if (dai_data->rate == 8000) {
		pcm_clk_rate = auxpcm_pdata->mode_8k.pcm_clk_rate;
	} else if (dai_data->rate == 16000) {
		pcm_clk_rate = (auxpcm_pdata->mode_16k.pcm_clk_rate);
	} else {
		dev_err(dai->dev, "%s: Invalid AUX PCM rate %d\n", __func__,
			dai_data->rate);
		rc = -EINVAL;
		goto fail;
	}
	if (aux_dai_data->afe_clk_ver == AFE_CLK_VERSION_V2) {
		memcpy(&aux_dai_data->clk_set, &lpass_clk_set_default,
				sizeof(struct afe_clk_set));
		aux_dai_data->clk_set.clk_freq_in_hz = pcm_clk_rate;

		switch (dai->id) {
		case MSM_DAI_PRI_AUXPCM_DT_DEV_ID:
			if (pcm_clk_rate)
				aux_dai_data->clk_set.clk_id =
					Q6AFE_LPASS_CLK_ID_PRI_PCM_IBIT;
			else
				aux_dai_data->clk_set.clk_id =
					Q6AFE_LPASS_CLK_ID_PRI_PCM_EBIT;
			break;
		case MSM_DAI_SEC_AUXPCM_DT_DEV_ID:
			if (pcm_clk_rate)
				aux_dai_data->clk_set.clk_id =
					Q6AFE_LPASS_CLK_ID_SEC_PCM_IBIT;
			else
				aux_dai_data->clk_set.clk_id =
					Q6AFE_LPASS_CLK_ID_SEC_PCM_EBIT;
			break;
		default:
			dev_err(dai->dev, "%s: AUXPCM id: %d not supported\n",
				__func__, dai->id);
			break;
		}
	} else {
		memcpy(&aux_dai_data->clk_cfg, &lpass_clk_cfg_default,
				sizeof(struct afe_clk_cfg));
		aux_dai_data->clk_cfg.clk_val1 = pcm_clk_rate;
	}

	rc = msm_dai_q6_auxpcm_set_clk(aux_dai_data,
				       aux_dai_data->rx_pid, true);
	if (rc < 0) {
		dev_err(dai->dev,
			"%s:afe_set_lpass_clock on RX pcm_src_clk failed\n",
			__func__);
		goto fail;
	}

	rc = msm_dai_q6_auxpcm_set_clk(aux_dai_data,
				       aux_dai_data->tx_pid, true);
	if (rc < 0) {
		dev_err(dai->dev,
			"%s:afe_set_lpass_clock on TX pcm_src_clk failed\n",
			__func__);
		goto fail;
	}

	afe_open(aux_dai_data->rx_pid, &dai_data->port_config, dai_data->rate);
	afe_open(aux_dai_data->tx_pid, &dai_data->port_config, dai_data->rate);
	goto exit;

fail:
	if (substream->stream == SNDRV_PCM_STREAM_CAPTURE)
		clear_bit(STATUS_TX_PORT, aux_dai_data->auxpcm_port_status);
	else if (substream->stream == SNDRV_PCM_STREAM_PLAYBACK)
		clear_bit(STATUS_RX_PORT, aux_dai_data->auxpcm_port_status);

exit:
	mutex_unlock(&aux_dai_data->rlock);
	return rc;
}

static int msm_dai_q6_auxpcm_trigger(struct snd_pcm_substream *substream,
		int cmd, struct snd_soc_dai *dai)
{
	int rc = 0;

	pr_debug("%s:port:%d  cmd:%d\n",
		__func__, dai->id, cmd);

	switch (cmd) {

	case SNDRV_PCM_TRIGGER_START:
	case SNDRV_PCM_TRIGGER_RESUME:
	case SNDRV_PCM_TRIGGER_PAUSE_RELEASE:
		/* afe_open will be called from prepare */
		return 0;

	case SNDRV_PCM_TRIGGER_STOP:
	case SNDRV_PCM_TRIGGER_SUSPEND:
	case SNDRV_PCM_TRIGGER_PAUSE_PUSH:
		return 0;

	default:
		pr_err("%s: cmd %d\n", __func__, cmd);
		rc = -EINVAL;
	}

	return rc;

}

static int msm_dai_q6_dai_auxpcm_remove(struct snd_soc_dai *dai)
{
	struct msm_dai_q6_auxpcm_dai_data *aux_dai_data;
	int rc;

	aux_dai_data = dev_get_drvdata(dai->dev);

	dev_dbg(dai->dev, "%s: dai->id %d closing afe\n",
		__func__, dai->id);

	if (test_bit(STATUS_TX_PORT, aux_dai_data->auxpcm_port_status) ||
	    test_bit(STATUS_RX_PORT, aux_dai_data->auxpcm_port_status)) {
		rc = afe_close(aux_dai_data->rx_pid); /* can block */
		if (IS_ERR_VALUE(rc))
			dev_err(dai->dev, "fail to close AUXPCM RX AFE port\n");
		rc = afe_close(aux_dai_data->tx_pid);
		if (IS_ERR_VALUE(rc))
			dev_err(dai->dev, "fail to close AUXPCM TX AFE port\n");
		clear_bit(STATUS_TX_PORT, aux_dai_data->auxpcm_port_status);
		clear_bit(STATUS_RX_PORT, aux_dai_data->auxpcm_port_status);
	}
	msm_dai_q6_auxpcm_set_clk(aux_dai_data, aux_dai_data->rx_pid, false);
	msm_dai_q6_auxpcm_set_clk(aux_dai_data, aux_dai_data->tx_pid, false);
	return 0;
}

static int msm_dai_q6_aux_pcm_probe(struct snd_soc_dai *dai)
{
	int rc = 0;

	if (!dai) {
		pr_err("%s: Invalid params dai\n", __func__);
		return -EINVAL;
	}
	if (!dai->dev) {
		pr_err("%s: Invalid params dai dev\n", __func__);
		return -EINVAL;
	}
	if (!dai->driver->id) {
		dev_warn(dai->dev, "DAI driver id is not set\n");
		return -EINVAL;
	}
	dai->id = dai->driver->id;
	rc = msm_dai_q6_dai_add_route(dai);
	return rc;
}

static struct snd_soc_dai_ops msm_dai_q6_auxpcm_ops = {
	.prepare	= msm_dai_q6_auxpcm_prepare,
	.trigger	= msm_dai_q6_auxpcm_trigger,
	.hw_params	= msm_dai_q6_auxpcm_hw_params,
	.shutdown	= msm_dai_q6_auxpcm_shutdown,
};

static const struct snd_soc_component_driver
	msm_dai_q6_aux_pcm_dai_component = {
	.name		= "msm-auxpcm-dev",
};

static struct snd_soc_dai_driver msm_dai_q6_aux_pcm_dai[] = {
	{
		.playback = {
			.stream_name = "AUX PCM Playback",
			.aif_name = "AUX_PCM_RX",
			.rates = (SNDRV_PCM_RATE_8000 | SNDRV_PCM_RATE_16000),
			.formats = SNDRV_PCM_FMTBIT_S16_LE,
			.channels_min = 1,
			.channels_max = 1,
			.rate_max = 16000,
			.rate_min = 8000,
		},
		.capture = {
			.stream_name = "AUX PCM Capture",
			.aif_name = "AUX_PCM_TX",
			.rates = (SNDRV_PCM_RATE_8000 | SNDRV_PCM_RATE_16000),
			.formats = SNDRV_PCM_FMTBIT_S16_LE,
			.channels_min = 1,
			.channels_max = 1,
			.rate_max = 16000,
			.rate_min = 8000,
		},
		.id = MSM_DAI_PRI_AUXPCM_DT_DEV_ID,
		.ops = &msm_dai_q6_auxpcm_ops,
		.probe = msm_dai_q6_aux_pcm_probe,
		.remove = msm_dai_q6_dai_auxpcm_remove,
	},
	{
		.playback = {
			.stream_name = "Sec AUX PCM Playback",
			.aif_name = "SEC_AUX_PCM_RX",
			.rates = (SNDRV_PCM_RATE_8000 | SNDRV_PCM_RATE_16000),
			.formats = SNDRV_PCM_FMTBIT_S16_LE,
			.channels_min = 1,
			.channels_max = 1,
			.rate_max = 16000,
			.rate_min = 8000,
		},
		.capture = {
			.stream_name = "Sec AUX PCM Capture",
			.aif_name = "SEC_AUX_PCM_TX",
			.rates = (SNDRV_PCM_RATE_8000 | SNDRV_PCM_RATE_16000),
			.formats = SNDRV_PCM_FMTBIT_S16_LE,
			.channels_min = 1,
			.channels_max = 1,
			.rate_max = 16000,
			.rate_min = 8000,
		},
		.id = MSM_DAI_SEC_AUXPCM_DT_DEV_ID,
		.ops = &msm_dai_q6_auxpcm_ops,
		.probe = msm_dai_q6_aux_pcm_probe,
		.remove = msm_dai_q6_dai_auxpcm_remove,
	}
};

static int msm_dai_q6_spdif_format_put(struct snd_kcontrol *kcontrol,
		struct snd_ctl_elem_value *ucontrol)
{

	struct msm_dai_q6_spdif_dai_data *dai_data = kcontrol->private_data;
	int value = ucontrol->value.integer.value[0];
	dai_data->spdif_port.cfg.data_format = value;
	pr_debug("%s: value = %d\n", __func__, value);
	return 0;
}

static int msm_dai_q6_spdif_format_get(struct snd_kcontrol *kcontrol,
		struct snd_ctl_elem_value *ucontrol)
{

	struct msm_dai_q6_spdif_dai_data *dai_data = kcontrol->private_data;
	ucontrol->value.integer.value[0] =
		dai_data->spdif_port.cfg.data_format;
	return 0;
}

static const char * const spdif_format[] = {
	"LPCM",
	"Compr"
};

static const struct soc_enum spdif_config_enum[] = {
	SOC_ENUM_SINGLE_EXT(2, spdif_format),
};

static int msm_dai_q6_spdif_chstatus_put(struct snd_kcontrol *kcontrol,
		struct snd_ctl_elem_value *ucontrol)
{
	struct msm_dai_q6_spdif_dai_data *dai_data = kcontrol->private_data;
	int ret = 0;

	dai_data->spdif_port.ch_status.status_type =
		AFE_API_VERSION_SPDIF_CH_STATUS_CONFIG;
	memset(dai_data->spdif_port.ch_status.status_mask,
			CHANNEL_STATUS_MASK_INIT, CHANNEL_STATUS_SIZE);
	dai_data->spdif_port.ch_status.status_mask[0] =
		CHANNEL_STATUS_MASK;

	memcpy(dai_data->spdif_port.ch_status.status_bits,
			ucontrol->value.iec958.status, CHANNEL_STATUS_SIZE);

	if (test_bit(STATUS_PORT_STARTED, dai_data->status_mask)) {
		pr_debug("%s: Port already started. Dynamic update\n",
				__func__);
		ret = afe_send_spdif_ch_status_cfg(
				&dai_data->spdif_port.ch_status,
				AFE_PORT_ID_SPDIF_RX);
	}
	return ret;
}

static int msm_dai_q6_spdif_chstatus_get(struct snd_kcontrol *kcontrol,
		struct snd_ctl_elem_value *ucontrol)
{

	struct msm_dai_q6_spdif_dai_data *dai_data = kcontrol->private_data;
	memcpy(ucontrol->value.iec958.status,
			dai_data->spdif_port.ch_status.status_bits,
			CHANNEL_STATUS_SIZE);
	return 0;
}

static int msm_dai_q6_spdif_chstatus_info(struct snd_kcontrol *kcontrol,
		struct snd_ctl_elem_info *uinfo)
{
	uinfo->type = SNDRV_CTL_ELEM_TYPE_IEC958;
	uinfo->count = 1;
	return 0;
}

static const struct snd_kcontrol_new spdif_config_controls[] = {
	{
		.access = (SNDRV_CTL_ELEM_ACCESS_READWRITE |
				SNDRV_CTL_ELEM_ACCESS_INACTIVE),
		.iface  =   SNDRV_CTL_ELEM_IFACE_PCM,
		.name   =   SNDRV_CTL_NAME_IEC958("", PLAYBACK, PCM_STREAM),
		.info   =   msm_dai_q6_spdif_chstatus_info,
		.get    =   msm_dai_q6_spdif_chstatus_get,
		.put    =   msm_dai_q6_spdif_chstatus_put,
	},
	SOC_ENUM_EXT("SPDIF RX Format", spdif_config_enum[0],
			msm_dai_q6_spdif_format_get,
			msm_dai_q6_spdif_format_put)
};


static int msm_dai_q6_spdif_hw_params(struct snd_pcm_substream *substream,
		struct snd_pcm_hw_params *params,
		struct snd_soc_dai *dai)
{
	struct msm_dai_q6_spdif_dai_data *dai_data = dev_get_drvdata(dai->dev);

	dai->id = AFE_PORT_ID_SPDIF_RX;
	dai_data->channels = params_channels(params);
	dai_data->spdif_port.cfg.num_channels = dai_data->channels;
	switch (params_format(params)) {
	case SNDRV_PCM_FORMAT_S16_LE:
		dai_data->spdif_port.cfg.bit_width = 16;
		break;
	case SNDRV_PCM_FORMAT_S24_LE:
	case SNDRV_PCM_FORMAT_S24_3LE:
		dai_data->spdif_port.cfg.bit_width = 24;
		break;
	default:
		pr_err("%s: format %d\n",
			__func__, params_format(params));
		return -EINVAL;
	}

	dai_data->rate = params_rate(params);
	dai_data->bitwidth = dai_data->spdif_port.cfg.bit_width;
	dai_data->spdif_port.cfg.sample_rate = dai_data->rate;
	dai_data->spdif_port.cfg.spdif_cfg_minor_version =
		AFE_API_VERSION_SPDIF_CONFIG;
	dev_dbg(dai->dev, " channel %d sample rate %d bit width %d\n",
			dai_data->channels, dai_data->rate,
			dai_data->spdif_port.cfg.bit_width);
	dai_data->spdif_port.cfg.reserved = 0;
	return 0;
}

static void msm_dai_q6_spdif_shutdown(struct snd_pcm_substream *substream,
		struct snd_soc_dai *dai)
{
	struct msm_dai_q6_spdif_dai_data *dai_data = dev_get_drvdata(dai->dev);
	int rc = 0;

	if (!test_bit(STATUS_PORT_STARTED, dai_data->status_mask)) {
		pr_info("%s:  afe port not started. dai_data->status_mask = %ld\n",
				__func__, *dai_data->status_mask);
		return;
	}

	rc = afe_close(dai->id);

	if (IS_ERR_VALUE(rc))
		dev_err(dai->dev, "fail to close AFE port\n");

	pr_debug("%s: dai_data->status_mask = %ld\n", __func__,
			*dai_data->status_mask);

	clear_bit(STATUS_PORT_STARTED, dai_data->status_mask);
}


static int msm_dai_q6_spdif_prepare(struct snd_pcm_substream *substream,
		struct snd_soc_dai *dai)
{
	struct msm_dai_q6_spdif_dai_data *dai_data = dev_get_drvdata(dai->dev);
	int rc = 0;

	if (IS_ERR_VALUE(rc)) {
		dev_err(dai->dev, "%s: clk_config failed", __func__);
		return rc;
	}
	if (!test_bit(STATUS_PORT_STARTED, dai_data->status_mask)) {
		rc = afe_spdif_port_start(dai->id, &dai_data->spdif_port,
				dai_data->rate);
		if (IS_ERR_VALUE(rc))
			dev_err(dai->dev, "fail to open AFE port 0x%x\n",
					dai->id);
		else
			set_bit(STATUS_PORT_STARTED,
					dai_data->status_mask);
	}

	return rc;
}

static int msm_dai_q6_spdif_dai_probe(struct snd_soc_dai *dai)
{
	struct msm_dai_q6_spdif_dai_data *dai_data;
	const struct snd_kcontrol_new *kcontrol;
	int rc = 0;
	struct snd_soc_dapm_route intercon;
	struct snd_soc_dapm_context *dapm;

	if (!dai) {
		pr_err("%s: dai not found!!\n", __func__);
		return -EINVAL;
	}
	dai_data = kzalloc(sizeof(struct msm_dai_q6_spdif_dai_data),
			GFP_KERNEL);

	if (!dai_data) {
		dev_err(dai->dev, "DAI-%d: fail to allocate dai data\n",
				AFE_PORT_ID_SPDIF_RX);
		rc = -ENOMEM;
	} else
		dev_set_drvdata(dai->dev, dai_data);

	kcontrol = &spdif_config_controls[1];
	dapm = snd_soc_component_get_dapm(dai->component);

	rc = snd_ctl_add(dai->card->snd_card,
			snd_ctl_new1(kcontrol, dai_data));

	memset(&intercon, 0 , sizeof(intercon));
	if (!rc && dai && dai->driver) {
		if (dai->driver->playback.stream_name &&
				dai->driver->playback.aif_name) {
			dev_dbg(dai->dev, "%s: add route for widget %s",
				__func__, dai->driver->playback.stream_name);
			intercon.source = dai->driver->playback.aif_name;
			intercon.sink = dai->driver->playback.stream_name;
			dev_dbg(dai->dev, "%s: src %s sink %s\n",
				__func__, intercon.source, intercon.sink);
			snd_soc_dapm_add_routes(dapm, &intercon, 1);
		}
		if (dai->driver->capture.stream_name &&
				dai->driver->capture.aif_name) {
			dev_dbg(dai->dev, "%s: add route for widget %s",
				__func__, dai->driver->capture.stream_name);
			intercon.sink = dai->driver->capture.aif_name;
			intercon.source = dai->driver->capture.stream_name;
			dev_dbg(dai->dev, "%s: src %s sink %s\n",
				__func__, intercon.source, intercon.sink);
			snd_soc_dapm_add_routes(dapm, &intercon, 1);
		}
	}
	return rc;
}

static int msm_dai_q6_spdif_dai_remove(struct snd_soc_dai *dai)
{
	struct msm_dai_q6_spdif_dai_data *dai_data;
	int rc;

	dai_data = dev_get_drvdata(dai->dev);

	/* If AFE port is still up, close it */
	if (test_bit(STATUS_PORT_STARTED, dai_data->status_mask)) {
		rc = afe_close(dai->id); /* can block */

		if (IS_ERR_VALUE(rc))
			dev_err(dai->dev, "fail to close AFE port\n");

		clear_bit(STATUS_PORT_STARTED, dai_data->status_mask);
	}
	kfree(dai_data);

	return 0;
}


static struct snd_soc_dai_ops msm_dai_q6_spdif_ops = {
	.prepare	= msm_dai_q6_spdif_prepare,
	.hw_params	= msm_dai_q6_spdif_hw_params,
	.shutdown	= msm_dai_q6_spdif_shutdown,
};

static struct snd_soc_dai_driver msm_dai_q6_spdif_spdif_rx_dai = {
	.playback = {
		.stream_name = "SPDIF Playback",
		.aif_name = "SPDIF_RX",
		.rates = SNDRV_PCM_RATE_48000 | SNDRV_PCM_RATE_8000 |
			SNDRV_PCM_RATE_16000,
		.formats = SNDRV_PCM_FMTBIT_S16_LE | SNDRV_PCM_FMTBIT_S24_LE,
		.channels_min = 1,
		.channels_max = 4,
		.rate_min = 8000,
		.rate_max = 48000,
	},
	.ops = &msm_dai_q6_spdif_ops,
	.probe = msm_dai_q6_spdif_dai_probe,
	.remove = msm_dai_q6_spdif_dai_remove,
};

static const struct snd_soc_component_driver msm_dai_spdif_q6_component = {
	.name		= "msm-dai-q6-spdif",
};

static int msm_dai_q6_prepare(struct snd_pcm_substream *substream,
		struct snd_soc_dai *dai)
{
	struct msm_dai_q6_dai_data *dai_data = dev_get_drvdata(dai->dev);
	int rc = 0;

	if (!test_bit(STATUS_PORT_STARTED, dai_data->status_mask)) {
		rc = afe_port_start(dai->id, &dai_data->port_config,
					dai_data->rate);

		if (IS_ERR_VALUE(rc))
			dev_err(dai->dev, "fail to open AFE port 0x%x\n",
				dai->id);
		else
			set_bit(STATUS_PORT_STARTED,
				dai_data->status_mask);
	}
	return rc;
}

static int msm_dai_q6_cdc_hw_params(struct snd_pcm_hw_params *params,
				    struct snd_soc_dai *dai, int stream)
{
	struct msm_dai_q6_dai_data *dai_data = dev_get_drvdata(dai->dev);

	dai_data->channels = params_channels(params);
	switch (dai_data->channels) {
	case 2:
		dai_data->port_config.i2s.mono_stereo = MSM_AFE_STEREO;
		break;
	case 1:
		dai_data->port_config.i2s.mono_stereo = MSM_AFE_MONO;
		break;
	default:
		return -EINVAL;
		pr_err("%s: err channels %d\n",
			__func__, dai_data->channels);
		break;
	}

	switch (params_format(params)) {
	case SNDRV_PCM_FORMAT_S16_LE:
	case SNDRV_PCM_FORMAT_SPECIAL:
		dai_data->port_config.i2s.bit_width = 16;
		break;
	case SNDRV_PCM_FORMAT_S24_LE:
	case SNDRV_PCM_FORMAT_S24_3LE:
		dai_data->port_config.i2s.bit_width = 24;
		break;
	default:
		pr_err("%s: format %d\n",
			__func__, params_format(params));
		return -EINVAL;
	}

	dai_data->rate = params_rate(params);
	dai_data->port_config.i2s.sample_rate = dai_data->rate;
	dai_data->port_config.i2s.i2s_cfg_minor_version =
						AFE_API_VERSION_I2S_CONFIG;
	dai_data->port_config.i2s.data_format =  AFE_LINEAR_PCM_DATA;
	dev_dbg(dai->dev, " channel %d sample rate %d entered\n",
	dai_data->channels, dai_data->rate);

	dai_data->port_config.i2s.channel_mode = 1;
	return 0;
}

static u8 num_of_bits_set(u8 sd_line_mask)
{
	u8 num_bits_set = 0;

	while (sd_line_mask) {
		num_bits_set++;
		sd_line_mask = sd_line_mask & (sd_line_mask - 1);
	}
	return num_bits_set;
}

static int msm_dai_q6_i2s_hw_params(struct snd_pcm_hw_params *params,
				    struct snd_soc_dai *dai, int stream)
{
	struct msm_dai_q6_dai_data *dai_data = dev_get_drvdata(dai->dev);
	struct msm_i2s_data *i2s_pdata =
			(struct msm_i2s_data *) dai->dev->platform_data;

	dai_data->channels = params_channels(params);
	if (num_of_bits_set(i2s_pdata->sd_lines) == 1) {
		switch (dai_data->channels) {
		case 2:
			dai_data->port_config.i2s.mono_stereo = MSM_AFE_STEREO;
			break;
		case 1:
			dai_data->port_config.i2s.mono_stereo = MSM_AFE_MONO;
			break;
		default:
			pr_warn("%s: greater than stereo has not been validated %d",
				__func__, dai_data->channels);
			break;
		}
	}
	dai_data->rate = params_rate(params);
	dai_data->port_config.i2s.sample_rate = dai_data->rate;
	dai_data->port_config.i2s.i2s_cfg_minor_version =
						AFE_API_VERSION_I2S_CONFIG;
	dai_data->port_config.i2s.data_format =  AFE_LINEAR_PCM_DATA;
	/* Q6 only supports 16 as now */
	dai_data->port_config.i2s.bit_width = 16;
	dai_data->port_config.i2s.channel_mode = 1;

	return 0;
}

static int msm_dai_q6_slim_bus_hw_params(struct snd_pcm_hw_params *params,
				    struct snd_soc_dai *dai, int stream)
{
	struct msm_dai_q6_dai_data *dai_data = dev_get_drvdata(dai->dev);

	dai_data->channels = params_channels(params);
	dai_data->rate = params_rate(params);

	switch (params_format(params)) {
	case SNDRV_PCM_FORMAT_S16_LE:
	case SNDRV_PCM_FORMAT_SPECIAL:
		dai_data->port_config.slim_sch.bit_width = 16;
		break;
	case SNDRV_PCM_FORMAT_S24_LE:
	case SNDRV_PCM_FORMAT_S24_3LE:
		dai_data->port_config.slim_sch.bit_width = 24;
		break;
	case SNDRV_PCM_FORMAT_S32_LE:
		dai_data->port_config.slim_sch.bit_width = 32;
		break;
	default:
		pr_err("%s: format %d\n",
			__func__, params_format(params));
		return -EINVAL;
	}

	dai_data->port_config.slim_sch.sb_cfg_minor_version =
				AFE_API_VERSION_SLIMBUS_CONFIG;
	dai_data->port_config.slim_sch.sample_rate = dai_data->rate;
	dai_data->port_config.slim_sch.num_channels = dai_data->channels;

	dev_dbg(dai->dev, "%s:slimbus_dev_id[%hu] bit_wd[%hu] format[%hu]\n"
		"num_channel %hu  shared_ch_mapping[0]  %hu\n"
		"slave_port_mapping[1]  %hu slave_port_mapping[2]  %hu\n"
		"sample_rate %d\n", __func__,
		dai_data->port_config.slim_sch.slimbus_dev_id,
		dai_data->port_config.slim_sch.bit_width,
		dai_data->port_config.slim_sch.data_format,
		dai_data->port_config.slim_sch.num_channels,
		dai_data->port_config.slim_sch.shared_ch_mapping[0],
		dai_data->port_config.slim_sch.shared_ch_mapping[1],
		dai_data->port_config.slim_sch.shared_ch_mapping[2],
		dai_data->rate);

	return 0;
}

static int msm_dai_q6_bt_fm_hw_params(struct snd_pcm_hw_params *params,
				struct snd_soc_dai *dai, int stream)
{
	struct msm_dai_q6_dai_data *dai_data = dev_get_drvdata(dai->dev);

	dai_data->channels = params_channels(params);
	dai_data->rate = params_rate(params);

	dev_dbg(dai->dev, "channels %d sample rate %d entered\n",
		dai_data->channels, dai_data->rate);

	memset(&dai_data->port_config, 0, sizeof(dai_data->port_config));

	pr_debug("%s: setting bt_fm parameters\n", __func__);

	dai_data->port_config.int_bt_fm.bt_fm_cfg_minor_version =
					AFE_API_VERSION_INTERNAL_BT_FM_CONFIG;
	dai_data->port_config.int_bt_fm.num_channels = dai_data->channels;
	dai_data->port_config.int_bt_fm.sample_rate = dai_data->rate;
	dai_data->port_config.int_bt_fm.bit_width = 16;

	return 0;
}

static int msm_dai_q6_afe_rtproxy_hw_params(struct snd_pcm_hw_params *params,
				struct snd_soc_dai *dai)
{
	struct msm_dai_q6_dai_data *dai_data = dev_get_drvdata(dai->dev);

	dai_data->rate = params_rate(params);
	dai_data->port_config.rtproxy.num_channels = params_channels(params);
	dai_data->port_config.rtproxy.sample_rate = params_rate(params);

	pr_debug("channel %d entered,dai_id: %d,rate: %d\n",
	dai_data->port_config.rtproxy.num_channels, dai->id, dai_data->rate);

	dai_data->port_config.rtproxy.rt_proxy_cfg_minor_version =
				AFE_API_VERSION_RT_PROXY_CONFIG;
	dai_data->port_config.rtproxy.bit_width = 16; /* Q6 only supports 16 */
	dai_data->port_config.rtproxy.interleaved = 1;
	dai_data->port_config.rtproxy.frame_size = params_period_bytes(params);
	dai_data->port_config.rtproxy.jitter_allowance =
				dai_data->port_config.rtproxy.frame_size/2;
	dai_data->port_config.rtproxy.low_water_mark = 0;
	dai_data->port_config.rtproxy.high_water_mark = 0;

	return 0;
}

static int msm_dai_q6_psuedo_port_hw_params(struct snd_pcm_hw_params *params,
				    struct snd_soc_dai *dai, int stream)
{
	struct msm_dai_q6_dai_data *dai_data = dev_get_drvdata(dai->dev);

	dai_data->channels = params_channels(params);
	dai_data->rate = params_rate(params);

	/* Q6 only supports 16 as now */
	dai_data->port_config.pseudo_port.pseud_port_cfg_minor_version =
				AFE_API_VERSION_PSEUDO_PORT_CONFIG;
	dai_data->port_config.pseudo_port.num_channels =
				params_channels(params);
	dai_data->port_config.pseudo_port.bit_width = 16;
	dai_data->port_config.pseudo_port.data_format = 0;
	dai_data->port_config.pseudo_port.timing_mode =
				AFE_PSEUDOPORT_TIMING_MODE_TIMER;
	dai_data->port_config.pseudo_port.sample_rate = params_rate(params);

	dev_dbg(dai->dev, "%s: bit_wd[%hu] num_channels [%hu] format[%hu]\n"
		"timing Mode %hu sample_rate %d\n", __func__,
		dai_data->port_config.pseudo_port.bit_width,
		dai_data->port_config.pseudo_port.num_channels,
		dai_data->port_config.pseudo_port.data_format,
		dai_data->port_config.pseudo_port.timing_mode,
		dai_data->port_config.pseudo_port.sample_rate);

	return 0;
}

/* Current implementation assumes hw_param is called once
 * This may not be the case but what to do when ADM and AFE
 * port are already opened and parameter changes
 */
static int msm_dai_q6_hw_params(struct snd_pcm_substream *substream,
				struct snd_pcm_hw_params *params,
				struct snd_soc_dai *dai)
{
	int rc = 0;

	switch (dai->id) {
	case PRIMARY_I2S_TX:
	case PRIMARY_I2S_RX:
	case SECONDARY_I2S_RX:
		rc = msm_dai_q6_cdc_hw_params(params, dai, substream->stream);
		break;
	case MI2S_RX:
		rc = msm_dai_q6_i2s_hw_params(params, dai, substream->stream);
		break;
	case SLIMBUS_0_RX:
	case SLIMBUS_1_RX:
	case SLIMBUS_2_RX:
	case SLIMBUS_3_RX:
	case SLIMBUS_4_RX:
	case SLIMBUS_5_RX:
	case SLIMBUS_6_RX:
	case SLIMBUS_0_TX:
	case SLIMBUS_1_TX:
	case SLIMBUS_2_TX:
	case SLIMBUS_3_TX:
	case SLIMBUS_4_TX:
	case SLIMBUS_5_TX:
	case SLIMBUS_6_TX:
		rc = msm_dai_q6_slim_bus_hw_params(params, dai,
				substream->stream);
		break;
	case INT_BT_SCO_RX:
	case INT_BT_SCO_TX:
	case INT_BT_A2DP_RX:
	case INT_FM_RX:
	case INT_FM_TX:
		rc = msm_dai_q6_bt_fm_hw_params(params, dai, substream->stream);
		break;
	case RT_PROXY_DAI_001_TX:
	case RT_PROXY_DAI_001_RX:
	case RT_PROXY_DAI_002_TX:
	case RT_PROXY_DAI_002_RX:
		rc = msm_dai_q6_afe_rtproxy_hw_params(params, dai);
		break;
	case VOICE_PLAYBACK_TX:
	case VOICE2_PLAYBACK_TX:
	case VOICE_RECORD_RX:
	case VOICE_RECORD_TX:
		rc = msm_dai_q6_psuedo_port_hw_params(params,
						dai, substream->stream);
		break;
	default:
		dev_err(dai->dev, "invalid AFE port ID 0x%x\n", dai->id);
		rc = -EINVAL;
		break;
	}

	return rc;
}

static void msm_dai_q6_shutdown(struct snd_pcm_substream *substream,
				struct snd_soc_dai *dai)
{
	struct msm_dai_q6_dai_data *dai_data = dev_get_drvdata(dai->dev);
	int rc = 0;

	if (test_bit(STATUS_PORT_STARTED, dai_data->status_mask)) {
		pr_debug("%s: stop pseudo port:%d\n", __func__,  dai->id);
		rc = afe_close(dai->id); /* can block */

		if (IS_ERR_VALUE(rc))
			dev_err(dai->dev, "fail to close AFE port\n");
		pr_debug("%s: dai_data->status_mask = %ld\n", __func__,
			*dai_data->status_mask);
		clear_bit(STATUS_PORT_STARTED, dai_data->status_mask);
	}
}

static int msm_dai_q6_cdc_set_fmt(struct snd_soc_dai *dai, unsigned int fmt)
{
	struct msm_dai_q6_dai_data *dai_data = dev_get_drvdata(dai->dev);

	switch (fmt & SND_SOC_DAIFMT_MASTER_MASK) {
	case SND_SOC_DAIFMT_CBS_CFS:
		dai_data->port_config.i2s.ws_src = 1; /* CPU is master */
		break;
	case SND_SOC_DAIFMT_CBM_CFM:
		dai_data->port_config.i2s.ws_src = 0; /* CPU is slave */
		break;
	default:
		pr_err("%s: fmt 0x%x\n",
			__func__, fmt & SND_SOC_DAIFMT_MASTER_MASK);
		return -EINVAL;
	}

	return 0;
}

static int msm_dai_q6_set_fmt(struct snd_soc_dai *dai, unsigned int fmt)
{
	int rc = 0;

	dev_dbg(dai->dev, "%s: id = %d fmt[%d]\n", __func__,
							dai->id, fmt);
	switch (dai->id) {
	case PRIMARY_I2S_TX:
	case PRIMARY_I2S_RX:
	case MI2S_RX:
	case SECONDARY_I2S_RX:
		rc = msm_dai_q6_cdc_set_fmt(dai, fmt);
		break;
	default:
		dev_err(dai->dev, "invalid cpu_dai id 0x%x\n", dai->id);
		rc = -EINVAL;
		break;
	}

	return rc;
}

static int msm_dai_q6_set_channel_map(struct snd_soc_dai *dai,
				unsigned int tx_num, unsigned int *tx_slot,
				unsigned int rx_num, unsigned int *rx_slot)

{
	int rc = 0;
	struct msm_dai_q6_dai_data *dai_data = dev_get_drvdata(dai->dev);
	unsigned int i = 0;

	dev_dbg(dai->dev, "%s: id = %d\n", __func__, dai->id);
	switch (dai->id) {
	case SLIMBUS_0_RX:
	case SLIMBUS_1_RX:
	case SLIMBUS_2_RX:
	case SLIMBUS_3_RX:
	case SLIMBUS_4_RX:
	case SLIMBUS_5_RX:
	case SLIMBUS_6_RX:
		/*
		 * channel number to be between 128 and 255.
		 * For RX port use channel numbers
		 * from 138 to 144 for pre-Taiko
		 * from 144 to 159 for Taiko
		 */
		if (!rx_slot) {
			pr_err("%s: rx slot not found\n", __func__);
			return -EINVAL;
		}
		if (rx_num > AFE_PORT_MAX_AUDIO_CHAN_CNT) {
			pr_err("%s: invalid rx num %d\n", __func__, rx_num);
			return -EINVAL;
		}

		for (i = 0; i < rx_num; i++) {
			dai_data->port_config.slim_sch.shared_ch_mapping[i] =
			    rx_slot[i];
			pr_debug("%s: find number of channels[%d] ch[%d]\n",
			       __func__, i, rx_slot[i]);
		}
		dai_data->port_config.slim_sch.num_channels = rx_num;
		pr_debug("%s: SLIMBUS_%d_RX cnt[%d] ch[%d %d]\n", __func__,
			(dai->id - SLIMBUS_0_RX) / 2, rx_num,
			dai_data->port_config.slim_sch.shared_ch_mapping[0],
			dai_data->port_config.slim_sch.shared_ch_mapping[1]);

		break;
	case SLIMBUS_0_TX:
	case SLIMBUS_1_TX:
	case SLIMBUS_2_TX:
	case SLIMBUS_3_TX:
	case SLIMBUS_4_TX:
	case SLIMBUS_5_TX:
	case SLIMBUS_6_TX:
		/*
		 * channel number to be between 128 and 255.
		 * For TX port use channel numbers
		 * from 128 to 137 for pre-Taiko
		 * from 128 to 143 for Taiko
		 */
		if (!tx_slot) {
			pr_err("%s: tx slot not found\n", __func__);
			return -EINVAL;
		}
		if (tx_num > AFE_PORT_MAX_AUDIO_CHAN_CNT) {
			pr_err("%s: invalid tx num %d\n", __func__, tx_num);
			return -EINVAL;
		}

		for (i = 0; i < tx_num; i++) {
			dai_data->port_config.slim_sch.shared_ch_mapping[i] =
			    tx_slot[i];
			pr_debug("%s: find number of channels[%d] ch[%d]\n",
				 __func__, i, tx_slot[i]);
		}
		dai_data->port_config.slim_sch.num_channels = tx_num;
		pr_debug("%s:SLIMBUS_%d_TX cnt[%d] ch[%d %d]\n", __func__,
			(dai->id - SLIMBUS_0_TX) / 2, tx_num,
			dai_data->port_config.slim_sch.shared_ch_mapping[0],
			dai_data->port_config.slim_sch.shared_ch_mapping[1]);
		break;
	default:
		dev_err(dai->dev, "invalid cpu_dai id 0x%x\n", dai->id);
		rc = -EINVAL;
		break;
	}
	return rc;
}

static struct snd_soc_dai_ops msm_dai_q6_ops = {
	.prepare	= msm_dai_q6_prepare,
	.hw_params	= msm_dai_q6_hw_params,
	.shutdown	= msm_dai_q6_shutdown,
	.set_fmt	= msm_dai_q6_set_fmt,
	.set_channel_map = msm_dai_q6_set_channel_map,
};

/*
 * For single CPU DAI registration, the dai id needs to be
 * set explicitly in the dai probe as ASoC does not read
 * the cpu->driver->id field rather it assigns the dai id
 * from the device name that is in the form %s.%d. This dai
 * id should be assigned to back-end AFE port id and used
 * during dai prepare. For multiple dai registration, it
 * is not required to call this function, however the dai->
 * driver->id field must be defined and set to corresponding
 * AFE Port id.
 */
static inline void msm_dai_q6_set_dai_id(struct snd_soc_dai *dai)
{
	if (!dai->driver->id) {
		dev_warn(dai->dev, "DAI driver id is not set\n");
		return;
	}
	dai->id = dai->driver->id;
	return;
}

static int msm_dai_q6_cal_info_put(struct snd_kcontrol *kcontrol,
				    struct snd_ctl_elem_value *ucontrol)
{
	struct msm_dai_q6_dai_data *dai_data = kcontrol->private_data;
	u16 port_id = ((struct soc_enum *)
					kcontrol->private_value)->reg;

	dai_data->cal_mode = ucontrol->value.integer.value[0];
	pr_debug("%s: setting cal_mode to %d\n",
		__func__, dai_data->cal_mode);
	afe_set_cal_mode(port_id, dai_data->cal_mode);

	return 0;
}

static int msm_dai_q6_cal_info_get(struct snd_kcontrol *kcontrol,
				    struct snd_ctl_elem_value *ucontrol)
{
	struct msm_dai_q6_dai_data *dai_data = kcontrol->private_data;

	ucontrol->value.integer.value[0] = dai_data->cal_mode;
	return 0;
}

static int msm_dai_q6_sb_format_put(struct snd_kcontrol *kcontrol,
				    struct snd_ctl_elem_value *ucontrol)
{
	struct msm_dai_q6_dai_data *dai_data = kcontrol->private_data;
	int value = ucontrol->value.integer.value[0];

	if (dai_data) {
		dai_data->port_config.slim_sch.data_format = value;
		pr_debug("%s: format = %d\n",  __func__, value);
	}

	return 0;
}

static int msm_dai_q6_sb_format_get(struct snd_kcontrol *kcontrol,
				    struct snd_ctl_elem_value *ucontrol)
{
	struct msm_dai_q6_dai_data *dai_data = kcontrol->private_data;

	if (dai_data)
		ucontrol->value.integer.value[0] =
			dai_data->port_config.slim_sch.data_format;

	return 0;
}

static const char * const afe_cal_mode_text[] = {
	"CAL_MODE_DEFAULT", "CAL_MODE_NONE"
};

static const struct soc_enum slim_2_rx_enum =
	SOC_ENUM_SINGLE(SLIMBUS_2_RX, 0, ARRAY_SIZE(afe_cal_mode_text),
			afe_cal_mode_text);

static const struct soc_enum rt_proxy_1_rx_enum =
	SOC_ENUM_SINGLE(RT_PROXY_PORT_001_RX, 0, ARRAY_SIZE(afe_cal_mode_text),
			afe_cal_mode_text);

static const struct soc_enum rt_proxy_1_tx_enum =
	SOC_ENUM_SINGLE(RT_PROXY_PORT_001_TX, 0, ARRAY_SIZE(afe_cal_mode_text),
			afe_cal_mode_text);

static const struct snd_kcontrol_new sb_config_controls[] = {
	SOC_ENUM_EXT("SLIM_4_TX Format", sb_config_enum[0],
		     msm_dai_q6_sb_format_get,
		     msm_dai_q6_sb_format_put),
	SOC_ENUM_EXT("SLIM_2_RX SetCalMode", slim_2_rx_enum,
		     msm_dai_q6_cal_info_get,
		     msm_dai_q6_cal_info_put)
};

static const struct snd_kcontrol_new rt_proxy_config_controls[] = {
	SOC_ENUM_EXT("RT_PROXY_1_RX SetCalMode", rt_proxy_1_rx_enum,
		     msm_dai_q6_cal_info_get,
		     msm_dai_q6_cal_info_put),
	SOC_ENUM_EXT("RT_PROXY_1_TX SetCalMode", rt_proxy_1_tx_enum,
		     msm_dai_q6_cal_info_get,
		     msm_dai_q6_cal_info_put),
};

static int msm_dai_q6_dai_probe(struct snd_soc_dai *dai)
{
	struct msm_dai_q6_dai_data *dai_data;
	int rc = 0;

	if (!dai) {
		pr_err("%s: Invalid params dai\n", __func__);
		return -EINVAL;
	}
	if (!dai->dev) {
		pr_err("%s: Invalid params dai dev\n", __func__);
		return -EINVAL;
	}

	dai_data = kzalloc(sizeof(struct msm_dai_q6_dai_data), GFP_KERNEL);

	if (!dai_data) {
		dev_err(dai->dev, "DAI-%d: fail to allocate dai data\n",
		dai->id);
		rc = -ENOMEM;
	} else
		dev_set_drvdata(dai->dev, dai_data);

	msm_dai_q6_set_dai_id(dai);

	switch (dai->id) {
	case SLIMBUS_4_TX:
		rc = snd_ctl_add(dai->card->snd_card,
				 snd_ctl_new1(&sb_config_controls[0],
				 dai_data));
		break;
	case SLIMBUS_2_RX:
		rc = snd_ctl_add(dai->card->snd_card,
				 snd_ctl_new1(&sb_config_controls[1],
				 dai_data));
		break;
	case RT_PROXY_DAI_001_RX:
		rc = snd_ctl_add(dai->card->snd_card,
				 snd_ctl_new1(&rt_proxy_config_controls[0],
				 dai_data));
		break;
	case RT_PROXY_DAI_001_TX:
		rc = snd_ctl_add(dai->card->snd_card,
				 snd_ctl_new1(&rt_proxy_config_controls[1],
				 dai_data));
		break;
	}
	if (IS_ERR_VALUE(rc))
		dev_err(dai->dev, "%s: err add config ctl, DAI = %s\n",
			__func__, dai->name);

	rc = msm_dai_q6_dai_add_route(dai);
	return rc;
}

static int msm_dai_q6_dai_remove(struct snd_soc_dai *dai)
{
	struct msm_dai_q6_dai_data *dai_data;
	int rc;

	dai_data = dev_get_drvdata(dai->dev);

	/* If AFE port is still up, close it */
	if (test_bit(STATUS_PORT_STARTED, dai_data->status_mask)) {
		pr_debug("%s: stop pseudo port:%d\n", __func__,  dai->id);
		rc = afe_close(dai->id); /* can block */

		if (IS_ERR_VALUE(rc))
			dev_err(dai->dev, "fail to close AFE port\n");
		clear_bit(STATUS_PORT_STARTED, dai_data->status_mask);
	}
	kfree(dai_data);

	return 0;
}

static struct snd_soc_dai_driver msm_dai_q6_afe_rx_dai[] = {
	{
		.playback = {
			.stream_name = "AFE Playback",
			.aif_name = "PCM_RX",
			.rates = SNDRV_PCM_RATE_48000 | SNDRV_PCM_RATE_8000 |
			SNDRV_PCM_RATE_16000,
			.formats = SNDRV_PCM_FMTBIT_S16_LE | SNDRV_PCM_FMTBIT_S24_LE,
			.channels_min = 1,
			.channels_max = 2,
			.rate_min =     8000,
			.rate_max =	48000,
		},
		.ops = &msm_dai_q6_ops,
		.id = RT_PROXY_DAI_001_RX,
		.probe = msm_dai_q6_dai_probe,
		.remove = msm_dai_q6_dai_remove,
	},
	{
		.playback = {
			 .stream_name = "AFE-PROXY RX",
			 .rates = SNDRV_PCM_RATE_48000 | SNDRV_PCM_RATE_8000 |
			 SNDRV_PCM_RATE_16000,
			 .formats = SNDRV_PCM_FMTBIT_S16_LE | SNDRV_PCM_FMTBIT_S24_LE,
			 .channels_min = 1,
			 .channels_max = 2,
			 .rate_min =     8000,
			 .rate_max =	48000,
		},
		.ops = &msm_dai_q6_ops,
		.id = RT_PROXY_DAI_002_RX,
		.probe = msm_dai_q6_dai_probe,
		.remove = msm_dai_q6_dai_remove,
	},
};

static struct snd_soc_dai_driver msm_dai_q6_afe_tx_dai[] = {
	{
		.capture = {
			.stream_name = "AFE Capture",
			.aif_name = "PCM_TX",
			.rates = SNDRV_PCM_RATE_48000 | SNDRV_PCM_RATE_8000 |
			SNDRV_PCM_RATE_16000,
			.formats = SNDRV_PCM_FMTBIT_S16_LE,
			.channels_min = 1,
			.channels_max = 8,
			.rate_min =     8000,
			.rate_max =	48000,
		},
		.ops = &msm_dai_q6_ops,
		.id = RT_PROXY_DAI_002_TX,
		.probe = msm_dai_q6_dai_probe,
		.remove = msm_dai_q6_dai_remove,
	},
	{
		.capture = {
			.stream_name = "AFE-PROXY TX",
			.rates = SNDRV_PCM_RATE_48000 | SNDRV_PCM_RATE_8000 |
			SNDRV_PCM_RATE_16000,
			.formats = SNDRV_PCM_FMTBIT_S16_LE,
			.channels_min = 1,
			.channels_max = 8,
			.rate_min =     8000,
			.rate_max =	48000,
		},
		.ops = &msm_dai_q6_ops,
		.id = RT_PROXY_DAI_001_TX,
		.probe = msm_dai_q6_dai_probe,
		.remove = msm_dai_q6_dai_remove,
	},
};

static struct snd_soc_dai_driver msm_dai_q6_afe_lb_tx_dai[] = {
	{
		.capture = {
			.stream_name = "AFE Loopback Capture",
			.aif_name = "AFE_LOOPBACK_TX",
			.rates = SNDRV_PCM_RATE_48000 | SNDRV_PCM_RATE_8000 |
			SNDRV_PCM_RATE_16000,
			.formats = SNDRV_PCM_FMTBIT_S16_LE,
			.channels_min = 1,
			.channels_max = 8,
			.rate_min =     8000,
			.rate_max =     48000,
		},
		.id = AFE_LOOPBACK_TX,
		.probe = msm_dai_q6_dai_probe,
		.remove = msm_dai_q6_dai_remove,
	},
};

static struct snd_soc_dai_driver msm_dai_q6_bt_sco_rx_dai = {
	.playback = {
		.stream_name = "Internal BT-SCO Playback",
		.aif_name = "INT_BT_SCO_RX",
		.rates = SNDRV_PCM_RATE_8000 | SNDRV_PCM_RATE_16000,
		.formats = SNDRV_PCM_FMTBIT_S16_LE,
		.channels_min = 1,
		.channels_max = 1,
		.rate_max = 16000,
		.rate_min = 8000,
	},
	.ops = &msm_dai_q6_ops,
	.id = INT_BT_SCO_RX,
	.probe = msm_dai_q6_dai_probe,
	.remove = msm_dai_q6_dai_remove,
};

static struct snd_soc_dai_driver msm_dai_q6_bt_a2dp_rx_dai = {
	.playback = {
		.stream_name = "Internal BT-A2DP Playback",
		.aif_name = "INT_BT_A2DP_RX",
		.rates = SNDRV_PCM_RATE_48000,
		.formats = SNDRV_PCM_FMTBIT_S16_LE,
		.channels_min = 1,
		.channels_max = 2,
		.rate_max = 48000,
		.rate_min = 48000,
	},
	.ops = &msm_dai_q6_ops,
	.id = INT_BT_A2DP_RX,
	.probe = msm_dai_q6_dai_probe,
	.remove = msm_dai_q6_dai_remove,
};

static struct snd_soc_dai_driver msm_dai_q6_bt_sco_tx_dai = {
	.capture = {
		.stream_name = "Internal BT-SCO Capture",
		.aif_name = "INT_BT_SCO_TX",
		.rates = SNDRV_PCM_RATE_8000 | SNDRV_PCM_RATE_16000,
		.formats = SNDRV_PCM_FMTBIT_S16_LE,
		.channels_min = 1,
		.channels_max = 1,
		.rate_max = 16000,
		.rate_min = 8000,
	},
	.ops = &msm_dai_q6_ops,
	.id = INT_BT_SCO_TX,
	.probe = msm_dai_q6_dai_probe,
	.remove = msm_dai_q6_dai_remove,
};

static struct snd_soc_dai_driver msm_dai_q6_fm_rx_dai = {
	.playback = {
		.stream_name = "Internal FM Playback",
		.aif_name = "INT_FM_RX",
		.rates = SNDRV_PCM_RATE_48000 | SNDRV_PCM_RATE_8000 |
		SNDRV_PCM_RATE_16000,
		.formats = SNDRV_PCM_FMTBIT_S16_LE,
		.channels_min = 2,
		.channels_max = 2,
		.rate_max = 48000,
		.rate_min = 8000,
	},
	.ops = &msm_dai_q6_ops,
	.id = INT_FM_RX,
	.probe = msm_dai_q6_dai_probe,
	.remove = msm_dai_q6_dai_remove,
};

static struct snd_soc_dai_driver msm_dai_q6_fm_tx_dai = {
	.capture = {
		.stream_name = "Internal FM Capture",
		.aif_name = "INT_FM_TX",
		.rates = SNDRV_PCM_RATE_48000 | SNDRV_PCM_RATE_8000 |
		SNDRV_PCM_RATE_16000,
		.formats = SNDRV_PCM_FMTBIT_S16_LE,
		.channels_min = 2,
		.channels_max = 2,
		.rate_max = 48000,
		.rate_min = 8000,
	},
	.ops = &msm_dai_q6_ops,
	.id = INT_FM_TX,
	.probe = msm_dai_q6_dai_probe,
	.remove = msm_dai_q6_dai_remove,
};

static struct snd_soc_dai_driver msm_dai_q6_voc_playback_dai[] = {
	{
		.playback = {
			.stream_name = "Voice Farend Playback",
			.aif_name = "VOICE_PLAYBACK_TX",
			.rates = SNDRV_PCM_RATE_48000 | SNDRV_PCM_RATE_8000 |
				 SNDRV_PCM_RATE_16000,
			.formats = SNDRV_PCM_FMTBIT_S16_LE,
			.channels_min = 1,
			.channels_max = 2,
			.rate_min =     8000,
			.rate_max =     48000,
		},
		.ops = &msm_dai_q6_ops,
		.id = VOICE_PLAYBACK_TX,
		.probe = msm_dai_q6_dai_probe,
		.remove = msm_dai_q6_dai_remove,
	},
	{
		.playback = {
			.stream_name = "Voice2 Farend Playback",
			.aif_name = "VOICE2_PLAYBACK_TX",
			.rates = SNDRV_PCM_RATE_48000 | SNDRV_PCM_RATE_8000 |
				 SNDRV_PCM_RATE_16000,
			.formats = SNDRV_PCM_FMTBIT_S16_LE,
			.channels_min = 1,
			.channels_max = 2,
			.rate_min =     8000,
			.rate_max =     48000,
		},
		.ops = &msm_dai_q6_ops,
		.id = VOICE2_PLAYBACK_TX,
		.probe = msm_dai_q6_dai_probe,
		.remove = msm_dai_q6_dai_remove,
	},
};

static struct snd_soc_dai_driver msm_dai_q6_incall_record_dai[] = {
	{
		.capture = {
			.stream_name = "Voice Uplink Capture",
			.aif_name = "INCALL_RECORD_TX",
			.rates = SNDRV_PCM_RATE_48000 | SNDRV_PCM_RATE_8000 |
			SNDRV_PCM_RATE_16000,
			.formats = SNDRV_PCM_FMTBIT_S16_LE,
			.channels_min = 1,
			.channels_max = 2,
			.rate_min =     8000,
			.rate_max =     48000,
		},
		.ops = &msm_dai_q6_ops,
		.id = VOICE_RECORD_TX,
		.probe = msm_dai_q6_dai_probe,
		.remove = msm_dai_q6_dai_remove,
	},
	{
		.capture = {
			.stream_name = "Voice Downlink Capture",
			.aif_name = "INCALL_RECORD_RX",
			.rates = SNDRV_PCM_RATE_48000 | SNDRV_PCM_RATE_8000 |
			SNDRV_PCM_RATE_16000,
			.formats = SNDRV_PCM_FMTBIT_S16_LE,
			.channels_min = 1,
			.channels_max = 2,
			.rate_min =     8000,
			.rate_max =     48000,
		},
		.ops = &msm_dai_q6_ops,
		.id = VOICE_RECORD_RX,
		.probe = msm_dai_q6_dai_probe,
		.remove = msm_dai_q6_dai_remove,
	},
};

static int msm_auxpcm_dev_probe(struct platform_device *pdev)
{
	struct msm_dai_q6_auxpcm_dai_data *dai_data;
	struct msm_dai_auxpcm_pdata *auxpcm_pdata;
	uint32_t val_array[RATE_MAX_NUM_OF_AUX_PCM_RATES];
	uint32_t val = 0;
	const char *intf_name;
	int rc = 0, i = 0, len = 0;
	const uint32_t *slot_mapping_array = NULL;
	u32 array_length = 0;

	dai_data = kzalloc(sizeof(struct msm_dai_q6_auxpcm_dai_data),
			   GFP_KERNEL);
	if (!dai_data) {
		dev_err(&pdev->dev,
			"Failed to allocate memory for auxpcm DAI data\n");
		return -ENOMEM;
	}

	auxpcm_pdata = kzalloc(sizeof(struct msm_dai_auxpcm_pdata),
				GFP_KERNEL);

	if (!auxpcm_pdata) {
		dev_err(&pdev->dev, "Failed to allocate memory for platform data\n");
		goto fail_pdata_nomem;
	}

	dev_dbg(&pdev->dev, "%s: dev %pK, dai_data %pK, auxpcm_pdata %pK\n",
		__func__, &pdev->dev, dai_data, auxpcm_pdata);

	rc = of_property_read_u32_array(pdev->dev.of_node,
			"qcom,msm-cpudai-auxpcm-mode",
			val_array, RATE_MAX_NUM_OF_AUX_PCM_RATES);
	if (rc) {
		dev_err(&pdev->dev, "%s: qcom,msm-cpudai-auxpcm-mode missing in DT node\n",
			__func__);
		goto fail_invalid_dt;
	}
	auxpcm_pdata->mode_8k.mode = (u16)val_array[RATE_8KHZ];
	auxpcm_pdata->mode_16k.mode = (u16)val_array[RATE_16KHZ];

	rc = of_property_read_u32_array(pdev->dev.of_node,
			"qcom,msm-cpudai-auxpcm-sync",
			val_array, RATE_MAX_NUM_OF_AUX_PCM_RATES);
	if (rc) {
		dev_err(&pdev->dev, "%s: qcom,msm-cpudai-auxpcm-sync missing in DT node\n",
			__func__);
		goto fail_invalid_dt;
	}
	auxpcm_pdata->mode_8k.sync = (u16)val_array[RATE_8KHZ];
	auxpcm_pdata->mode_16k.sync = (u16)val_array[RATE_16KHZ];

	rc = of_property_read_u32_array(pdev->dev.of_node,
			"qcom,msm-cpudai-auxpcm-frame",
			val_array, RATE_MAX_NUM_OF_AUX_PCM_RATES);

	if (rc) {
		dev_err(&pdev->dev, "%s: qcom,msm-cpudai-auxpcm-frame missing in DT node\n",
			__func__);
		goto fail_invalid_dt;
	}
	auxpcm_pdata->mode_8k.frame = (u16)val_array[RATE_8KHZ];
	auxpcm_pdata->mode_16k.frame = (u16)val_array[RATE_16KHZ];

	rc = of_property_read_u32_array(pdev->dev.of_node,
			"qcom,msm-cpudai-auxpcm-quant",
			val_array, RATE_MAX_NUM_OF_AUX_PCM_RATES);
	if (rc) {
		dev_err(&pdev->dev, "%s: qcom,msm-cpudai-auxpcm-quant missing in DT node\n",
			__func__);
		goto fail_invalid_dt;
	}
	auxpcm_pdata->mode_8k.quant = (u16)val_array[RATE_8KHZ];
	auxpcm_pdata->mode_16k.quant = (u16)val_array[RATE_16KHZ];

	rc = of_property_read_u32_array(pdev->dev.of_node,
			"qcom,msm-cpudai-auxpcm-num-slots",
			val_array, RATE_MAX_NUM_OF_AUX_PCM_RATES);
	if (rc) {
		dev_err(&pdev->dev, "%s: qcom,msm-cpudai-auxpcm-num-slots missing in DT node\n",
			__func__);
		goto fail_invalid_dt;
	}
	auxpcm_pdata->mode_8k.num_slots = (u16)val_array[RATE_8KHZ];

	if (auxpcm_pdata->mode_8k.num_slots >
	    msm_dai_q6_max_num_slot(auxpcm_pdata->mode_8k.frame)) {
		dev_err(&pdev->dev, "%s Max slots %d greater than DT node %d\n",
			 __func__,
			msm_dai_q6_max_num_slot(auxpcm_pdata->mode_8k.frame),
			auxpcm_pdata->mode_8k.num_slots);
		rc = -EINVAL;
		goto fail_invalid_dt;
	}
	auxpcm_pdata->mode_16k.num_slots = (u16)val_array[RATE_16KHZ];

	if (auxpcm_pdata->mode_16k.num_slots >
	    msm_dai_q6_max_num_slot(auxpcm_pdata->mode_16k.frame)) {
		dev_err(&pdev->dev, "%s Max slots %d greater than DT node %d\n",
			__func__,
			msm_dai_q6_max_num_slot(auxpcm_pdata->mode_16k.frame),
			auxpcm_pdata->mode_16k.num_slots);
		rc = -EINVAL;
		goto fail_invalid_dt;
	}

	slot_mapping_array = of_get_property(pdev->dev.of_node,
				"qcom,msm-cpudai-auxpcm-slot-mapping", &len);

	if (slot_mapping_array == NULL) {
		dev_err(&pdev->dev, "%s slot_mapping_array is not valid\n",
			__func__);
		rc = -EINVAL;
		goto fail_invalid_dt;
	}

	array_length = auxpcm_pdata->mode_8k.num_slots +
		       auxpcm_pdata->mode_16k.num_slots;

	if (len != sizeof(uint32_t) * array_length) {
		dev_err(&pdev->dev, "%s Length is %d and expected is %zd\n",
			__func__, len, sizeof(uint32_t) * array_length);
		rc = -EINVAL;
		goto fail_invalid_dt;
	}

	auxpcm_pdata->mode_8k.slot_mapping =
					kzalloc(sizeof(uint16_t) *
					    auxpcm_pdata->mode_8k.num_slots,
					    GFP_KERNEL);
	if (!auxpcm_pdata->mode_8k.slot_mapping) {
		dev_err(&pdev->dev, "%s No mem for mode_8k slot mapping\n",
			__func__);
		rc = -ENOMEM;
		goto fail_invalid_dt;
	}

	for (i = 0; i < auxpcm_pdata->mode_8k.num_slots; i++)
		auxpcm_pdata->mode_8k.slot_mapping[i] =
				(u16)be32_to_cpu(slot_mapping_array[i]);

	auxpcm_pdata->mode_16k.slot_mapping =
					kzalloc(sizeof(uint16_t) *
					     auxpcm_pdata->mode_16k.num_slots,
					     GFP_KERNEL);

	if (!auxpcm_pdata->mode_16k.slot_mapping) {
		dev_err(&pdev->dev, "%s No mem for mode_16k slot mapping\n",
			__func__);
		rc = -ENOMEM;
		goto fail_invalid_16k_slot_mapping;
	}

	for (i = 0; i < auxpcm_pdata->mode_16k.num_slots; i++)
		auxpcm_pdata->mode_16k.slot_mapping[i] =
			(u16)be32_to_cpu(slot_mapping_array[i +
					auxpcm_pdata->mode_8k.num_slots]);

	rc = of_property_read_u32_array(pdev->dev.of_node,
			"qcom,msm-cpudai-auxpcm-data",
			val_array, RATE_MAX_NUM_OF_AUX_PCM_RATES);
	if (rc) {
		dev_err(&pdev->dev, "%s: qcom,msm-cpudai-auxpcm-data missing in DT node\n",
			__func__);
		goto fail_invalid_dt1;
	}
	auxpcm_pdata->mode_8k.data = (u16)val_array[RATE_8KHZ];
	auxpcm_pdata->mode_16k.data = (u16)val_array[RATE_16KHZ];

	rc = of_property_read_u32_array(pdev->dev.of_node,
			"qcom,msm-cpudai-auxpcm-pcm-clk-rate",
			val_array, RATE_MAX_NUM_OF_AUX_PCM_RATES);
	if (rc) {
		dev_err(&pdev->dev,
			"%s: qcom,msm-cpudai-auxpcm-pcm-clk-rate missing in DT\n",
			__func__);
		goto fail_invalid_dt1;
	}
	auxpcm_pdata->mode_8k.pcm_clk_rate = (int)val_array[RATE_8KHZ];
	auxpcm_pdata->mode_16k.pcm_clk_rate = (int)val_array[RATE_16KHZ];

	rc = of_property_read_string(pdev->dev.of_node,
			"qcom,msm-auxpcm-interface", &intf_name);
	if (rc) {
		dev_err(&pdev->dev,
			"%s: qcom,msm-auxpcm-interface missing in DT node\n",
			__func__);
		goto fail_nodev_intf;
	}

	if (!strncmp(intf_name, "primary", sizeof("primary"))) {
		dai_data->rx_pid = AFE_PORT_ID_PRIMARY_PCM_RX;
		dai_data->tx_pid = AFE_PORT_ID_PRIMARY_PCM_TX;
		pdev->id = MSM_DAI_PRI_AUXPCM_DT_DEV_ID;
		i = 0;
	} else if (!strncmp(intf_name, "secondary", sizeof("secondary"))) {
		dai_data->rx_pid = AFE_PORT_ID_SECONDARY_PCM_RX;
		dai_data->tx_pid = AFE_PORT_ID_SECONDARY_PCM_TX;
		pdev->id = MSM_DAI_SEC_AUXPCM_DT_DEV_ID;
		i = 1;
	} else {
		dev_err(&pdev->dev, "%s: invalid DT intf name %s\n",
			__func__, intf_name);
		goto fail_invalid_intf;
	}
	rc = of_property_read_u32(pdev->dev.of_node,
				  "qcom,msm-cpudai-afe-clk-ver", &val);
	if (rc)
		dai_data->afe_clk_ver = AFE_CLK_VERSION_V1;
	else
		dai_data->afe_clk_ver = val;

	mutex_init(&dai_data->rlock);
	dev_dbg(&pdev->dev, "dev name %s\n", dev_name(&pdev->dev));

	dev_set_drvdata(&pdev->dev, dai_data);
	pdev->dev.platform_data = (void *) auxpcm_pdata;

	rc = snd_soc_register_component(&pdev->dev,
			&msm_dai_q6_aux_pcm_dai_component,
			&msm_dai_q6_aux_pcm_dai[i], 1);
	if (rc) {
		dev_err(&pdev->dev, "%s: auxpcm dai reg failed, rc=%d\n",
				__func__, rc);
		goto fail_reg_dai;
	}

	return rc;

fail_reg_dai:
fail_invalid_intf:
fail_nodev_intf:
fail_invalid_dt1:
	kfree(auxpcm_pdata->mode_16k.slot_mapping);
fail_invalid_16k_slot_mapping:
	kfree(auxpcm_pdata->mode_8k.slot_mapping);
fail_invalid_dt:
	kfree(auxpcm_pdata);
fail_pdata_nomem:
	kfree(dai_data);
	return rc;
}

static int msm_auxpcm_dev_remove(struct platform_device *pdev)
{
	struct msm_dai_q6_auxpcm_dai_data *dai_data;

	dai_data = dev_get_drvdata(&pdev->dev);

	snd_soc_unregister_component(&pdev->dev);

	mutex_destroy(&dai_data->rlock);
	kfree(dai_data);
	kfree(pdev->dev.platform_data);

	return 0;
}

static struct of_device_id msm_auxpcm_dev_dt_match[] = {
	{ .compatible = "qcom,msm-auxpcm-dev", },
	{}
};


static struct platform_driver msm_auxpcm_dev_driver = {
	.probe  = msm_auxpcm_dev_probe,
	.remove = msm_auxpcm_dev_remove,
	.driver = {
		.name = "msm-auxpcm-dev",
		.owner = THIS_MODULE,
		.of_match_table = msm_auxpcm_dev_dt_match,
	},
};

static struct snd_soc_dai_driver msm_dai_q6_slimbus_rx_dai[] = {
	{
		.playback = {
			.stream_name = "Slimbus Playback",
			.aif_name = "SLIMBUS_0_RX",
			.rates = SNDRV_PCM_RATE_48000 | SNDRV_PCM_RATE_8000 |
			SNDRV_PCM_RATE_16000 | SNDRV_PCM_RATE_96000 |
			SNDRV_PCM_RATE_192000,
			.formats = SNDRV_PCM_FMTBIT_S16_LE |
				SNDRV_PCM_FMTBIT_S24_LE,
			.channels_min = 1,
			.channels_max = 8,
			.rate_min = 8000,
			.rate_max = 192000,
		},
		.ops = &msm_dai_q6_ops,
		.id = SLIMBUS_0_RX,
		.probe = msm_dai_q6_dai_probe,
		.remove = msm_dai_q6_dai_remove,
	},
	{
		.playback = {
			.stream_name = "Slimbus1 Playback",
			.aif_name = "SLIMBUS_1_RX",
			.rates = SNDRV_PCM_RATE_8000 | SNDRV_PCM_RATE_16000 |
			SNDRV_PCM_RATE_48000 | SNDRV_PCM_RATE_96000 |
			SNDRV_PCM_RATE_192000,
			.formats = SNDRV_PCM_FMTBIT_S16_LE |
				SNDRV_PCM_FMTBIT_S24_LE,
			.channels_min = 1,
			.channels_max = 2,
			.rate_min = 8000,
			.rate_max = 192000,
		},
		.ops = &msm_dai_q6_ops,
		.id = SLIMBUS_1_RX,
		.probe = msm_dai_q6_dai_probe,
		.remove = msm_dai_q6_dai_remove,
	},
	{
		.playback = {
			.stream_name = "Slimbus2 Playback",
			.aif_name = "SLIMBUS_2_RX",
			.rates = SNDRV_PCM_RATE_48000 | SNDRV_PCM_RATE_8000 |
			SNDRV_PCM_RATE_16000 | SNDRV_PCM_RATE_96000 |
			SNDRV_PCM_RATE_192000,
			.formats = SNDRV_PCM_FMTBIT_S16_LE |
				SNDRV_PCM_FMTBIT_S24_LE,
			.channels_min = 1,
			.channels_max = 8,
			.rate_min = 8000,
			.rate_max = 192000,
		},
		.ops = &msm_dai_q6_ops,
		.id = SLIMBUS_2_RX,
		.probe = msm_dai_q6_dai_probe,
		.remove = msm_dai_q6_dai_remove,
	},
	{
		.playback = {
			.stream_name = "Slimbus3 Playback",
			.aif_name = "SLIMBUS_3_RX",
			.rates = SNDRV_PCM_RATE_8000 | SNDRV_PCM_RATE_16000 |
			SNDRV_PCM_RATE_48000 | SNDRV_PCM_RATE_96000 |
			SNDRV_PCM_RATE_192000,
			.formats = SNDRV_PCM_FMTBIT_S16_LE |
				SNDRV_PCM_FMTBIT_S24_LE,
			.channels_min = 1,
			.channels_max = 2,
			.rate_min = 8000,
			.rate_max = 192000,
		},
		.ops = &msm_dai_q6_ops,
		.id = SLIMBUS_3_RX,
		.probe = msm_dai_q6_dai_probe,
		.remove = msm_dai_q6_dai_remove,
	},
	{
		.playback = {
			.stream_name = "Slimbus4 Playback",
			.aif_name = "SLIMBUS_4_RX",
			.rates = SNDRV_PCM_RATE_8000 | SNDRV_PCM_RATE_16000 |
			SNDRV_PCM_RATE_48000 | SNDRV_PCM_RATE_96000 |
			SNDRV_PCM_RATE_192000,
			.formats = SNDRV_PCM_FMTBIT_S16_LE |
				SNDRV_PCM_FMTBIT_S24_LE,
			.channels_min = 1,
			.channels_max = 2,
			.rate_min = 8000,
			.rate_max = 192000,
		},
		.ops = &msm_dai_q6_ops,
		.id = SLIMBUS_4_RX,
		.probe = msm_dai_q6_dai_probe,
		.remove = msm_dai_q6_dai_remove,
	},
	{
		.playback = {
			.stream_name = "Slimbus6 Playback",
			.aif_name = "SLIMBUS_6_RX",
			.rates = SNDRV_PCM_RATE_8000 | SNDRV_PCM_RATE_16000 |
			SNDRV_PCM_RATE_48000 | SNDRV_PCM_RATE_96000 |
			SNDRV_PCM_RATE_192000,
			.formats = SNDRV_PCM_FMTBIT_S16_LE |
			 SNDRV_PCM_FMTBIT_S24_LE,
			.channels_min = 1,
			.channels_max = 2,
			.rate_min = 8000,
			.rate_max = 192000,
		},
		.ops = &msm_dai_q6_ops,
		.id = SLIMBUS_6_RX,
		.probe = msm_dai_q6_dai_probe,
		.remove = msm_dai_q6_dai_remove,
	},
	{
		.playback = {
			.stream_name = "Slimbus5 Playback",
			.aif_name = "SLIMBUS_5_RX",
			.rates = SNDRV_PCM_RATE_8000 | SNDRV_PCM_RATE_16000 |
			SNDRV_PCM_RATE_48000 | SNDRV_PCM_RATE_96000 |
			SNDRV_PCM_RATE_192000 | SNDRV_PCM_RATE_44100,
			.formats = SNDRV_PCM_FMTBIT_S16_LE |
				SNDRV_PCM_FMTBIT_S24_LE,
			.channels_min = 1,
			.channels_max = 2,
			.rate_min = 8000,
			.rate_max = 192000,
		},
		.ops = &msm_dai_q6_ops,
		.id = SLIMBUS_5_RX,
		.probe = msm_dai_q6_dai_probe,
		.remove = msm_dai_q6_dai_remove,
	},
};

static struct snd_soc_dai_driver msm_dai_q6_slimbus_tx_dai[] = {
	{
		.capture = {
			.stream_name = "Slimbus Capture",
			.aif_name = "SLIMBUS_0_TX",
			.rates = SNDRV_PCM_RATE_48000 | SNDRV_PCM_RATE_8000 |
			SNDRV_PCM_RATE_16000 | SNDRV_PCM_RATE_96000 |
			SNDRV_PCM_RATE_192000,
			.formats = SNDRV_PCM_FMTBIT_S16_LE |
				   SNDRV_PCM_FMTBIT_S24_LE |
				   SNDRV_PCM_FMTBIT_S24_3LE,
			.channels_min = 1,
			.channels_max = 8,
			.rate_min = 8000,
			.rate_max = 192000,
		},
		.ops = &msm_dai_q6_ops,
		.id = SLIMBUS_0_TX,
		.probe = msm_dai_q6_dai_probe,
		.remove = msm_dai_q6_dai_remove,
	},
	{
		.capture = {
			.stream_name = "Slimbus1 Capture",
			.aif_name = "SLIMBUS_1_TX",
			.rates = SNDRV_PCM_RATE_8000 | SNDRV_PCM_RATE_16000 |
			SNDRV_PCM_RATE_48000 | SNDRV_PCM_RATE_96000 |
			SNDRV_PCM_RATE_192000,
			.formats = SNDRV_PCM_FMTBIT_S16_LE |
				   SNDRV_PCM_FMTBIT_S24_LE |
				   SNDRV_PCM_FMTBIT_S24_3LE,
			.channels_min = 1,
			.channels_max = 2,
			.rate_min = 8000,
			.rate_max = 192000,
		},
		.ops = &msm_dai_q6_ops,
		.id = SLIMBUS_1_TX,
		.probe = msm_dai_q6_dai_probe,
		.remove = msm_dai_q6_dai_remove,
	},
	{
		.capture = {
			.stream_name = "Slimbus2 Capture",
			.aif_name = "SLIMBUS_2_TX",
			.rates = SNDRV_PCM_RATE_48000 | SNDRV_PCM_RATE_8000 |
			SNDRV_PCM_RATE_16000 | SNDRV_PCM_RATE_96000 |
			SNDRV_PCM_RATE_192000,
			.formats = SNDRV_PCM_FMTBIT_S16_LE |
				   SNDRV_PCM_FMTBIT_S24_LE,
			.channels_min = 1,
			.channels_max = 8,
			.rate_min = 8000,
			.rate_max = 192000,
		},
		.ops = &msm_dai_q6_ops,
		.id = SLIMBUS_2_TX,
		.probe = msm_dai_q6_dai_probe,
		.remove = msm_dai_q6_dai_remove,
	},
	{
		.capture = {
			.stream_name = "Slimbus3 Capture",
			.aif_name = "SLIMBUS_3_TX",
			.rates = SNDRV_PCM_RATE_8000 | SNDRV_PCM_RATE_16000 |
			SNDRV_PCM_RATE_48000 | SNDRV_PCM_RATE_96000 |
			SNDRV_PCM_RATE_192000,
			.formats = SNDRV_PCM_FMTBIT_S16_LE |
				   SNDRV_PCM_FMTBIT_S24_LE,
			.channels_min = 2,
			.channels_max = 4,
			.rate_min = 8000,
			.rate_max = 192000,
		},
		.ops = &msm_dai_q6_ops,
		.id = SLIMBUS_3_TX,
		.probe = msm_dai_q6_dai_probe,
		.remove = msm_dai_q6_dai_remove,
	},
	{
		.capture = {
			.stream_name = "Slimbus4 Capture",
			.aif_name = "SLIMBUS_4_TX",
			.rates = SNDRV_PCM_RATE_8000 | SNDRV_PCM_RATE_16000 |
			SNDRV_PCM_RATE_48000 | SNDRV_PCM_RATE_96000 |
			SNDRV_PCM_RATE_192000,
			.formats = SNDRV_PCM_FMTBIT_S16_LE |
				   SNDRV_PCM_FMTBIT_S24_LE |
				   SNDRV_PCM_FMTBIT_S32_LE,
			.channels_min = 2,
			.channels_max = 4,
			.rate_min = 8000,
			.rate_max = 192000,
		},
		.ops = &msm_dai_q6_ops,
		.id = SLIMBUS_4_TX,
		.probe = msm_dai_q6_dai_probe,
		.remove = msm_dai_q6_dai_remove,
	},
	{
		.capture = {
			.stream_name = "Slimbus5 Capture",
			.aif_name = "SLIMBUS_5_TX",
			.rates = SNDRV_PCM_RATE_48000 | SNDRV_PCM_RATE_8000 |
			SNDRV_PCM_RATE_16000 | SNDRV_PCM_RATE_96000 |
			SNDRV_PCM_RATE_192000,
			.formats = SNDRV_PCM_FMTBIT_S16_LE |
				   SNDRV_PCM_FMTBIT_S24_LE,
			.channels_min = 1,
			.channels_max = 8,
			.rate_min = 8000,
			.rate_max = 192000,
		},
		.ops = &msm_dai_q6_ops,
		.id = SLIMBUS_5_TX,
		.probe = msm_dai_q6_dai_probe,
		.remove = msm_dai_q6_dai_remove,
	},
	{
		.capture = {
			.stream_name = "Slimbus6 Capture",
			.aif_name = "SLIMBUS_6_TX",
			.rates = SNDRV_PCM_RATE_8000 | SNDRV_PCM_RATE_16000 |
			SNDRV_PCM_RATE_48000 | SNDRV_PCM_RATE_96000 |
			SNDRV_PCM_RATE_192000,
			.formats = SNDRV_PCM_FMTBIT_S16_LE |
				   SNDRV_PCM_FMTBIT_S24_LE,
			.channels_min = 1,
			.channels_max = 2,
			.rate_min = 8000,
			.rate_max = 192000,
		},
		.ops = &msm_dai_q6_ops,
		.id = SLIMBUS_6_TX,
		.probe = msm_dai_q6_dai_probe,
		.remove = msm_dai_q6_dai_remove,
	},
};

static int msm_dai_q6_mi2s_format_put(struct snd_kcontrol *kcontrol,
				      struct snd_ctl_elem_value *ucontrol)
{
	struct msm_dai_q6_dai_data *dai_data = kcontrol->private_data;
	int value = ucontrol->value.integer.value[0];
	dai_data->port_config.i2s.data_format = value;
	pr_debug("%s: value = %d, channel = %d, line = %d\n",
		 __func__, value, dai_data->port_config.i2s.mono_stereo,
		 dai_data->port_config.i2s.channel_mode);
	return 0;
}

static int msm_dai_q6_mi2s_format_get(struct snd_kcontrol *kcontrol,
				      struct snd_ctl_elem_value *ucontrol)
{
	struct msm_dai_q6_dai_data *dai_data = kcontrol->private_data;
	ucontrol->value.integer.value[0] =
		dai_data->port_config.i2s.data_format;
	return 0;
}

static const struct snd_kcontrol_new mi2s_config_controls[] = {
	SOC_ENUM_EXT("PRI MI2S RX Format", mi2s_config_enum[0],
		     msm_dai_q6_mi2s_format_get,
		     msm_dai_q6_mi2s_format_put),
	SOC_ENUM_EXT("SEC MI2S RX Format", mi2s_config_enum[0],
		     msm_dai_q6_mi2s_format_get,
		     msm_dai_q6_mi2s_format_put),
	SOC_ENUM_EXT("TERT MI2S RX Format", mi2s_config_enum[0],
		     msm_dai_q6_mi2s_format_get,
		     msm_dai_q6_mi2s_format_put),
	SOC_ENUM_EXT("QUAT MI2S RX Format", mi2s_config_enum[0],
		     msm_dai_q6_mi2s_format_get,
		     msm_dai_q6_mi2s_format_put),
	SOC_ENUM_EXT("QUIN MI2S RX Format", mi2s_config_enum[0],
		     msm_dai_q6_mi2s_format_get,
		     msm_dai_q6_mi2s_format_put),
	SOC_ENUM_EXT("PRI MI2S TX Format", mi2s_config_enum[0],
		     msm_dai_q6_mi2s_format_get,
		     msm_dai_q6_mi2s_format_put),
	SOC_ENUM_EXT("SEC MI2S TX Format", mi2s_config_enum[0],
		     msm_dai_q6_mi2s_format_get,
		     msm_dai_q6_mi2s_format_put),
	SOC_ENUM_EXT("TERT MI2S TX Format", mi2s_config_enum[0],
		     msm_dai_q6_mi2s_format_get,
		     msm_dai_q6_mi2s_format_put),
	SOC_ENUM_EXT("QUAT MI2S TX Format", mi2s_config_enum[0],
		     msm_dai_q6_mi2s_format_get,
		     msm_dai_q6_mi2s_format_put),
	SOC_ENUM_EXT("QUIN MI2S TX Format", mi2s_config_enum[0],
		     msm_dai_q6_mi2s_format_get,
		     msm_dai_q6_mi2s_format_put),
	SOC_ENUM_EXT("SENARY MI2S TX Format", mi2s_config_enum[0],
		     msm_dai_q6_mi2s_format_get,
		     msm_dai_q6_mi2s_format_put),
};

static int msm_dai_q6_dai_mi2s_probe(struct snd_soc_dai *dai)
{
	struct msm_dai_q6_mi2s_dai_data *mi2s_dai_data =
			dev_get_drvdata(dai->dev);
	struct msm_mi2s_pdata *mi2s_pdata =
			(struct msm_mi2s_pdata *) dai->dev->platform_data;
	struct snd_kcontrol *kcontrol = NULL;
	int rc = 0;
	const struct snd_kcontrol_new *ctrl = NULL;

	dai->id = mi2s_pdata->intf_id;

	if (mi2s_dai_data->rx_dai.mi2s_dai_data.port_config.i2s.channel_mode) {
		if (dai->id == MSM_PRIM_MI2S)
			ctrl = &mi2s_config_controls[0];
		if (dai->id == MSM_SEC_MI2S)
			ctrl = &mi2s_config_controls[1];
		if (dai->id == MSM_TERT_MI2S)
			ctrl = &mi2s_config_controls[2];
		if (dai->id == MSM_QUAT_MI2S)
			ctrl = &mi2s_config_controls[3];
		if (dai->id == MSM_QUIN_MI2S)
			ctrl = &mi2s_config_controls[4];
	}

	if (ctrl) {
		kcontrol = snd_ctl_new1(ctrl,
					&mi2s_dai_data->rx_dai.mi2s_dai_data);
		rc = snd_ctl_add(dai->card->snd_card, kcontrol);

		if (IS_ERR_VALUE(rc)) {
			dev_err(dai->dev, "%s: err add RX fmt ctl DAI = %s\n",
				__func__, dai->name);
			goto rtn;
		}
	}

	ctrl = NULL;
	if (mi2s_dai_data->tx_dai.mi2s_dai_data.port_config.i2s.channel_mode) {
		if (dai->id == MSM_PRIM_MI2S)
			ctrl = &mi2s_config_controls[4];
		if (dai->id == MSM_SEC_MI2S)
			ctrl = &mi2s_config_controls[5];
		if (dai->id == MSM_TERT_MI2S)
			ctrl = &mi2s_config_controls[6];
		if (dai->id == MSM_QUAT_MI2S)
			ctrl = &mi2s_config_controls[7];
		if (dai->id == MSM_QUIN_MI2S)
			ctrl = &mi2s_config_controls[9];
		if (dai->id == MSM_SENARY_MI2S)
			ctrl = &mi2s_config_controls[10];
	}

	if (ctrl) {
		rc = snd_ctl_add(dai->card->snd_card,
				snd_ctl_new1(ctrl,
				&mi2s_dai_data->tx_dai.mi2s_dai_data));

		if (IS_ERR_VALUE(rc)) {
			if (kcontrol)
				snd_ctl_remove(dai->card->snd_card, kcontrol);
			dev_err(dai->dev, "%s: err add TX fmt ctl DAI = %s\n",
				__func__, dai->name);
		}
	}
	rc = msm_dai_q6_dai_add_route(dai);
rtn:
	return rc;
}


static int msm_dai_q6_dai_mi2s_remove(struct snd_soc_dai *dai)
{
	struct msm_dai_q6_mi2s_dai_data *mi2s_dai_data =
		dev_get_drvdata(dai->dev);
	int rc;

	/* If AFE port is still up, close it */
	if (test_bit(STATUS_PORT_STARTED,
		     mi2s_dai_data->rx_dai.mi2s_dai_data.status_mask)) {
		rc = afe_close(MI2S_RX); /* can block */
		if (IS_ERR_VALUE(rc))
			dev_err(dai->dev, "fail to close MI2S_RX port\n");
		clear_bit(STATUS_PORT_STARTED,
			  mi2s_dai_data->rx_dai.mi2s_dai_data.status_mask);
	}
	if (test_bit(STATUS_PORT_STARTED,
		     mi2s_dai_data->tx_dai.mi2s_dai_data.status_mask)) {
		rc = afe_close(MI2S_TX); /* can block */
		if (IS_ERR_VALUE(rc))
			dev_err(dai->dev, "fail to close MI2S_TX port\n");
		clear_bit(STATUS_PORT_STARTED,
			  mi2s_dai_data->tx_dai.mi2s_dai_data.status_mask);
	}
	kfree(mi2s_dai_data);
	return 0;
}

static int msm_dai_q6_mi2s_startup(struct snd_pcm_substream *substream,
				   struct snd_soc_dai *dai)
{

	return 0;
}


static int msm_mi2s_get_port_id(u32 mi2s_id, int stream, u16 *port_id)
{
	int ret = 0;

	switch (stream) {
	case SNDRV_PCM_STREAM_PLAYBACK:
		switch (mi2s_id) {
		case MSM_PRIM_MI2S:
			*port_id = AFE_PORT_ID_PRIMARY_MI2S_RX;
			break;
		case MSM_SEC_MI2S:
			*port_id = AFE_PORT_ID_SECONDARY_MI2S_RX;
			break;
		case MSM_TERT_MI2S:
			*port_id = AFE_PORT_ID_TERTIARY_MI2S_RX;
			break;
		case MSM_QUAT_MI2S:
			*port_id = AFE_PORT_ID_QUATERNARY_MI2S_RX;
			break;
		case MSM_SEC_MI2S_SD1:
			*port_id = AFE_PORT_ID_SECONDARY_MI2S_RX_SD1;
			break;
		case MSM_QUIN_MI2S:
			*port_id = AFE_PORT_ID_QUINARY_MI2S_RX;
			break;
		break;
		default:
			pr_err("%s: playback err id 0x%x\n",
				__func__, mi2s_id);
			ret = -1;
		break;
		}
	break;
	case SNDRV_PCM_STREAM_CAPTURE:
		switch (mi2s_id) {
		case MSM_PRIM_MI2S:
			*port_id = AFE_PORT_ID_PRIMARY_MI2S_TX;
			break;
		case MSM_SEC_MI2S:
			*port_id = AFE_PORT_ID_SECONDARY_MI2S_TX;
			break;
		case MSM_TERT_MI2S:
			*port_id = AFE_PORT_ID_TERTIARY_MI2S_TX;
			break;
		case MSM_QUAT_MI2S:
			*port_id = AFE_PORT_ID_QUATERNARY_MI2S_TX;
			break;
		case MSM_QUIN_MI2S:
			*port_id = AFE_PORT_ID_QUINARY_MI2S_TX;
			break;
		case MSM_SENARY_MI2S:
			*port_id = AFE_PORT_ID_SENARY_MI2S_TX;
			break;
		default:
			pr_err("%s: capture err id 0x%x\n", __func__, mi2s_id);
			ret = -1;
		break;
		}
	break;
	default:
		pr_err("%s: default err %d\n", __func__, stream);
		ret = -1;
	break;
	}
	pr_debug("%s: port_id = 0x%x\n", __func__, *port_id);
	return ret;
}

static int msm_dai_q6_mi2s_prepare(struct snd_pcm_substream *substream,
		struct snd_soc_dai *dai)
{
	struct msm_dai_q6_mi2s_dai_data *mi2s_dai_data =
		dev_get_drvdata(dai->dev);
	struct msm_dai_q6_dai_data *dai_data =
		(substream->stream == SNDRV_PCM_STREAM_PLAYBACK ?
		 &mi2s_dai_data->rx_dai.mi2s_dai_data :
		 &mi2s_dai_data->tx_dai.mi2s_dai_data);
	u16 port_id = 0;
	int rc = 0;

	if (msm_mi2s_get_port_id(dai->id, substream->stream,
				 &port_id) != 0) {
		dev_err(dai->dev, "%s: Invalid Port ID 0x%x\n",
				__func__, port_id);
		return -EINVAL;
	}

	dev_dbg(dai->dev, "%s: dai id %d, afe port id = 0x%x\n"
		"dai_data->channels = %u sample_rate = %u\n", __func__,
		dai->id, port_id, dai_data->channels, dai_data->rate);

	if (!test_bit(STATUS_PORT_STARTED, dai_data->status_mask)) {
		/* PORT START should be set if prepare called
		 * in active state.
		 */
		rc = afe_port_start(port_id, &dai_data->port_config,
				    dai_data->rate);

		if (IS_ERR_VALUE(rc))
			dev_err(dai->dev, "fail to open AFE port 0x%x\n",
				dai->id);
		else
			set_bit(STATUS_PORT_STARTED,
				dai_data->status_mask);
	}
	if (!test_bit(STATUS_PORT_STARTED, dai_data->hwfree_status)) {
		set_bit(STATUS_PORT_STARTED, dai_data->hwfree_status);
		dev_dbg(dai->dev, "%s: set hwfree_status to started\n",
				__func__);
	}
	return rc;
}

static int msm_dai_q6_mi2s_hw_params(struct snd_pcm_substream *substream,
				struct snd_pcm_hw_params *params,
				struct snd_soc_dai *dai)
{
	struct msm_dai_q6_mi2s_dai_data *mi2s_dai_data =
		dev_get_drvdata(dai->dev);
	struct msm_dai_q6_mi2s_dai_config *mi2s_dai_config =
		(substream->stream == SNDRV_PCM_STREAM_PLAYBACK ?
		&mi2s_dai_data->rx_dai : &mi2s_dai_data->tx_dai);
	struct msm_dai_q6_dai_data *dai_data = &mi2s_dai_config->mi2s_dai_data;
	struct afe_param_id_i2s_cfg *i2s = &dai_data->port_config.i2s;

	dai_data->channels = params_channels(params);
	switch (dai_data->channels) {
	case 8:
	case 7:
		if (mi2s_dai_config->pdata_mi2s_lines < AFE_PORT_I2S_8CHS)
			goto error_invalid_data;
		dai_data->port_config.i2s.channel_mode = AFE_PORT_I2S_8CHS;
		break;
	case 6:
	case 5:
		if (mi2s_dai_config->pdata_mi2s_lines < AFE_PORT_I2S_6CHS)
			goto error_invalid_data;
		dai_data->port_config.i2s.channel_mode = AFE_PORT_I2S_6CHS;
		break;
	case 4:
	case 3:
		if (mi2s_dai_config->pdata_mi2s_lines < AFE_PORT_I2S_QUAD01)
			goto error_invalid_data;
		if (mi2s_dai_config->pdata_mi2s_lines == AFE_PORT_I2S_QUAD23)
			dai_data->port_config.i2s.channel_mode =
				mi2s_dai_config->pdata_mi2s_lines;
		else
			dai_data->port_config.i2s.channel_mode =
					AFE_PORT_I2S_QUAD01;
		break;
	case 2:
	case 1:
		if (mi2s_dai_config->pdata_mi2s_lines < AFE_PORT_I2S_SD0)
			goto error_invalid_data;
		switch (mi2s_dai_config->pdata_mi2s_lines) {
		case AFE_PORT_I2S_SD0:
		case AFE_PORT_I2S_SD1:
		case AFE_PORT_I2S_SD2:
		case AFE_PORT_I2S_SD3:
			dai_data->port_config.i2s.channel_mode =
				mi2s_dai_config->pdata_mi2s_lines;
			break;
		case AFE_PORT_I2S_QUAD01:
		case AFE_PORT_I2S_6CHS:
		case AFE_PORT_I2S_8CHS:
			dai_data->port_config.i2s.channel_mode =
						AFE_PORT_I2S_SD0;
			break;
		case AFE_PORT_I2S_QUAD23:
			dai_data->port_config.i2s.channel_mode =
						AFE_PORT_I2S_SD2;
			break;
		}
		if (dai_data->channels == 2)
			dai_data->port_config.i2s.mono_stereo =
						MSM_AFE_CH_STEREO;
		else
			dai_data->port_config.i2s.mono_stereo = MSM_AFE_MONO;
		break;
	default:
		pr_err("%s: default err channels %d\n",
			__func__, dai_data->channels);
		goto error_invalid_data;
	}
	dai_data->rate = params_rate(params);

	switch (params_format(params)) {
	case SNDRV_PCM_FORMAT_S16_LE:
	case SNDRV_PCM_FORMAT_SPECIAL:
		dai_data->port_config.i2s.bit_width = 16;
		dai_data->bitwidth = 16;
		break;
	case SNDRV_PCM_FORMAT_S24_LE:
	case SNDRV_PCM_FORMAT_S24_3LE:
		dai_data->port_config.i2s.bit_width = 24;
		dai_data->bitwidth = 24;
		break;
	case SNDRV_PCM_FORMAT_S32_LE:
		dai_data->port_config.i2s.bit_width = 32;
		dai_data->bitwidth = 32;
		break;
	default:
		pr_err("%s: format %d\n",
			__func__, params_format(params));
		return -EINVAL;
	}

	dai_data->port_config.i2s.i2s_cfg_minor_version =
			AFE_API_VERSION_I2S_CONFIG;
	dai_data->port_config.i2s.sample_rate = dai_data->rate;
	if ((test_bit(STATUS_PORT_STARTED,
	    mi2s_dai_data->rx_dai.mi2s_dai_data.status_mask) &&
	    test_bit(STATUS_PORT_STARTED,
	    mi2s_dai_data->rx_dai.mi2s_dai_data.hwfree_status)) ||
	    (test_bit(STATUS_PORT_STARTED,
	    mi2s_dai_data->tx_dai.mi2s_dai_data.status_mask) &&
	    test_bit(STATUS_PORT_STARTED,
	    mi2s_dai_data->tx_dai.mi2s_dai_data.hwfree_status))) {
		if ((mi2s_dai_data->tx_dai.mi2s_dai_data.rate !=
		    mi2s_dai_data->rx_dai.mi2s_dai_data.rate) ||
		   (mi2s_dai_data->rx_dai.mi2s_dai_data.bitwidth !=
		    mi2s_dai_data->tx_dai.mi2s_dai_data.bitwidth)) {
			dev_err(dai->dev, "%s: Error mismatch in HW params\n"
				"Tx sample_rate = %u bit_width = %hu\n"
				"Rx sample_rate = %u bit_width = %hu\n"
				, __func__,
				mi2s_dai_data->tx_dai.mi2s_dai_data.rate,
				mi2s_dai_data->tx_dai.mi2s_dai_data.bitwidth,
				mi2s_dai_data->rx_dai.mi2s_dai_data.rate,
				mi2s_dai_data->rx_dai.mi2s_dai_data.bitwidth);
			return -EINVAL;
		}
	}
	dev_dbg(dai->dev, "%s: dai id %d dai_data->channels = %d\n"
		"sample_rate = %u i2s_cfg_minor_version = 0x%x\n"
		"bit_width = %hu  channel_mode = 0x%x mono_stereo = %#x\n"
		"ws_src = 0x%x sample_rate = %u data_format = 0x%x\n"
		"reserved = %u\n", __func__, dai->id, dai_data->channels,
		dai_data->rate, i2s->i2s_cfg_minor_version, i2s->bit_width,
		i2s->channel_mode, i2s->mono_stereo, i2s->ws_src,
		i2s->sample_rate, i2s->data_format, i2s->reserved);

	return 0;

error_invalid_data:
	pr_err("%s: dai_data->channels = %d channel_mode = %d\n", __func__,
		 dai_data->channels, dai_data->port_config.i2s.channel_mode);
	return -EINVAL;
}


static int msm_dai_q6_mi2s_set_fmt(struct snd_soc_dai *dai, unsigned int fmt)
{
	struct msm_dai_q6_mi2s_dai_data *mi2s_dai_data =
	dev_get_drvdata(dai->dev);

	if (test_bit(STATUS_PORT_STARTED,
	    mi2s_dai_data->rx_dai.mi2s_dai_data.status_mask) ||
	    test_bit(STATUS_PORT_STARTED,
	    mi2s_dai_data->tx_dai.mi2s_dai_data.status_mask)) {
		dev_err(dai->dev, "%s: err chg i2s mode while dai running",
			__func__);
		return -EPERM;
	}

	switch (fmt & SND_SOC_DAIFMT_MASTER_MASK) {
	case SND_SOC_DAIFMT_CBS_CFS:
		mi2s_dai_data->rx_dai.mi2s_dai_data.port_config.i2s.ws_src = 1;
		mi2s_dai_data->tx_dai.mi2s_dai_data.port_config.i2s.ws_src = 1;
		break;
	case SND_SOC_DAIFMT_CBM_CFM:
		mi2s_dai_data->rx_dai.mi2s_dai_data.port_config.i2s.ws_src = 0;
		mi2s_dai_data->tx_dai.mi2s_dai_data.port_config.i2s.ws_src = 0;
		break;
	default:
		pr_err("%s: fmt %d\n",
			__func__, fmt & SND_SOC_DAIFMT_MASTER_MASK);
		return -EINVAL;
	}

	return 0;
}

static int msm_dai_q6_mi2s_hw_free(struct snd_pcm_substream *substream,
		struct snd_soc_dai *dai)
{
	struct msm_dai_q6_mi2s_dai_data *mi2s_dai_data =
			dev_get_drvdata(dai->dev);
	struct msm_dai_q6_dai_data *dai_data =
		(substream->stream == SNDRV_PCM_STREAM_PLAYBACK ?
		 &mi2s_dai_data->rx_dai.mi2s_dai_data :
		 &mi2s_dai_data->tx_dai.mi2s_dai_data);

	if (test_bit(STATUS_PORT_STARTED, dai_data->hwfree_status)) {
		clear_bit(STATUS_PORT_STARTED, dai_data->hwfree_status);
		dev_dbg(dai->dev, "%s: clear hwfree_status\n", __func__);
	}
	return 0;
}

static void msm_dai_q6_mi2s_shutdown(struct snd_pcm_substream *substream,
				     struct snd_soc_dai *dai)
{
	struct msm_dai_q6_mi2s_dai_data *mi2s_dai_data =
			dev_get_drvdata(dai->dev);
	struct msm_dai_q6_dai_data *dai_data =
		(substream->stream == SNDRV_PCM_STREAM_PLAYBACK ?
		 &mi2s_dai_data->rx_dai.mi2s_dai_data :
		 &mi2s_dai_data->tx_dai.mi2s_dai_data);
	 u16 port_id = 0;
	int rc = 0;

	if (msm_mi2s_get_port_id(dai->id, substream->stream,
				 &port_id) != 0) {
		dev_err(dai->dev, "%s: Invalid Port ID 0x%x\n",
				__func__, port_id);
	}

	dev_dbg(dai->dev, "%s: closing afe port id = 0x%x\n",
			__func__, port_id);

	if (test_bit(STATUS_PORT_STARTED, dai_data->status_mask)) {
		rc = afe_close(port_id);
		if (IS_ERR_VALUE(rc))
			dev_err(dai->dev, "fail to close AFE port\n");
		clear_bit(STATUS_PORT_STARTED, dai_data->status_mask);
	}
	if (test_bit(STATUS_PORT_STARTED, dai_data->hwfree_status))
		clear_bit(STATUS_PORT_STARTED, dai_data->hwfree_status);
}

static struct snd_soc_dai_ops msm_dai_q6_mi2s_ops = {
	.startup	= msm_dai_q6_mi2s_startup,
	.prepare	= msm_dai_q6_mi2s_prepare,
	.hw_params	= msm_dai_q6_mi2s_hw_params,
	.hw_free	= msm_dai_q6_mi2s_hw_free,
	.set_fmt	= msm_dai_q6_mi2s_set_fmt,
	.shutdown	= msm_dai_q6_mi2s_shutdown,
};

/* Channel min and max are initialized base on platform data */
static struct snd_soc_dai_driver msm_dai_q6_mi2s_dai[] = {
	{
		.playback = {
			.stream_name = "Primary MI2S Playback",
			.aif_name = "PRI_MI2S_RX",
			.rates = SNDRV_PCM_RATE_48000 | SNDRV_PCM_RATE_8000 |
			SNDRV_PCM_RATE_16000 | SNDRV_PCM_RATE_96000 |
			SNDRV_PCM_RATE_192000,
			.formats = SNDRV_PCM_FMTBIT_S16_LE |
				SNDRV_PCM_FMTBIT_S24_LE |
				SNDRV_PCM_FMTBIT_S24_3LE,
			.rate_min =     8000,
			.rate_max =     192000,
		},
		.capture = {
			.stream_name = "Primary MI2S Capture",
			.aif_name = "PRI_MI2S_TX",
			.rates = SNDRV_PCM_RATE_48000 | SNDRV_PCM_RATE_8000 |
			SNDRV_PCM_RATE_16000 | SNDRV_PCM_RATE_96000 |
			SNDRV_PCM_RATE_192000,
			.formats = (SNDRV_PCM_FMTBIT_S16_LE |
				    SNDRV_PCM_FMTBIT_S24_LE |
				    SNDRV_PCM_FMTBIT_S24_3LE |
				    SNDRV_PCM_FMTBIT_S32_LE),
			.rate_min =     8000,
			.rate_max =     192000,
		},
		.ops = &msm_dai_q6_mi2s_ops,
		.id = MSM_PRIM_MI2S,
		.probe = msm_dai_q6_dai_mi2s_probe,
		.remove = msm_dai_q6_dai_mi2s_remove,
	},
	{
		.playback = {
			.stream_name = "Secondary MI2S Playback",
			.aif_name = "SEC_MI2S_RX",
			.rates = SNDRV_PCM_RATE_48000 | SNDRV_PCM_RATE_8000 |
			SNDRV_PCM_RATE_16000 | SNDRV_PCM_RATE_96000 |
			SNDRV_PCM_RATE_192000,
			.formats = SNDRV_PCM_FMTBIT_S16_LE,
			.rate_min =     8000,
			.rate_max =     192000,
		},
		.capture = {
			.stream_name = "Secondary MI2S Capture",
			.aif_name = "SEC_MI2S_TX",
			.rates = SNDRV_PCM_RATE_48000 | SNDRV_PCM_RATE_8000 |
			SNDRV_PCM_RATE_16000 | SNDRV_PCM_RATE_96000 |
			SNDRV_PCM_RATE_192000,
			.formats = (SNDRV_PCM_FMTBIT_S16_LE |
				    SNDRV_PCM_FMTBIT_S24_LE |
				    SNDRV_PCM_FMTBIT_S24_3LE |
				    SNDRV_PCM_FMTBIT_S32_LE),
			.rate_min =     8000,
			.rate_max =     192000,
		},
		.ops = &msm_dai_q6_mi2s_ops,
		.id = MSM_SEC_MI2S,
		.probe = msm_dai_q6_dai_mi2s_probe,
		.remove = msm_dai_q6_dai_mi2s_remove,
	},
	{
		.playback = {
			.stream_name = "Tertiary MI2S Playback",
			.aif_name = "TERT_MI2S_RX",
			.rates = SNDRV_PCM_RATE_48000 | SNDRV_PCM_RATE_8000 |
			SNDRV_PCM_RATE_16000,
			.formats = SNDRV_PCM_FMTBIT_S16_LE,
			.rate_min =     8000,
			.rate_max =     48000,
		},
		.capture = {
			.stream_name = "Tertiary MI2S Capture",
			.aif_name = "TERT_MI2S_TX",
			.rates = SNDRV_PCM_RATE_48000 | SNDRV_PCM_RATE_8000 |
			SNDRV_PCM_RATE_16000 | SNDRV_PCM_RATE_96000 |
			SNDRV_PCM_RATE_192000,
			.formats = (SNDRV_PCM_FMTBIT_S16_LE |
				    SNDRV_PCM_FMTBIT_S24_LE |
				    SNDRV_PCM_FMTBIT_S24_3LE |
				    SNDRV_PCM_FMTBIT_S32_LE),
			.rate_min =     8000,
			.rate_max =     192000,
		},
		.ops = &msm_dai_q6_mi2s_ops,
		.id = MSM_TERT_MI2S,
		.probe = msm_dai_q6_dai_mi2s_probe,
		.remove = msm_dai_q6_dai_mi2s_remove,
	},
	{
		.playback = {
			.stream_name = "Quaternary MI2S Playback",
			.aif_name = "QUAT_MI2S_RX",
			.rates = SNDRV_PCM_RATE_48000 | SNDRV_PCM_RATE_8000 |
			SNDRV_PCM_RATE_16000 | SNDRV_PCM_RATE_96000 |
			SNDRV_PCM_RATE_192000,
			.formats = SNDRV_PCM_FMTBIT_S16_LE,
			.rate_min =     8000,
			.rate_max =     192000,
		},
		.capture = {
			.stream_name = "Quaternary MI2S Capture",
			.aif_name = "QUAT_MI2S_TX",
			.rates = SNDRV_PCM_RATE_48000 | SNDRV_PCM_RATE_8000 |
			SNDRV_PCM_RATE_16000 | SNDRV_PCM_RATE_96000 |
			SNDRV_PCM_RATE_192000,
			.formats = (SNDRV_PCM_FMTBIT_S16_LE |
				    SNDRV_PCM_FMTBIT_S24_LE |
				    SNDRV_PCM_FMTBIT_S24_3LE |
				    SNDRV_PCM_FMTBIT_S32_LE),
			.rate_min =     8000,
			.rate_max =     192000,
		},
		.ops = &msm_dai_q6_mi2s_ops,
		.id = MSM_QUAT_MI2S,
		.probe = msm_dai_q6_dai_mi2s_probe,
		.remove = msm_dai_q6_dai_mi2s_remove,
	},
	{
		.playback = {
			.stream_name = "Secondary MI2S Playback SD1",
			.aif_name = "SEC_MI2S_RX_SD1",
			.rates = SNDRV_PCM_RATE_48000 | SNDRV_PCM_RATE_8000 |
			SNDRV_PCM_RATE_16000,
			.formats = SNDRV_PCM_FMTBIT_S16_LE,
			.rate_min =     8000,
			.rate_max =     48000,
		},
		.id = MSM_SEC_MI2S_SD1,
	},
	{
		.playback = {
			.stream_name = "Quinary MI2S Playback",
			.aif_name = "QUIN_MI2S_RX",
			.rates = SNDRV_PCM_RATE_48000 | SNDRV_PCM_RATE_8000 |
			SNDRV_PCM_RATE_16000 | SNDRV_PCM_RATE_96000 |
			SNDRV_PCM_RATE_192000,
			.formats = SNDRV_PCM_FMTBIT_S16_LE,
			.rate_min =     8000,
			.rate_max =     192000,
		},
		.capture = {
			.stream_name = "Quinary MI2S Capture",
			.aif_name = "QUIN_MI2S_TX",
			.rates = SNDRV_PCM_RATE_48000 | SNDRV_PCM_RATE_8000 |
			SNDRV_PCM_RATE_16000 | SNDRV_PCM_RATE_96000 |
			SNDRV_PCM_RATE_192000,
			.formats = (SNDRV_PCM_FMTBIT_S16_LE |
				    SNDRV_PCM_FMTBIT_S24_LE |
				    SNDRV_PCM_FMTBIT_S24_3LE |
				    SNDRV_PCM_FMTBIT_S32_LE),
			.rate_min =     8000,
			.rate_max =     192000,
		},
		.ops = &msm_dai_q6_mi2s_ops,
		.id = MSM_QUIN_MI2S,
		.probe = msm_dai_q6_dai_mi2s_probe,
		.remove = msm_dai_q6_dai_mi2s_remove,
	},
	{
		.capture = {
			.stream_name = "Senary_mi2s Capture",
			.aif_name = "SENARY_TX",
			.rates = SNDRV_PCM_RATE_48000 | SNDRV_PCM_RATE_8000 |
			SNDRV_PCM_RATE_16000 | SNDRV_PCM_RATE_96000 |
			SNDRV_PCM_RATE_192000,
			.formats = (SNDRV_PCM_FMTBIT_S16_LE |
				    SNDRV_PCM_FMTBIT_S24_LE |
				    SNDRV_PCM_FMTBIT_S24_3LE |
				    SNDRV_PCM_FMTBIT_S32_LE),
			.rate_min =     8000,
			.rate_max =     192000,
		},
		.ops = &msm_dai_q6_mi2s_ops,
		.id = MSM_SENARY_MI2S,
		.probe = msm_dai_q6_dai_mi2s_probe,
		.remove = msm_dai_q6_dai_mi2s_remove,
	},
};


static int msm_dai_q6_mi2s_get_lineconfig(u16 sd_lines, u16 *config_ptr,
					  unsigned int *ch_cnt)
{
	u8 num_of_sd_lines;

	num_of_sd_lines = num_of_bits_set(sd_lines);
	switch (num_of_sd_lines) {
	case 0:
		pr_debug("%s: no line is assigned\n", __func__);
		break;
	case 1:
		switch (sd_lines) {
		case MSM_MI2S_SD0:
			*config_ptr = AFE_PORT_I2S_SD0;
			break;
		case MSM_MI2S_SD1:
			*config_ptr = AFE_PORT_I2S_SD1;
			break;
		case MSM_MI2S_SD2:
			*config_ptr = AFE_PORT_I2S_SD2;
			break;
		case MSM_MI2S_SD3:
			*config_ptr = AFE_PORT_I2S_SD3;
			break;
		default:
			pr_err("%s: invalid SD lines %d\n",
				   __func__, sd_lines);
			goto error_invalid_data;
		}
		break;
	case 2:
		switch (sd_lines) {
		case MSM_MI2S_SD0 | MSM_MI2S_SD1:
			*config_ptr = AFE_PORT_I2S_QUAD01;
			break;
		case MSM_MI2S_SD2 | MSM_MI2S_SD3:
			*config_ptr = AFE_PORT_I2S_QUAD23;
			break;
		default:
			pr_err("%s: invalid SD lines %d\n",
				   __func__, sd_lines);
			goto error_invalid_data;
		}
		break;
	case 3:
		switch (sd_lines) {
		case MSM_MI2S_SD0 | MSM_MI2S_SD1 | MSM_MI2S_SD2:
			*config_ptr = AFE_PORT_I2S_6CHS;
			break;
		default:
			pr_err("%s: invalid SD lines %d\n",
				   __func__, sd_lines);
			goto error_invalid_data;
		}
		break;
	case 4:
		switch (sd_lines) {
		case MSM_MI2S_SD0 | MSM_MI2S_SD1 | MSM_MI2S_SD2 | MSM_MI2S_SD3:
			*config_ptr = AFE_PORT_I2S_8CHS;
			break;
		default:
			pr_err("%s: invalid SD lines %d\n",
				   __func__, sd_lines);
			goto error_invalid_data;
		}
		break;
	default:
		pr_err("%s: invalid SD lines %d\n", __func__, num_of_sd_lines);
		goto error_invalid_data;
	}
	*ch_cnt = num_of_sd_lines;
	return 0;

error_invalid_data:
	pr_err("%s: invalid data\n", __func__);
	return -EINVAL;
}

static int msm_dai_q6_mi2s_platform_data_validation(
	struct platform_device *pdev, struct snd_soc_dai_driver *dai_driver)
{
	struct msm_dai_q6_mi2s_dai_data *dai_data = dev_get_drvdata(&pdev->dev);
	struct msm_mi2s_pdata *mi2s_pdata =
			(struct msm_mi2s_pdata *) pdev->dev.platform_data;
	unsigned int ch_cnt;
	int rc = 0;
	u16 sd_line;

	if (mi2s_pdata == NULL) {
		pr_err("%s: mi2s_pdata NULL", __func__);
		return -EINVAL;
	}

	rc = msm_dai_q6_mi2s_get_lineconfig(mi2s_pdata->rx_sd_lines,
					    &sd_line, &ch_cnt);

	if (IS_ERR_VALUE(rc)) {
		dev_err(&pdev->dev, "invalid MI2S RX sd line config\n");
		goto rtn;
	}

	if (ch_cnt) {
		dai_data->rx_dai.mi2s_dai_data.port_config.i2s.channel_mode =
		sd_line;
		dai_data->rx_dai.pdata_mi2s_lines = sd_line;
		dai_driver->playback.channels_min = 1;
		dai_driver->playback.channels_max = ch_cnt << 1;
	} else {
		dai_driver->playback.channels_min = 0;
		dai_driver->playback.channels_max = 0;
	}
	rc = msm_dai_q6_mi2s_get_lineconfig(mi2s_pdata->tx_sd_lines,
					    &sd_line, &ch_cnt);

	if (IS_ERR_VALUE(rc)) {
		dev_err(&pdev->dev, "invalid MI2S TX sd line config\n");
		goto rtn;
	}

	if (ch_cnt) {
		dai_data->tx_dai.mi2s_dai_data.port_config.i2s.channel_mode =
		sd_line;
		dai_data->tx_dai.pdata_mi2s_lines = sd_line;
		dai_driver->capture.channels_min = 1;
		dai_driver->capture.channels_max = ch_cnt << 1;
	} else {
		dai_driver->capture.channels_min = 0;
		dai_driver->capture.channels_max = 0;
	}

	dev_dbg(&pdev->dev, "%s: playback sdline 0x%x capture sdline 0x%x\n",
		__func__, dai_data->rx_dai.pdata_mi2s_lines,
		dai_data->tx_dai.pdata_mi2s_lines);
	dev_dbg(&pdev->dev, "%s: playback ch_max %d capture ch_mx %d\n",
		__func__, dai_driver->playback.channels_max,
		dai_driver->capture.channels_max);
rtn:
	return rc;
}

static const struct snd_soc_component_driver msm_q6_mi2s_dai_component = {
	.name		= "msm-dai-q6-mi2s",
};
static int msm_dai_q6_mi2s_dev_probe(struct platform_device *pdev)
{
	struct msm_dai_q6_mi2s_dai_data *dai_data;
	const char *q6_mi2s_dev_id = "qcom,msm-dai-q6-mi2s-dev-id";
	u32 tx_line = 0;
	u32  rx_line = 0;
	u32 mi2s_intf = 0;
	u32 mi2s_slave = 0;
	u32 mi2s_ext_mclk_rate = 0;
	struct msm_mi2s_pdata *mi2s_pdata;
	int rc;

	rc = of_property_read_u32(pdev->dev.of_node, q6_mi2s_dev_id,
				  &mi2s_intf);
	if (rc) {
		dev_err(&pdev->dev,
			"%s: missing 0x%x in dt node\n", __func__, mi2s_intf);
		goto rtn;
	}

	dev_dbg(&pdev->dev, "dev name %s dev id 0x%x\n", dev_name(&pdev->dev),
		mi2s_intf);

	if ((mi2s_intf < MSM_MI2S_MIN || mi2s_intf > MSM_MI2S_MAX)
		|| (mi2s_intf >= ARRAY_SIZE(msm_dai_q6_mi2s_dai))) {
		dev_err(&pdev->dev,
			"%s: Invalid MI2S ID %u from Device Tree\n",
			__func__, mi2s_intf);
		rc = -ENXIO;
		goto rtn;
	}

	pdev->id = mi2s_intf;

	mi2s_pdata = kzalloc(sizeof(struct msm_mi2s_pdata), GFP_KERNEL);
	if (!mi2s_pdata) {
		dev_err(&pdev->dev, "fail to allocate mi2s_pdata data\n");
		rc = -ENOMEM;
		goto rtn;
	}

	rc = of_property_read_u32(pdev->dev.of_node, "qcom,msm-mi2s-rx-lines",
				  &rx_line);
	if (rc) {
		dev_err(&pdev->dev, "%s: Rx line from DT file %s\n", __func__,
			"qcom,msm-mi2s-rx-lines");
		goto free_pdata;
	}

	rc = of_property_read_u32(pdev->dev.of_node, "qcom,msm-mi2s-tx-lines",
				  &tx_line);
	if (rc) {
		dev_err(&pdev->dev, "%s: Tx line from DT file %s\n", __func__,
			"qcom,msm-mi2s-tx-lines");
		goto free_pdata;
	}

	rc = of_property_read_u32(pdev->dev.of_node, "qcom,msm-mi2s-slave",
				  &mi2s_slave);
	if (rc) {
		dev_dbg(&pdev->dev, "%s: %s Not found, defaulting to Master\n",
			__func__, "qcom,msm-mi2s-slave");
	}

	rc = of_property_read_u32(pdev->dev.of_node, "qcom,msm-mi2s-ext-mclk",
				  &mi2s_ext_mclk_rate);
	if (rc) {
		dev_dbg(&pdev->dev, "%s: %s Not found\n",
			__func__, "qcom,msm-mi2s-ext-mclk");
	}

	dev_dbg(&pdev->dev, "dev name %s Rx line 0x%x, Tx line 0x%x, slave %d, mi2s_ext_mclk_rate %u\n",
		dev_name(&pdev->dev), rx_line, tx_line, mi2s_slave, mi2s_ext_mclk_rate);

	mi2s_pdata->rx_sd_lines = rx_line;
	mi2s_pdata->tx_sd_lines = tx_line;
	mi2s_pdata->intf_id = mi2s_intf;
	mi2s_pdata->slave = mi2s_slave;
	mi2s_pdata->ext_mclk_rate = mi2s_ext_mclk_rate;

	dai_data = kzalloc(sizeof(struct msm_dai_q6_mi2s_dai_data),
			   GFP_KERNEL);
	if (!dai_data) {
		dev_err(&pdev->dev, "fail to allocate dai data\n");
		rc = -ENOMEM;
		goto free_pdata;
	} else
		dev_set_drvdata(&pdev->dev, dai_data);

	pdev->dev.platform_data = mi2s_pdata;

	rc = msm_dai_q6_mi2s_platform_data_validation(pdev,
			&msm_dai_q6_mi2s_dai[mi2s_intf]);
	if (IS_ERR_VALUE(rc))
		goto free_dai_data;

	rc = snd_soc_register_component(&pdev->dev, &msm_q6_mi2s_dai_component,
	&msm_dai_q6_mi2s_dai[mi2s_intf], 1);

	if (IS_ERR_VALUE(rc))
		goto err_register;
	return 0;

err_register:
	dev_err(&pdev->dev, "fail to msm_dai_q6_mi2s_dev_probe\n");
free_dai_data:
	kfree(dai_data);
free_pdata:
	kfree(mi2s_pdata);
rtn:
	return rc;
}

static int msm_dai_q6_mi2s_dev_remove(struct platform_device *pdev)
{
	snd_soc_unregister_component(&pdev->dev);
	return 0;
}

static const struct snd_soc_component_driver msm_dai_q6_component = {
	.name		= "msm-dai-q6-dev",
};

static int msm_dai_q6_dev_probe(struct platform_device *pdev)
{
	int rc, id, i, len;
	const char *q6_dev_id = "qcom,msm-dai-q6-dev-id";
	char stream_name[80];

	rc = of_property_read_u32(pdev->dev.of_node, q6_dev_id, &id);
	if (rc) {
		dev_err(&pdev->dev,
			"%s: missing %s in dt node\n", __func__, q6_dev_id);
		return rc;
	}

	pdev->id = id;

	pr_debug("%s: dev name %s, id:%d\n", __func__,
		 dev_name(&pdev->dev), pdev->id);

	switch (id) {
	case SLIMBUS_0_RX:
		strlcpy(stream_name, "Slimbus Playback", 80);
		goto register_slim_playback;
	case SLIMBUS_2_RX:
		strlcpy(stream_name, "Slimbus2 Playback", 80);
		goto register_slim_playback;
	case SLIMBUS_1_RX:
		strlcpy(stream_name, "Slimbus1 Playback", 80);
		goto register_slim_playback;
	case SLIMBUS_3_RX:
		strlcpy(stream_name, "Slimbus3 Playback", 80);
		goto register_slim_playback;
	case SLIMBUS_4_RX:
		strlcpy(stream_name, "Slimbus4 Playback", 80);
		goto register_slim_playback;
	case SLIMBUS_5_RX:
		strlcpy(stream_name, "Slimbus5 Playback", 80);
		goto register_slim_playback;
	case SLIMBUS_6_RX:
		strlcpy(stream_name, "Slimbus6 Playback", 80);
register_slim_playback:
		rc = -ENODEV;
		len = strnlen(stream_name , 80);
		for (i = 0; i < ARRAY_SIZE(msm_dai_q6_slimbus_rx_dai); i++) {
			if (msm_dai_q6_slimbus_rx_dai[i].playback.stream_name &&
				!strncmp(stream_name,
				msm_dai_q6_slimbus_rx_dai[i] \
				.playback.stream_name,
				len)) {
				rc = snd_soc_register_component(&pdev->dev,
				&msm_dai_q6_component, &msm_dai_q6_slimbus_rx_dai[i], 1);
				break;
			}
		}
		if (rc)
			pr_err("%s: Device not found stream name %s\n",
				__func__, stream_name);
		break;
	case SLIMBUS_0_TX:
		strlcpy(stream_name, "Slimbus Capture", 80);
		goto register_slim_capture;
	case SLIMBUS_1_TX:
		strlcpy(stream_name, "Slimbus1 Capture", 80);
		goto register_slim_capture;
	case SLIMBUS_2_TX:
		strlcpy(stream_name, "Slimbus2 Capture", 80);
		goto register_slim_capture;
	case SLIMBUS_3_TX:
		strlcpy(stream_name, "Slimbus3 Capture", 80);
		goto register_slim_capture;
	case SLIMBUS_4_TX:
		strlcpy(stream_name, "Slimbus4 Capture", 80);
		goto register_slim_capture;
	case SLIMBUS_5_TX:
		strlcpy(stream_name, "Slimbus5 Capture", 80);
		goto register_slim_capture;
	case SLIMBUS_6_TX:
		strlcpy(stream_name, "Slimbus6 Capture", 80);
register_slim_capture:
		rc = -ENODEV;
		len = strnlen(stream_name , 80);
		for (i = 0; i < ARRAY_SIZE(msm_dai_q6_slimbus_tx_dai); i++) {
			if (msm_dai_q6_slimbus_tx_dai[i].capture.stream_name &&
				!strncmp(stream_name,
				msm_dai_q6_slimbus_tx_dai[i] \
				.capture.stream_name,
				len)) {
				rc = snd_soc_register_component(&pdev->dev,
				&msm_dai_q6_component, &msm_dai_q6_slimbus_tx_dai[i], 1);
				break;
			}
		}
		if (rc)
			pr_err("%s: Device not found stream name %s\n",
				__func__, stream_name);
		break;
	case AFE_LOOPBACK_TX:
		rc = snd_soc_register_component(&pdev->dev,
						&msm_dai_q6_component,
						&msm_dai_q6_afe_lb_tx_dai[0],
						1);
		break;
	case INT_BT_SCO_RX:
		rc = snd_soc_register_component(&pdev->dev, &msm_dai_q6_component,
		&msm_dai_q6_bt_sco_rx_dai, 1);
		break;
	case INT_BT_SCO_TX:
		rc = snd_soc_register_component(&pdev->dev, &msm_dai_q6_component,
		&msm_dai_q6_bt_sco_tx_dai, 1);
		break;
	case INT_BT_A2DP_RX:
		rc = snd_soc_register_component(&pdev->dev,
		&msm_dai_q6_component, &msm_dai_q6_bt_a2dp_rx_dai, 1);
		break;
	case INT_FM_RX:
		rc = snd_soc_register_component(&pdev->dev, &msm_dai_q6_component,
		&msm_dai_q6_fm_rx_dai, 1);
		break;
	case INT_FM_TX:
		rc = snd_soc_register_component(&pdev->dev, &msm_dai_q6_component,
										&msm_dai_q6_fm_tx_dai, 1);
		break;
	case RT_PROXY_DAI_001_RX:
		strlcpy(stream_name, "AFE Playback", 80);
		goto register_afe_playback;
	case RT_PROXY_DAI_002_RX:
		strlcpy(stream_name, "AFE-PROXY RX", 80);
register_afe_playback:
		rc = -ENODEV;
		len = strnlen(stream_name , 80);
		for (i = 0; i < ARRAY_SIZE(msm_dai_q6_afe_rx_dai); i++) {
			if (msm_dai_q6_afe_rx_dai[i].playback.stream_name &&
				!strncmp(stream_name,
				msm_dai_q6_afe_rx_dai[i].playback.stream_name,
				len)) {
				rc = snd_soc_register_component(&pdev->dev,
				&msm_dai_q6_component, &msm_dai_q6_afe_rx_dai[i], 1);
				break;
			}
		}
		if (rc)
			pr_err("%s: Device not found stream name %s\n",
			__func__, stream_name);
		break;
	case RT_PROXY_DAI_001_TX:
		strlcpy(stream_name, "AFE-PROXY TX", 80);
		goto register_afe_capture;
	case RT_PROXY_DAI_002_TX:
		strlcpy(stream_name, "AFE Capture", 80);
register_afe_capture:
		rc = -ENODEV;
		len = strnlen(stream_name , 80);
		for (i = 0; i < ARRAY_SIZE(msm_dai_q6_afe_tx_dai); i++) {
			if (msm_dai_q6_afe_tx_dai[i].capture.stream_name &&
				!strncmp(stream_name,
				msm_dai_q6_afe_tx_dai[i].capture.stream_name,
				len)) {
				rc = snd_soc_register_component(&pdev->dev,
				&msm_dai_q6_component, &msm_dai_q6_afe_tx_dai[i], 1);
				break;
			}
		}
		if (rc)
			pr_err("%s: Device not found stream name %s\n",
			__func__, stream_name);
		break;
	case VOICE_PLAYBACK_TX:
		strlcpy(stream_name, "Voice Farend Playback", 80);
		goto register_voice_playback;
	case VOICE2_PLAYBACK_TX:
		strlcpy(stream_name, "Voice2 Farend Playback", 80);
register_voice_playback:
		rc = -ENODEV;
		len = strnlen(stream_name , 80);
		for (i = 0; i < ARRAY_SIZE(msm_dai_q6_voc_playback_dai); i++) {
			if (msm_dai_q6_voc_playback_dai[i].playback.stream_name
			    && !strcmp(stream_name,
			 msm_dai_q6_voc_playback_dai[i].playback.stream_name)) {
				rc = snd_soc_register_component(&pdev->dev,
					&msm_dai_q6_component,
					&msm_dai_q6_voc_playback_dai[i], 1);
				break;
			}
		}
		if (rc)
			pr_err("%s Device not found stream name %s\n",
			       __func__, stream_name);
		break;
	case VOICE_RECORD_RX:
		strlcpy(stream_name, "Voice Downlink Capture", 80);
		goto register_uplink_capture;
	case VOICE_RECORD_TX:
		strlcpy(stream_name, "Voice Uplink Capture", 80);
register_uplink_capture:
		rc = -ENODEV;
		len = strnlen(stream_name , 80);
		for (i = 0; i < ARRAY_SIZE(msm_dai_q6_incall_record_dai); i++) {
			if (msm_dai_q6_incall_record_dai[i].capture.stream_name &&
				!strncmp(stream_name,
				msm_dai_q6_incall_record_dai[i].capture.stream_name,
				len)) {
				rc = snd_soc_register_component(&pdev->dev,
				&msm_dai_q6_component, &msm_dai_q6_incall_record_dai[i], 1);
				break;
			}
		}
		if (rc)
			pr_err("%s: Device not found stream name %s\n",
			__func__, stream_name);
		break;

	default:
		rc = -ENODEV;
		break;
	}

	return rc;
}

static int msm_dai_q6_dev_remove(struct platform_device *pdev)
{
	snd_soc_unregister_component(&pdev->dev);
	return 0;
}

static const struct of_device_id msm_dai_q6_dev_dt_match[] = {
	{ .compatible = "qcom,msm-dai-q6-dev", },
	{ }
};
MODULE_DEVICE_TABLE(of, msm_dai_q6_dev_dt_match);

static struct platform_driver msm_dai_q6_dev = {
	.probe  = msm_dai_q6_dev_probe,
	.remove = msm_dai_q6_dev_remove,
	.driver = {
		.name = "msm-dai-q6-dev",
		.owner = THIS_MODULE,
		.of_match_table = msm_dai_q6_dev_dt_match,
	},
};

static int msm_dai_q6_probe(struct platform_device *pdev)
{
	int rc;
	pr_debug("%s: dev name %s, id:%d\n", __func__,
		 dev_name(&pdev->dev), pdev->id);
	rc = of_platform_populate(pdev->dev.of_node, NULL, NULL, &pdev->dev);
	if (rc) {
		dev_err(&pdev->dev, "%s: failed to add child nodes, rc=%d\n",
			__func__, rc);
	} else
		dev_dbg(&pdev->dev, "%s: added child node\n", __func__);

	return rc;
}

static int msm_dai_q6_remove(struct platform_device *pdev)
{
	return 0;
}

static const struct of_device_id msm_dai_q6_dt_match[] = {
	{ .compatible = "qcom,msm-dai-q6", },
	{ }
};
MODULE_DEVICE_TABLE(of, msm_dai_q6_dt_match);
static struct platform_driver msm_dai_q6 = {
	.probe  = msm_dai_q6_probe,
	.remove = msm_dai_q6_remove,
	.driver = {
		.name = "msm-dai-q6",
		.owner = THIS_MODULE,
		.of_match_table = msm_dai_q6_dt_match,
	},
};

static int msm_dai_mi2s_q6_probe(struct platform_device *pdev)
{
	int rc;
	rc = of_platform_populate(pdev->dev.of_node, NULL, NULL, &pdev->dev);
	if (rc) {
		dev_err(&pdev->dev, "%s: failed to add child nodes, rc=%d\n",
			__func__, rc);
	} else
		dev_dbg(&pdev->dev, "%s: added child node\n", __func__);
	return rc;
}

static int msm_dai_mi2s_q6_remove(struct platform_device *pdev)
{
	return 0;
}

static const struct of_device_id msm_dai_mi2s_dt_match[] = {
	{ .compatible = "qcom,msm-dai-mi2s", },
	{ }
};

MODULE_DEVICE_TABLE(of, msm_dai_mi2s_dt_match);

static struct platform_driver msm_dai_mi2s_q6 = {
	.probe  = msm_dai_mi2s_q6_probe,
	.remove = msm_dai_mi2s_q6_remove,
	.driver = {
		.name = "msm-dai-mi2s",
		.owner = THIS_MODULE,
		.of_match_table = msm_dai_mi2s_dt_match,
	},
};

static const struct of_device_id msm_dai_q6_mi2s_dev_dt_match[] = {
	{ .compatible = "qcom,msm-dai-q6-mi2s", },
	{ }
};

MODULE_DEVICE_TABLE(of, msm_dai_q6_mi2s_dev_dt_match);

static struct platform_driver msm_dai_q6_mi2s_driver = {
	.probe  = msm_dai_q6_mi2s_dev_probe,
	.remove  = msm_dai_q6_mi2s_dev_remove,
	.driver = {
		.name = "msm-dai-q6-mi2s",
		.owner = THIS_MODULE,
		.of_match_table = msm_dai_q6_mi2s_dev_dt_match,
	},
};

static int msm_dai_q6_spdif_dev_probe(struct platform_device *pdev)
{
	int rc;

	pdev->id = AFE_PORT_ID_SPDIF_RX;

	pr_debug("%s: dev name %s, id:%d\n", __func__,
			dev_name(&pdev->dev), pdev->id);

	rc = snd_soc_register_component(&pdev->dev,
			&msm_dai_spdif_q6_component,
			&msm_dai_q6_spdif_spdif_rx_dai, 1);
	return rc;
}

static int msm_dai_q6_spdif_dev_remove(struct platform_device *pdev)
{
	snd_soc_unregister_component(&pdev->dev);
	return 0;
}

static const struct of_device_id msm_dai_q6_spdif_dt_match[] = {
	{.compatible = "qcom,msm-dai-q6-spdif"},
	{}
};
MODULE_DEVICE_TABLE(of, msm_dai_q6_spdif_dt_match);

static struct platform_driver msm_dai_q6_spdif_driver = {
	.probe  = msm_dai_q6_spdif_dev_probe,
	.remove = msm_dai_q6_spdif_dev_remove,
	.driver = {
		.name = "msm-dai-q6-spdif",
		.owner = THIS_MODULE,
		.of_match_table = msm_dai_q6_spdif_dt_match,
	},
};

static int msm_dai_tdm_q6_probe(struct platform_device *pdev)
{
	int rc = 0;
	const uint32_t *port_id_array = NULL;
	uint32_t array_length = 0;
	int i = 0;
	int group_idx = 0;

	/* extract tdm group info into static */
	rc = of_property_read_u32(pdev->dev.of_node,
		"qcom,msm-cpudai-tdm-group-id",
		(u32 *)&tdm_group_cfg.group_id);
	if (rc) {
		dev_err(&pdev->dev, "%s: Group ID from DT file %s\n",
			__func__, "qcom,msm-cpudai-tdm-group-id");
		goto rtn;
	}
	dev_dbg(&pdev->dev, "%s: Group ID from DT file 0x%x\n",
		__func__, tdm_group_cfg.group_id);

	dev_info(&pdev->dev, "%s: dev_name: %s group_id: 0x%x\n",
		__func__, dev_name(&pdev->dev), tdm_group_cfg.group_id);

	group_idx = msm_dai_q6_get_group_idx(tdm_group_cfg.group_id);
	if (group_idx < 0) {
		dev_err(&pdev->dev, "%s: group id 0x%x not supported\n",
			__func__, tdm_group_cfg.group_id);
		rc = -EINVAL;
		goto rtn;
	}

	rc = of_property_read_u32(pdev->dev.of_node,
		"qcom,msm-cpudai-tdm-group-num-ports",
		&num_tdm_group_ports[group_idx]);
	if (rc) {
		dev_err(&pdev->dev, "%s: Group Num Ports from DT file %s\n",
			__func__, "qcom,msm-cpudai-tdm-group-num-ports");
		goto rtn;
	}
	dev_dbg(&pdev->dev, "%s: Group Num Ports from DT file 0x%x\n",
		__func__, num_tdm_group_ports[group_idx]);

	if (num_tdm_group_ports[group_idx] > AFE_GROUP_DEVICE_NUM_PORTS) {
		dev_err(&pdev->dev, "%s Group Num Ports %d greater than Max %d\n",
			__func__, num_tdm_group_ports[group_idx],
			AFE_GROUP_DEVICE_NUM_PORTS);
		rc = -EINVAL;
		goto rtn;
	}

	port_id_array = of_get_property(pdev->dev.of_node,
		"qcom,msm-cpudai-tdm-group-port-id",
		&array_length);
	if (port_id_array == NULL) {
		dev_err(&pdev->dev, "%s port_id_array is not valid\n",
			__func__);
		rc = -EINVAL;
		goto rtn;
	}
	if (array_length != sizeof(uint32_t) * num_tdm_group_ports[group_idx]) {
		dev_err(&pdev->dev, "%s array_length is %d, expected is %zd\n",
			__func__, array_length,
			sizeof(uint32_t) * num_tdm_group_ports[group_idx]);
		rc = -EINVAL;
		goto rtn;
	}

	for (i = 0; i < num_tdm_group_ports[group_idx]; i++)
		tdm_group_cfg.port_id[i] =
			(u16)be32_to_cpu(port_id_array[i]);
	/* Unused index should be filled with 0 or AFE_PORT_INVALID */
	for (i = num_tdm_group_ports[group_idx];
			i < AFE_GROUP_DEVICE_NUM_PORTS; i++)
		tdm_group_cfg.port_id[i] =
			AFE_PORT_INVALID;

	/* extract tdm clk info into static */
	rc = of_property_read_u32(pdev->dev.of_node,
		"qcom,msm-cpudai-tdm-clk-rate",
		&tdm_clk_set.clk_freq_in_hz);
	if (rc) {
		dev_err(&pdev->dev, "%s: Clk Rate from DT file %s\n",
			__func__, "qcom,msm-cpudai-tdm-clk-rate");
		goto rtn;
	}
	dev_dbg(&pdev->dev, "%s: Clk Rate from DT file %d\n",
		__func__, tdm_clk_set.clk_freq_in_hz);

	rc = of_property_read_u16(pdev->dev.of_node,
		"qcom,msm-cpudai-tdm-clk-attribute",
		&tdm_clk_set.clk_attri);
	if (rc) {
		dev_dbg(&pdev->dev, "%s: No Clk attribute in DT file %s\n",
			__func__, "qcom,msm-cpudai-tdm-clk-attribute");
	}
	dev_dbg(&pdev->dev, "%s: Clk Attribute from DT file %d\n",
		__func__, tdm_clk_set.clk_attri);

	afe_ebit_unsupported = of_property_read_bool(pdev->dev.of_node,
				"qcom,msm-cpudai-tdm-afe-ebit-unsupported");

	dev_dbg(&pdev->dev, "afe_ebit_unsupported %d\n", afe_ebit_unsupported);

	tdm_sec_port_enable = of_property_read_bool(pdev->dev.of_node,
				"qcom,msm-cpudai-tdm-sec-port-enable");

	dev_dbg(&pdev->dev, "tdm_sec_port_enable %d\n", tdm_sec_port_enable);

	/* other initializations within device group */
	atomic_set(&tdm_group_ref[group_idx], 0);

	/* probe child node info */
	rc = of_platform_populate(pdev->dev.of_node, NULL, NULL, &pdev->dev);
	if (rc) {
		dev_err(&pdev->dev, "%s: failed to add child nodes, rc=%d\n",
			__func__, rc);
		goto rtn;
	} else
		dev_dbg(&pdev->dev, "%s: added child node\n", __func__);

rtn:
	return rc;
}

static int msm_dai_tdm_q6_remove(struct platform_device *pdev)
{
	return 0;
}

static const struct of_device_id msm_dai_tdm_dt_match[] = {
	{ .compatible = "qcom,msm-dai-tdm", },
	{}
};

MODULE_DEVICE_TABLE(of, msm_dai_tdm_dt_match);

static struct platform_driver msm_dai_tdm_q6 = {
	.probe  = msm_dai_tdm_q6_probe,
	.remove = msm_dai_tdm_q6_remove,
	.driver = {
		.name = "msm-dai-tdm",
		.owner = THIS_MODULE,
		.of_match_table = msm_dai_tdm_dt_match,
	},
};

static int msm_dai_q6_tdm_data_format_put(struct snd_kcontrol *kcontrol,
				      struct snd_ctl_elem_value *ucontrol)
{
	struct msm_dai_q6_tdm_dai_data *dai_data = kcontrol->private_data;
	int value = ucontrol->value.integer.value[0];

	dai_data->port_cfg.tdm.data_format = value;
	pr_debug("%s: data_format = %d\n",
		__func__, dai_data->port_cfg.tdm.data_format);
	return 0;
}

static int msm_dai_q6_tdm_data_format_get(struct snd_kcontrol *kcontrol,
				      struct snd_ctl_elem_value *ucontrol)
{
	struct msm_dai_q6_tdm_dai_data *dai_data = kcontrol->private_data;

	ucontrol->value.integer.value[0] =
		dai_data->port_cfg.tdm.data_format;
	pr_debug("%s: data_format = %d\n",
		__func__, dai_data->port_cfg.tdm.data_format);
	return 0;
}

static int msm_dai_q6_tdm_header_type_put(struct snd_kcontrol *kcontrol,
				      struct snd_ctl_elem_value *ucontrol)
{
	struct msm_dai_q6_tdm_dai_data *dai_data = kcontrol->private_data;
	int value = ucontrol->value.integer.value[0];

	dai_data->port_cfg.custom_tdm_header.header_type = value;
	pr_debug("%s: header_type = %d\n",
		__func__,
		dai_data->port_cfg.custom_tdm_header.header_type);
	return 0;
}

static int msm_dai_q6_tdm_header_type_get(struct snd_kcontrol *kcontrol,
				      struct snd_ctl_elem_value *ucontrol)
{
	struct msm_dai_q6_tdm_dai_data *dai_data = kcontrol->private_data;

	ucontrol->value.integer.value[0] =
		dai_data->port_cfg.custom_tdm_header.header_type;
	pr_debug("%s: header_type = %d\n",
		__func__,
		dai_data->port_cfg.custom_tdm_header.header_type);
	return 0;
}

static int msm_dai_q6_tdm_header_put(struct snd_kcontrol *kcontrol,
				      struct snd_ctl_elem_value *ucontrol)
{
	struct msm_dai_q6_tdm_dai_data *dai_data = kcontrol->private_data;
	int i = 0;

	for (i = 0; i < AFE_CUSTOM_TDM_HEADER_MAX_CNT; i++) {
		dai_data->port_cfg.custom_tdm_header.header[i] =
			(u16)ucontrol->value.integer.value[i];
		pr_debug("%s: header #%d = 0x%x\n",
			__func__, i,
			dai_data->port_cfg.custom_tdm_header.header[i]);
	}
	return 0;
}

static int msm_dai_q6_tdm_header_get(struct snd_kcontrol *kcontrol,
				      struct snd_ctl_elem_value *ucontrol)
{
	struct msm_dai_q6_tdm_dai_data *dai_data = kcontrol->private_data;
	int i = 0;

	for (i = 0; i < AFE_CUSTOM_TDM_HEADER_MAX_CNT; i++) {
		ucontrol->value.integer.value[i] =
			dai_data->port_cfg.custom_tdm_header.header[i];
		pr_debug("%s: header #%d = 0x%x\n",
			__func__, i,
			dai_data->port_cfg.custom_tdm_header.header[i]);
	}
	return 0;
}

static const struct snd_kcontrol_new tdm_config_controls_data_format[] = {
	SOC_ENUM_EXT("PRI_TDM_RX_0 Data Format", tdm_config_enum[0],
			msm_dai_q6_tdm_data_format_get,
			msm_dai_q6_tdm_data_format_put),
	SOC_ENUM_EXT("PRI_TDM_RX_1 Data Format", tdm_config_enum[0],
			msm_dai_q6_tdm_data_format_get,
			msm_dai_q6_tdm_data_format_put),
	SOC_ENUM_EXT("PRI_TDM_RX_2 Data Format", tdm_config_enum[0],
			msm_dai_q6_tdm_data_format_get,
			msm_dai_q6_tdm_data_format_put),
	SOC_ENUM_EXT("PRI_TDM_RX_3 Data Format", tdm_config_enum[0],
			msm_dai_q6_tdm_data_format_get,
			msm_dai_q6_tdm_data_format_put),
	SOC_ENUM_EXT("PRI_TDM_RX_4 Data Format", tdm_config_enum[0],
			msm_dai_q6_tdm_data_format_get,
			msm_dai_q6_tdm_data_format_put),
	SOC_ENUM_EXT("PRI_TDM_RX_5 Data Format", tdm_config_enum[0],
			msm_dai_q6_tdm_data_format_get,
			msm_dai_q6_tdm_data_format_put),
	SOC_ENUM_EXT("PRI_TDM_RX_6 Data Format", tdm_config_enum[0],
			msm_dai_q6_tdm_data_format_get,
			msm_dai_q6_tdm_data_format_put),
	SOC_ENUM_EXT("PRI_TDM_RX_7 Data Format", tdm_config_enum[0],
			msm_dai_q6_tdm_data_format_get,
			msm_dai_q6_tdm_data_format_put),
	SOC_ENUM_EXT("PRI_TDM_TX_0 Data Format", tdm_config_enum[0],
			msm_dai_q6_tdm_data_format_get,
			msm_dai_q6_tdm_data_format_put),
	SOC_ENUM_EXT("PRI_TDM_TX_1 Data Format", tdm_config_enum[0],
			msm_dai_q6_tdm_data_format_get,
			msm_dai_q6_tdm_data_format_put),
	SOC_ENUM_EXT("PRI_TDM_TX_2 Data Format", tdm_config_enum[0],
			msm_dai_q6_tdm_data_format_get,
			msm_dai_q6_tdm_data_format_put),
	SOC_ENUM_EXT("PRI_TDM_TX_3 Data Format", tdm_config_enum[0],
			msm_dai_q6_tdm_data_format_get,
			msm_dai_q6_tdm_data_format_put),
	SOC_ENUM_EXT("PRI_TDM_TX_4 Data Format", tdm_config_enum[0],
			msm_dai_q6_tdm_data_format_get,
			msm_dai_q6_tdm_data_format_put),
	SOC_ENUM_EXT("PRI_TDM_TX_5 Data Format", tdm_config_enum[0],
			msm_dai_q6_tdm_data_format_get,
			msm_dai_q6_tdm_data_format_put),
	SOC_ENUM_EXT("PRI_TDM_TX_6 Data Format", tdm_config_enum[0],
			msm_dai_q6_tdm_data_format_get,
			msm_dai_q6_tdm_data_format_put),
	SOC_ENUM_EXT("PRI_TDM_TX_7 Data Format", tdm_config_enum[0],
			msm_dai_q6_tdm_data_format_get,
			msm_dai_q6_tdm_data_format_put),
	SOC_ENUM_EXT("SEC_TDM_RX_0 Data Format", tdm_config_enum[0],
			msm_dai_q6_tdm_data_format_get,
			msm_dai_q6_tdm_data_format_put),
	SOC_ENUM_EXT("SEC_TDM_RX_1 Data Format", tdm_config_enum[0],
			msm_dai_q6_tdm_data_format_get,
			msm_dai_q6_tdm_data_format_put),
	SOC_ENUM_EXT("SEC_TDM_RX_2 Data Format", tdm_config_enum[0],
			msm_dai_q6_tdm_data_format_get,
			msm_dai_q6_tdm_data_format_put),
	SOC_ENUM_EXT("SEC_TDM_RX_3 Data Format", tdm_config_enum[0],
			msm_dai_q6_tdm_data_format_get,
			msm_dai_q6_tdm_data_format_put),
	SOC_ENUM_EXT("SEC_TDM_RX_4 Data Format", tdm_config_enum[0],
			msm_dai_q6_tdm_data_format_get,
			msm_dai_q6_tdm_data_format_put),
	SOC_ENUM_EXT("SEC_TDM_RX_5 Data Format", tdm_config_enum[0],
			msm_dai_q6_tdm_data_format_get,
			msm_dai_q6_tdm_data_format_put),
	SOC_ENUM_EXT("SEC_TDM_RX_6 Data Format", tdm_config_enum[0],
			msm_dai_q6_tdm_data_format_get,
			msm_dai_q6_tdm_data_format_put),
	SOC_ENUM_EXT("SEC_TDM_RX_7 Data Format", tdm_config_enum[0],
			msm_dai_q6_tdm_data_format_get,
			msm_dai_q6_tdm_data_format_put),
	SOC_ENUM_EXT("SEC_TDM_TX_0 Data Format", tdm_config_enum[0],
			msm_dai_q6_tdm_data_format_get,
			msm_dai_q6_tdm_data_format_put),
	SOC_ENUM_EXT("SEC_TDM_TX_1 Data Format", tdm_config_enum[0],
			msm_dai_q6_tdm_data_format_get,
			msm_dai_q6_tdm_data_format_put),
	SOC_ENUM_EXT("SEC_TDM_TX_2 Data Format", tdm_config_enum[0],
			msm_dai_q6_tdm_data_format_get,
			msm_dai_q6_tdm_data_format_put),
	SOC_ENUM_EXT("SEC_TDM_TX_3 Data Format", tdm_config_enum[0],
			msm_dai_q6_tdm_data_format_get,
			msm_dai_q6_tdm_data_format_put),
	SOC_ENUM_EXT("SEC_TDM_TX_4 Data Format", tdm_config_enum[0],
			msm_dai_q6_tdm_data_format_get,
			msm_dai_q6_tdm_data_format_put),
	SOC_ENUM_EXT("SEC_TDM_TX_5 Data Format", tdm_config_enum[0],
			msm_dai_q6_tdm_data_format_get,
			msm_dai_q6_tdm_data_format_put),
	SOC_ENUM_EXT("SEC_TDM_TX_6 Data Format", tdm_config_enum[0],
			msm_dai_q6_tdm_data_format_get,
			msm_dai_q6_tdm_data_format_put),
	SOC_ENUM_EXT("SEC_TDM_TX_7 Data Format", tdm_config_enum[0],
			msm_dai_q6_tdm_data_format_get,
			msm_dai_q6_tdm_data_format_put),
	SOC_ENUM_EXT("TERT_TDM_RX_0 Data Format", tdm_config_enum[0],
			msm_dai_q6_tdm_data_format_get,
			msm_dai_q6_tdm_data_format_put),
	SOC_ENUM_EXT("TERT_TDM_RX_1 Data Format", tdm_config_enum[0],
			msm_dai_q6_tdm_data_format_get,
			msm_dai_q6_tdm_data_format_put),
	SOC_ENUM_EXT("TERT_TDM_RX_2 Data Format", tdm_config_enum[0],
			msm_dai_q6_tdm_data_format_get,
			msm_dai_q6_tdm_data_format_put),
	SOC_ENUM_EXT("TERT_TDM_RX_3 Data Format", tdm_config_enum[0],
			msm_dai_q6_tdm_data_format_get,
			msm_dai_q6_tdm_data_format_put),
	SOC_ENUM_EXT("TERT_TDM_RX_4 Data Format", tdm_config_enum[0],
			msm_dai_q6_tdm_data_format_get,
			msm_dai_q6_tdm_data_format_put),
	SOC_ENUM_EXT("TERT_TDM_RX_5 Data Format", tdm_config_enum[0],
			msm_dai_q6_tdm_data_format_get,
			msm_dai_q6_tdm_data_format_put),
	SOC_ENUM_EXT("TERT_TDM_RX_6 Data Format", tdm_config_enum[0],
			msm_dai_q6_tdm_data_format_get,
			msm_dai_q6_tdm_data_format_put),
	SOC_ENUM_EXT("TERT_TDM_RX_7 Data Format", tdm_config_enum[0],
			msm_dai_q6_tdm_data_format_get,
			msm_dai_q6_tdm_data_format_put),
	SOC_ENUM_EXT("TERT_TDM_TX_0 Data Format", tdm_config_enum[0],
			msm_dai_q6_tdm_data_format_get,
			msm_dai_q6_tdm_data_format_put),
	SOC_ENUM_EXT("TERT_TDM_TX_1 Data Format", tdm_config_enum[0],
			msm_dai_q6_tdm_data_format_get,
			msm_dai_q6_tdm_data_format_put),
	SOC_ENUM_EXT("TERT_TDM_TX_2 Data Format", tdm_config_enum[0],
			msm_dai_q6_tdm_data_format_get,
			msm_dai_q6_tdm_data_format_put),
	SOC_ENUM_EXT("TERT_TDM_TX_3 Data Format", tdm_config_enum[0],
			msm_dai_q6_tdm_data_format_get,
			msm_dai_q6_tdm_data_format_put),
	SOC_ENUM_EXT("TERT_TDM_TX_4 Data Format", tdm_config_enum[0],
			msm_dai_q6_tdm_data_format_get,
			msm_dai_q6_tdm_data_format_put),
	SOC_ENUM_EXT("TERT_TDM_TX_5 Data Format", tdm_config_enum[0],
			msm_dai_q6_tdm_data_format_get,
			msm_dai_q6_tdm_data_format_put),
	SOC_ENUM_EXT("TERT_TDM_TX_6 Data Format", tdm_config_enum[0],
			msm_dai_q6_tdm_data_format_get,
			msm_dai_q6_tdm_data_format_put),
	SOC_ENUM_EXT("TERT_TDM_TX_7 Data Format", tdm_config_enum[0],
			msm_dai_q6_tdm_data_format_get,
			msm_dai_q6_tdm_data_format_put),
	SOC_ENUM_EXT("QUAT_TDM_RX_0 Data Format", tdm_config_enum[0],
			msm_dai_q6_tdm_data_format_get,
			msm_dai_q6_tdm_data_format_put),
	SOC_ENUM_EXT("QUAT_TDM_RX_1 Data Format", tdm_config_enum[0],
			msm_dai_q6_tdm_data_format_get,
			msm_dai_q6_tdm_data_format_put),
	SOC_ENUM_EXT("QUAT_TDM_RX_2 Data Format", tdm_config_enum[0],
			msm_dai_q6_tdm_data_format_get,
			msm_dai_q6_tdm_data_format_put),
	SOC_ENUM_EXT("QUAT_TDM_RX_3 Data Format", tdm_config_enum[0],
			msm_dai_q6_tdm_data_format_get,
			msm_dai_q6_tdm_data_format_put),
	SOC_ENUM_EXT("QUAT_TDM_RX_4 Data Format", tdm_config_enum[0],
			msm_dai_q6_tdm_data_format_get,
			msm_dai_q6_tdm_data_format_put),
	SOC_ENUM_EXT("QUAT_TDM_RX_5 Data Format", tdm_config_enum[0],
			msm_dai_q6_tdm_data_format_get,
			msm_dai_q6_tdm_data_format_put),
	SOC_ENUM_EXT("QUAT_TDM_RX_6 Data Format", tdm_config_enum[0],
			msm_dai_q6_tdm_data_format_get,
			msm_dai_q6_tdm_data_format_put),
	SOC_ENUM_EXT("QUAT_TDM_RX_7 Data Format", tdm_config_enum[0],
			msm_dai_q6_tdm_data_format_get,
			msm_dai_q6_tdm_data_format_put),
	SOC_ENUM_EXT("QUAT_TDM_TX_0 Data Format", tdm_config_enum[0],
			msm_dai_q6_tdm_data_format_get,
			msm_dai_q6_tdm_data_format_put),
	SOC_ENUM_EXT("QUAT_TDM_TX_1 Data Format", tdm_config_enum[0],
			msm_dai_q6_tdm_data_format_get,
			msm_dai_q6_tdm_data_format_put),
	SOC_ENUM_EXT("QUAT_TDM_TX_2 Data Format", tdm_config_enum[0],
			msm_dai_q6_tdm_data_format_get,
			msm_dai_q6_tdm_data_format_put),
	SOC_ENUM_EXT("QUAT_TDM_TX_3 Data Format", tdm_config_enum[0],
			msm_dai_q6_tdm_data_format_get,
			msm_dai_q6_tdm_data_format_put),
	SOC_ENUM_EXT("QUAT_TDM_TX_4 Data Format", tdm_config_enum[0],
			msm_dai_q6_tdm_data_format_get,
			msm_dai_q6_tdm_data_format_put),
	SOC_ENUM_EXT("QUAT_TDM_TX_5 Data Format", tdm_config_enum[0],
			msm_dai_q6_tdm_data_format_get,
			msm_dai_q6_tdm_data_format_put),
	SOC_ENUM_EXT("QUAT_TDM_TX_6 Data Format", tdm_config_enum[0],
			msm_dai_q6_tdm_data_format_get,
			msm_dai_q6_tdm_data_format_put),
	SOC_ENUM_EXT("QUAT_TDM_TX_7 Data Format", tdm_config_enum[0],
			msm_dai_q6_tdm_data_format_get,
			msm_dai_q6_tdm_data_format_put),
};

static const struct snd_kcontrol_new tdm_config_controls_header_type[] = {
	SOC_ENUM_EXT("PRI_TDM_RX_0 Header Type", tdm_config_enum[1],
			msm_dai_q6_tdm_header_type_get,
			msm_dai_q6_tdm_header_type_put),
	SOC_ENUM_EXT("PRI_TDM_RX_1 Header Type", tdm_config_enum[1],
			msm_dai_q6_tdm_header_type_get,
			msm_dai_q6_tdm_header_type_put),
	SOC_ENUM_EXT("PRI_TDM_RX_2 Header Type", tdm_config_enum[1],
			msm_dai_q6_tdm_header_type_get,
			msm_dai_q6_tdm_header_type_put),
	SOC_ENUM_EXT("PRI_TDM_RX_3 Header Type", tdm_config_enum[1],
			msm_dai_q6_tdm_header_type_get,
			msm_dai_q6_tdm_header_type_put),
	SOC_ENUM_EXT("PRI_TDM_RX_4 Header Type", tdm_config_enum[1],
			msm_dai_q6_tdm_header_type_get,
			msm_dai_q6_tdm_header_type_put),
	SOC_ENUM_EXT("PRI_TDM_RX_5 Header Type", tdm_config_enum[1],
			msm_dai_q6_tdm_header_type_get,
			msm_dai_q6_tdm_header_type_put),
	SOC_ENUM_EXT("PRI_TDM_RX_6 Header Type", tdm_config_enum[1],
			msm_dai_q6_tdm_header_type_get,
			msm_dai_q6_tdm_header_type_put),
	SOC_ENUM_EXT("PRI_TDM_RX_7 Header Type", tdm_config_enum[1],
			msm_dai_q6_tdm_header_type_get,
			msm_dai_q6_tdm_header_type_put),
	SOC_ENUM_EXT("PRI_TDM_TX_0 Header Type", tdm_config_enum[1],
			msm_dai_q6_tdm_header_type_get,
			msm_dai_q6_tdm_header_type_put),
	SOC_ENUM_EXT("PRI_TDM_TX_1 Header Type", tdm_config_enum[1],
			msm_dai_q6_tdm_header_type_get,
			msm_dai_q6_tdm_header_type_put),
	SOC_ENUM_EXT("PRI_TDM_TX_2 Header Type", tdm_config_enum[1],
			msm_dai_q6_tdm_header_type_get,
			msm_dai_q6_tdm_header_type_put),
	SOC_ENUM_EXT("PRI_TDM_TX_3 Header Type", tdm_config_enum[1],
			msm_dai_q6_tdm_header_type_get,
			msm_dai_q6_tdm_header_type_put),
	SOC_ENUM_EXT("PRI_TDM_TX_4 Header Type", tdm_config_enum[1],
			msm_dai_q6_tdm_header_type_get,
			msm_dai_q6_tdm_header_type_put),
	SOC_ENUM_EXT("PRI_TDM_TX_5 Header Type", tdm_config_enum[1],
			msm_dai_q6_tdm_header_type_get,
			msm_dai_q6_tdm_header_type_put),
	SOC_ENUM_EXT("PRI_TDM_TX_6 Header Type", tdm_config_enum[1],
			msm_dai_q6_tdm_header_type_get,
			msm_dai_q6_tdm_header_type_put),
	SOC_ENUM_EXT("PRI_TDM_TX_7 Header Type", tdm_config_enum[1],
			msm_dai_q6_tdm_header_type_get,
			msm_dai_q6_tdm_header_type_put),
	SOC_ENUM_EXT("SEC_TDM_RX_0 Header Type", tdm_config_enum[1],
			msm_dai_q6_tdm_header_type_get,
			msm_dai_q6_tdm_header_type_put),
	SOC_ENUM_EXT("SEC_TDM_RX_1 Header Type", tdm_config_enum[1],
			msm_dai_q6_tdm_header_type_get,
			msm_dai_q6_tdm_header_type_put),
	SOC_ENUM_EXT("SEC_TDM_RX_2 Header Type", tdm_config_enum[1],
			msm_dai_q6_tdm_header_type_get,
			msm_dai_q6_tdm_header_type_put),
	SOC_ENUM_EXT("SEC_TDM_RX_3 Header Type", tdm_config_enum[1],
			msm_dai_q6_tdm_header_type_get,
			msm_dai_q6_tdm_header_type_put),
	SOC_ENUM_EXT("SEC_TDM_RX_4 Header Type", tdm_config_enum[1],
			msm_dai_q6_tdm_header_type_get,
			msm_dai_q6_tdm_header_type_put),
	SOC_ENUM_EXT("SEC_TDM_RX_5 Header Type", tdm_config_enum[1],
			msm_dai_q6_tdm_header_type_get,
			msm_dai_q6_tdm_header_type_put),
	SOC_ENUM_EXT("SEC_TDM_RX_6 Header Type", tdm_config_enum[1],
			msm_dai_q6_tdm_header_type_get,
			msm_dai_q6_tdm_header_type_put),
	SOC_ENUM_EXT("SEC_TDM_RX_7 Header Type", tdm_config_enum[1],
			msm_dai_q6_tdm_header_type_get,
			msm_dai_q6_tdm_header_type_put),
	SOC_ENUM_EXT("SEC_TDM_TX_0 Header Type", tdm_config_enum[1],
			msm_dai_q6_tdm_header_type_get,
			msm_dai_q6_tdm_header_type_put),
	SOC_ENUM_EXT("SEC_TDM_TX_1 Header Type", tdm_config_enum[1],
			msm_dai_q6_tdm_header_type_get,
			msm_dai_q6_tdm_header_type_put),
	SOC_ENUM_EXT("SEC_TDM_TX_2 Header Type", tdm_config_enum[1],
			msm_dai_q6_tdm_header_type_get,
			msm_dai_q6_tdm_header_type_put),
	SOC_ENUM_EXT("SEC_TDM_TX_3 Header Type", tdm_config_enum[1],
			msm_dai_q6_tdm_header_type_get,
			msm_dai_q6_tdm_header_type_put),
	SOC_ENUM_EXT("SEC_TDM_TX_4 Header Type", tdm_config_enum[1],
			msm_dai_q6_tdm_header_type_get,
			msm_dai_q6_tdm_header_type_put),
	SOC_ENUM_EXT("SEC_TDM_TX_5 Header Type", tdm_config_enum[1],
			msm_dai_q6_tdm_header_type_get,
			msm_dai_q6_tdm_header_type_put),
	SOC_ENUM_EXT("SEC_TDM_TX_6 Header Type", tdm_config_enum[1],
			msm_dai_q6_tdm_header_type_get,
			msm_dai_q6_tdm_header_type_put),
	SOC_ENUM_EXT("SEC_TDM_TX_7 Header Type", tdm_config_enum[1],
			msm_dai_q6_tdm_header_type_get,
			msm_dai_q6_tdm_header_type_put),
	SOC_ENUM_EXT("TERT_TDM_RX_0 Header Type", tdm_config_enum[1],
			msm_dai_q6_tdm_header_type_get,
			msm_dai_q6_tdm_header_type_put),
	SOC_ENUM_EXT("TERT_TDM_RX_1 Header Type", tdm_config_enum[1],
			msm_dai_q6_tdm_header_type_get,
			msm_dai_q6_tdm_header_type_put),
	SOC_ENUM_EXT("TERT_TDM_RX_2 Header Type", tdm_config_enum[1],
			msm_dai_q6_tdm_header_type_get,
			msm_dai_q6_tdm_header_type_put),
	SOC_ENUM_EXT("TERT_TDM_RX_3 Header Type", tdm_config_enum[1],
			msm_dai_q6_tdm_header_type_get,
			msm_dai_q6_tdm_header_type_put),
	SOC_ENUM_EXT("TERT_TDM_RX_4 Header Type", tdm_config_enum[1],
			msm_dai_q6_tdm_header_type_get,
			msm_dai_q6_tdm_header_type_put),
	SOC_ENUM_EXT("TERT_TDM_RX_5 Header Type", tdm_config_enum[1],
			msm_dai_q6_tdm_header_type_get,
			msm_dai_q6_tdm_header_type_put),
	SOC_ENUM_EXT("TERT_TDM_RX_6 Header Type", tdm_config_enum[1],
			msm_dai_q6_tdm_header_type_get,
			msm_dai_q6_tdm_header_type_put),
	SOC_ENUM_EXT("TERT_TDM_RX_7 Header Type", tdm_config_enum[1],
			msm_dai_q6_tdm_header_type_get,
			msm_dai_q6_tdm_header_type_put),
	SOC_ENUM_EXT("TERT_TDM_TX_0 Header Type", tdm_config_enum[1],
			msm_dai_q6_tdm_header_type_get,
			msm_dai_q6_tdm_header_type_put),
	SOC_ENUM_EXT("TERT_TDM_TX_1 Header Type", tdm_config_enum[1],
			msm_dai_q6_tdm_header_type_get,
			msm_dai_q6_tdm_header_type_put),
	SOC_ENUM_EXT("TERT_TDM_TX_2 Header Type", tdm_config_enum[1],
			msm_dai_q6_tdm_header_type_get,
			msm_dai_q6_tdm_header_type_put),
	SOC_ENUM_EXT("TERT_TDM_TX_3 Header Type", tdm_config_enum[1],
			msm_dai_q6_tdm_header_type_get,
			msm_dai_q6_tdm_header_type_put),
	SOC_ENUM_EXT("TERT_TDM_TX_4 Header Type", tdm_config_enum[1],
			msm_dai_q6_tdm_header_type_get,
			msm_dai_q6_tdm_header_type_put),
	SOC_ENUM_EXT("TERT_TDM_TX_5 Header Type", tdm_config_enum[1],
			msm_dai_q6_tdm_header_type_get,
			msm_dai_q6_tdm_header_type_put),
	SOC_ENUM_EXT("TERT_TDM_TX_6 Header Type", tdm_config_enum[1],
			msm_dai_q6_tdm_header_type_get,
			msm_dai_q6_tdm_header_type_put),
	SOC_ENUM_EXT("TERT_TDM_TX_7 Header Type", tdm_config_enum[1],
			msm_dai_q6_tdm_header_type_get,
			msm_dai_q6_tdm_header_type_put),
	SOC_ENUM_EXT("QUAT_TDM_RX_0 Header Type", tdm_config_enum[1],
			msm_dai_q6_tdm_header_type_get,
			msm_dai_q6_tdm_header_type_put),
	SOC_ENUM_EXT("QUAT_TDM_RX_1 Header Type", tdm_config_enum[1],
			msm_dai_q6_tdm_header_type_get,
			msm_dai_q6_tdm_header_type_put),
	SOC_ENUM_EXT("QUAT_TDM_RX_2 Header Type", tdm_config_enum[1],
			msm_dai_q6_tdm_header_type_get,
			msm_dai_q6_tdm_header_type_put),
	SOC_ENUM_EXT("QUAT_TDM_RX_3 Header Type", tdm_config_enum[1],
			msm_dai_q6_tdm_header_type_get,
			msm_dai_q6_tdm_header_type_put),
	SOC_ENUM_EXT("QUAT_TDM_RX_4 Header Type", tdm_config_enum[1],
			msm_dai_q6_tdm_header_type_get,
			msm_dai_q6_tdm_header_type_put),
	SOC_ENUM_EXT("QUAT_TDM_RX_5 Header Type", tdm_config_enum[1],
			msm_dai_q6_tdm_header_type_get,
			msm_dai_q6_tdm_header_type_put),
	SOC_ENUM_EXT("QUAT_TDM_RX_6 Header Type", tdm_config_enum[1],
			msm_dai_q6_tdm_header_type_get,
			msm_dai_q6_tdm_header_type_put),
	SOC_ENUM_EXT("QUAT_TDM_RX_7 Header Type", tdm_config_enum[1],
			msm_dai_q6_tdm_header_type_get,
			msm_dai_q6_tdm_header_type_put),
	SOC_ENUM_EXT("QUAT_TDM_TX_0 Header Type", tdm_config_enum[1],
			msm_dai_q6_tdm_header_type_get,
			msm_dai_q6_tdm_header_type_put),
	SOC_ENUM_EXT("QUAT_TDM_TX_1 Header Type", tdm_config_enum[1],
			msm_dai_q6_tdm_header_type_get,
			msm_dai_q6_tdm_header_type_put),
	SOC_ENUM_EXT("QUAT_TDM_TX_2 Header Type", tdm_config_enum[1],
			msm_dai_q6_tdm_header_type_get,
			msm_dai_q6_tdm_header_type_put),
	SOC_ENUM_EXT("QUAT_TDM_TX_3 Header Type", tdm_config_enum[1],
			msm_dai_q6_tdm_header_type_get,
			msm_dai_q6_tdm_header_type_put),
	SOC_ENUM_EXT("QUAT_TDM_TX_4 Header Type", tdm_config_enum[1],
			msm_dai_q6_tdm_header_type_get,
			msm_dai_q6_tdm_header_type_put),
	SOC_ENUM_EXT("QUAT_TDM_TX_5 Header Type", tdm_config_enum[1],
			msm_dai_q6_tdm_header_type_get,
			msm_dai_q6_tdm_header_type_put),
	SOC_ENUM_EXT("QUAT_TDM_TX_6 Header Type", tdm_config_enum[1],
			msm_dai_q6_tdm_header_type_get,
			msm_dai_q6_tdm_header_type_put),
	SOC_ENUM_EXT("QUAT_TDM_TX_7 Header Type", tdm_config_enum[1],
			msm_dai_q6_tdm_header_type_get,
			msm_dai_q6_tdm_header_type_put),
};

static const struct snd_kcontrol_new tdm_config_controls_header[] = {
	SOC_SINGLE_MULTI_EXT("PRI_TDM_RX_0 Header",
			SND_SOC_NOPM, 0, 0xFFFFFFFF, 0, 8,
			msm_dai_q6_tdm_header_get,
			msm_dai_q6_tdm_header_put),
	SOC_SINGLE_MULTI_EXT("PRI_TDM_RX_1 Header",
			SND_SOC_NOPM, 0, 0xFFFFFFFF, 0, 8,
			msm_dai_q6_tdm_header_get,
			msm_dai_q6_tdm_header_put),
	SOC_SINGLE_MULTI_EXT("PRI_TDM_RX_2 Header",
			SND_SOC_NOPM, 0, 0xFFFFFFFF, 0, 8,
			msm_dai_q6_tdm_header_get,
			msm_dai_q6_tdm_header_put),
	SOC_SINGLE_MULTI_EXT("PRI_TDM_RX_3 Header",
			SND_SOC_NOPM, 0, 0xFFFFFFFF, 0, 8,
			msm_dai_q6_tdm_header_get,
			msm_dai_q6_tdm_header_put),
	SOC_SINGLE_MULTI_EXT("PRI_TDM_RX_4 Header",
			SND_SOC_NOPM, 0, 0xFFFFFFFF, 0, 8,
			msm_dai_q6_tdm_header_get,
			msm_dai_q6_tdm_header_put),
	SOC_SINGLE_MULTI_EXT("PRI_TDM_RX_5 Header",
			SND_SOC_NOPM, 0, 0xFFFFFFFF, 0, 8,
			msm_dai_q6_tdm_header_get,
			msm_dai_q6_tdm_header_put),
	SOC_SINGLE_MULTI_EXT("PRI_TDM_RX_6 Header",
			SND_SOC_NOPM, 0, 0xFFFFFFFF, 0, 8,
			msm_dai_q6_tdm_header_get,
			msm_dai_q6_tdm_header_put),
	SOC_SINGLE_MULTI_EXT("PRI_TDM_RX_7 Header",
			SND_SOC_NOPM, 0, 0xFFFFFFFF, 0, 8,
			msm_dai_q6_tdm_header_get,
			msm_dai_q6_tdm_header_put),
	SOC_SINGLE_MULTI_EXT("PRI_TDM_TX_0 Header",
			SND_SOC_NOPM, 0, 0xFFFFFFFF, 0, 8,
			msm_dai_q6_tdm_header_get,
			msm_dai_q6_tdm_header_put),
	SOC_SINGLE_MULTI_EXT("PRI_TDM_TX_1 Header",
			SND_SOC_NOPM, 0, 0xFFFFFFFF, 0, 8,
			msm_dai_q6_tdm_header_get,
			msm_dai_q6_tdm_header_put),
	SOC_SINGLE_MULTI_EXT("PRI_TDM_TX_2 Header",
			SND_SOC_NOPM, 0, 0xFFFFFFFF, 0, 8,
			msm_dai_q6_tdm_header_get,
			msm_dai_q6_tdm_header_put),
	SOC_SINGLE_MULTI_EXT("PRI_TDM_TX_3 Header",
			SND_SOC_NOPM, 0, 0xFFFFFFFF, 0, 8,
			msm_dai_q6_tdm_header_get,
			msm_dai_q6_tdm_header_put),
	SOC_SINGLE_MULTI_EXT("PRI_TDM_TX_4 Header",
			SND_SOC_NOPM, 0, 0xFFFFFFFF, 0, 8,
			msm_dai_q6_tdm_header_get,
			msm_dai_q6_tdm_header_put),
	SOC_SINGLE_MULTI_EXT("PRI_TDM_TX_5 Header",
			SND_SOC_NOPM, 0, 0xFFFFFFFF, 0, 8,
			msm_dai_q6_tdm_header_get,
			msm_dai_q6_tdm_header_put),
	SOC_SINGLE_MULTI_EXT("PRI_TDM_TX_6 Header",
			SND_SOC_NOPM, 0, 0xFFFFFFFF, 0, 8,
			msm_dai_q6_tdm_header_get,
			msm_dai_q6_tdm_header_put),
	SOC_SINGLE_MULTI_EXT("PRI_TDM_TX_7 Header",
			SND_SOC_NOPM, 0, 0xFFFFFFFF, 0, 8,
			msm_dai_q6_tdm_header_get,
			msm_dai_q6_tdm_header_put),
	SOC_SINGLE_MULTI_EXT("SEC_TDM_RX_0 Header",
			SND_SOC_NOPM, 0, 0xFFFFFFFF, 0, 8,
			msm_dai_q6_tdm_header_get,
			msm_dai_q6_tdm_header_put),
	SOC_SINGLE_MULTI_EXT("SEC_TDM_RX_1 Header",
			SND_SOC_NOPM, 0, 0xFFFFFFFF, 0, 8,
			msm_dai_q6_tdm_header_get,
			msm_dai_q6_tdm_header_put),
	SOC_SINGLE_MULTI_EXT("SEC_TDM_RX_2 Header",
			SND_SOC_NOPM, 0, 0xFFFFFFFF, 0, 8,
			msm_dai_q6_tdm_header_get,
			msm_dai_q6_tdm_header_put),
	SOC_SINGLE_MULTI_EXT("SEC_TDM_RX_3 Header",
			SND_SOC_NOPM, 0, 0xFFFFFFFF, 0, 8,
			msm_dai_q6_tdm_header_get,
			msm_dai_q6_tdm_header_put),
	SOC_SINGLE_MULTI_EXT("SEC_TDM_RX_4 Header",
			SND_SOC_NOPM, 0, 0xFFFFFFFF, 0, 8,
			msm_dai_q6_tdm_header_get,
			msm_dai_q6_tdm_header_put),
	SOC_SINGLE_MULTI_EXT("SEC_TDM_RX_5 Header",
			SND_SOC_NOPM, 0, 0xFFFFFFFF, 0, 8,
			msm_dai_q6_tdm_header_get,
			msm_dai_q6_tdm_header_put),
	SOC_SINGLE_MULTI_EXT("SEC_TDM_RX_6 Header",
			SND_SOC_NOPM, 0, 0xFFFFFFFF, 0, 8,
			msm_dai_q6_tdm_header_get,
			msm_dai_q6_tdm_header_put),
	SOC_SINGLE_MULTI_EXT("SEC_TDM_RX_7 Header",
			SND_SOC_NOPM, 0, 0xFFFFFFFF, 0, 8,
			msm_dai_q6_tdm_header_get,
			msm_dai_q6_tdm_header_put),
	SOC_SINGLE_MULTI_EXT("SEC_TDM_TX_0 Header",
			SND_SOC_NOPM, 0, 0xFFFFFFFF, 0, 8,
			msm_dai_q6_tdm_header_get,
			msm_dai_q6_tdm_header_put),
	SOC_SINGLE_MULTI_EXT("SEC_TDM_TX_1 Header",
			SND_SOC_NOPM, 0, 0xFFFFFFFF, 0, 8,
			msm_dai_q6_tdm_header_get,
			msm_dai_q6_tdm_header_put),
	SOC_SINGLE_MULTI_EXT("SEC_TDM_TX_2 Header",
			SND_SOC_NOPM, 0, 0xFFFFFFFF, 0, 8,
			msm_dai_q6_tdm_header_get,
			msm_dai_q6_tdm_header_put),
	SOC_SINGLE_MULTI_EXT("SEC_TDM_TX_3 Header",
			SND_SOC_NOPM, 0, 0xFFFFFFFF, 0, 8,
			msm_dai_q6_tdm_header_get,
			msm_dai_q6_tdm_header_put),
	SOC_SINGLE_MULTI_EXT("SEC_TDM_TX_4 Header",
			SND_SOC_NOPM, 0, 0xFFFFFFFF, 0, 8,
			msm_dai_q6_tdm_header_get,
			msm_dai_q6_tdm_header_put),
	SOC_SINGLE_MULTI_EXT("SEC_TDM_TX_5 Header",
			SND_SOC_NOPM, 0, 0xFFFFFFFF, 0, 8,
			msm_dai_q6_tdm_header_get,
			msm_dai_q6_tdm_header_put),
	SOC_SINGLE_MULTI_EXT("SEC_TDM_TX_6 Header",
			SND_SOC_NOPM, 0, 0xFFFFFFFF, 0, 8,
			msm_dai_q6_tdm_header_get,
			msm_dai_q6_tdm_header_put),
	SOC_SINGLE_MULTI_EXT("SEC_TDM_TX_7 Header",
			SND_SOC_NOPM, 0, 0xFFFFFFFF, 0, 8,
			msm_dai_q6_tdm_header_get,
			msm_dai_q6_tdm_header_put),
	SOC_SINGLE_MULTI_EXT("TERT_TDM_RX_0 Header",
			SND_SOC_NOPM, 0, 0xFFFFFFFF, 0, 8,
			msm_dai_q6_tdm_header_get,
			msm_dai_q6_tdm_header_put),
	SOC_SINGLE_MULTI_EXT("TERT_TDM_RX_1 Header",
			SND_SOC_NOPM, 0, 0xFFFFFFFF, 0, 8,
			msm_dai_q6_tdm_header_get,
			msm_dai_q6_tdm_header_put),
	SOC_SINGLE_MULTI_EXT("TERT_TDM_RX_2 Header",
			SND_SOC_NOPM, 0, 0xFFFFFFFF, 0, 8,
			msm_dai_q6_tdm_header_get,
			msm_dai_q6_tdm_header_put),
	SOC_SINGLE_MULTI_EXT("TERT_TDM_RX_3 Header",
			SND_SOC_NOPM, 0, 0xFFFFFFFF, 0, 8,
			msm_dai_q6_tdm_header_get,
			msm_dai_q6_tdm_header_put),
	SOC_SINGLE_MULTI_EXT("TERT_TDM_RX_4 Header",
			SND_SOC_NOPM, 0, 0xFFFFFFFF, 0, 8,
			msm_dai_q6_tdm_header_get,
			msm_dai_q6_tdm_header_put),
	SOC_SINGLE_MULTI_EXT("TERT_TDM_RX_5 Header",
			SND_SOC_NOPM, 0, 0xFFFFFFFF, 0, 8,
			msm_dai_q6_tdm_header_get,
			msm_dai_q6_tdm_header_put),
	SOC_SINGLE_MULTI_EXT("TERT_TDM_RX_6 Header",
			SND_SOC_NOPM, 0, 0xFFFFFFFF, 0, 8,
			msm_dai_q6_tdm_header_get,
			msm_dai_q6_tdm_header_put),
	SOC_SINGLE_MULTI_EXT("TERT_TDM_RX_7 Header",
			SND_SOC_NOPM, 0, 0xFFFFFFFF, 0, 8,
			msm_dai_q6_tdm_header_get,
			msm_dai_q6_tdm_header_put),
	SOC_SINGLE_MULTI_EXT("TERT_TDM_TX_0 Header",
			SND_SOC_NOPM, 0, 0xFFFFFFFF, 0, 8,
			msm_dai_q6_tdm_header_get,
			msm_dai_q6_tdm_header_put),
	SOC_SINGLE_MULTI_EXT("TERT_TDM_TX_1 Header",
			SND_SOC_NOPM, 0, 0xFFFFFFFF, 0, 8,
			msm_dai_q6_tdm_header_get,
			msm_dai_q6_tdm_header_put),
	SOC_SINGLE_MULTI_EXT("TERT_TDM_TX_2 Header",
			SND_SOC_NOPM, 0, 0xFFFFFFFF, 0, 8,
			msm_dai_q6_tdm_header_get,
			msm_dai_q6_tdm_header_put),
	SOC_SINGLE_MULTI_EXT("TERT_TDM_TX_3 Header",
			SND_SOC_NOPM, 0, 0xFFFFFFFF, 0, 8,
			msm_dai_q6_tdm_header_get,
			msm_dai_q6_tdm_header_put),
	SOC_SINGLE_MULTI_EXT("TERT_TDM_TX_4 Header",
			SND_SOC_NOPM, 0, 0xFFFFFFFF, 0, 8,
			msm_dai_q6_tdm_header_get,
			msm_dai_q6_tdm_header_put),
	SOC_SINGLE_MULTI_EXT("TERT_TDM_TX_5 Header",
			SND_SOC_NOPM, 0, 0xFFFFFFFF, 0, 8,
			msm_dai_q6_tdm_header_get,
			msm_dai_q6_tdm_header_put),
	SOC_SINGLE_MULTI_EXT("TERT_TDM_TX_6 Header",
			SND_SOC_NOPM, 0, 0xFFFFFFFF, 0, 8,
			msm_dai_q6_tdm_header_get,
			msm_dai_q6_tdm_header_put),
	SOC_SINGLE_MULTI_EXT("TERT_TDM_TX_7 Header",
			SND_SOC_NOPM, 0, 0xFFFFFFFF, 0, 8,
			msm_dai_q6_tdm_header_get,
			msm_dai_q6_tdm_header_put),
	SOC_SINGLE_MULTI_EXT("QUAT_TDM_RX_0 Header",
			SND_SOC_NOPM, 0, 0xFFFFFFFF, 0, 8,
			msm_dai_q6_tdm_header_get,
			msm_dai_q6_tdm_header_put),
	SOC_SINGLE_MULTI_EXT("QUAT_TDM_RX_1 Header",
			SND_SOC_NOPM, 0, 0xFFFFFFFF, 0, 8,
			msm_dai_q6_tdm_header_get,
			msm_dai_q6_tdm_header_put),
	SOC_SINGLE_MULTI_EXT("QUAT_TDM_RX_2 Header",
			SND_SOC_NOPM, 0, 0xFFFFFFFF, 0, 8,
			msm_dai_q6_tdm_header_get,
			msm_dai_q6_tdm_header_put),
	SOC_SINGLE_MULTI_EXT("QUAT_TDM_RX_3 Header",
			SND_SOC_NOPM, 0, 0xFFFFFFFF, 0, 8,
			msm_dai_q6_tdm_header_get,
			msm_dai_q6_tdm_header_put),
	SOC_SINGLE_MULTI_EXT("QUAT_TDM_RX_4 Header",
			SND_SOC_NOPM, 0, 0xFFFFFFFF, 0, 8,
			msm_dai_q6_tdm_header_get,
			msm_dai_q6_tdm_header_put),
	SOC_SINGLE_MULTI_EXT("QUAT_TDM_RX_5 Header",
			SND_SOC_NOPM, 0, 0xFFFFFFFF, 0, 8,
			msm_dai_q6_tdm_header_get,
			msm_dai_q6_tdm_header_put),
	SOC_SINGLE_MULTI_EXT("QUAT_TDM_RX_6 Header",
			SND_SOC_NOPM, 0, 0xFFFFFFFF, 0, 8,
			msm_dai_q6_tdm_header_get,
			msm_dai_q6_tdm_header_put),
	SOC_SINGLE_MULTI_EXT("QUAT_TDM_RX_7 Header",
			SND_SOC_NOPM, 0, 0xFFFFFFFF, 0, 8,
			msm_dai_q6_tdm_header_get,
			msm_dai_q6_tdm_header_put),
	SOC_SINGLE_MULTI_EXT("QUAT_TDM_TX_0 Header",
			SND_SOC_NOPM, 0, 0xFFFFFFFF, 0, 8,
			msm_dai_q6_tdm_header_get,
			msm_dai_q6_tdm_header_put),
	SOC_SINGLE_MULTI_EXT("QUAT_TDM_TX_1 Header",
			SND_SOC_NOPM, 0, 0xFFFFFFFF, 0, 8,
			msm_dai_q6_tdm_header_get,
			msm_dai_q6_tdm_header_put),
	SOC_SINGLE_MULTI_EXT("QUAT_TDM_TX_2 Header",
			SND_SOC_NOPM, 0, 0xFFFFFFFF, 0, 8,
			msm_dai_q6_tdm_header_get,
			msm_dai_q6_tdm_header_put),
	SOC_SINGLE_MULTI_EXT("QUAT_TDM_TX_3 Header",
			SND_SOC_NOPM, 0, 0xFFFFFFFF, 0, 8,
			msm_dai_q6_tdm_header_get,
			msm_dai_q6_tdm_header_put),
	SOC_SINGLE_MULTI_EXT("QUAT_TDM_TX_4 Header",
			SND_SOC_NOPM, 0, 0xFFFFFFFF, 0, 8,
			msm_dai_q6_tdm_header_get,
			msm_dai_q6_tdm_header_put),
	SOC_SINGLE_MULTI_EXT("QUAT_TDM_TX_5 Header",
			SND_SOC_NOPM, 0, 0xFFFFFFFF, 0, 8,
			msm_dai_q6_tdm_header_get,
			msm_dai_q6_tdm_header_put),
	SOC_SINGLE_MULTI_EXT("QUAT_TDM_TX_6 Header",
			SND_SOC_NOPM, 0, 0xFFFFFFFF, 0, 8,
			msm_dai_q6_tdm_header_get,
			msm_dai_q6_tdm_header_put),
	SOC_SINGLE_MULTI_EXT("QUAT_TDM_TX_7 Header",
			SND_SOC_NOPM, 0, 0xFFFFFFFF, 0, 8,
			msm_dai_q6_tdm_header_get,
			msm_dai_q6_tdm_header_put),
};

static int msm_dai_q6_tdm_set_clk(
		struct msm_dai_q6_tdm_dai_data *dai_data,
		u16 port_id, bool enable)
{
	int rc = 0;

	pr_debug("dai_data->group_cfg.tdm_cfg.group_id = %d : %d\n",
			dai_data->group_cfg.tdm_cfg.group_id,
				dai_data->clk_set.clk_freq_in_hz);
	switch (dai_data->group_cfg.tdm_cfg.group_id) {
	case AFE_GROUP_DEVICE_ID_PRIMARY_TDM_RX:
	case AFE_GROUP_DEVICE_ID_PRIMARY_TDM_TX:
		if (dai_data->clk_set.clk_freq_in_hz) {
			dai_data->clk_set.clk_id =
				Q6AFE_LPASS_CLK_ID_PRI_TDM_IBIT;
		} else
			dai_data->clk_set.clk_id =
				Q6AFE_LPASS_CLK_ID_PRI_TDM_EBIT;
		break;
	case AFE_GROUP_DEVICE_ID_SECONDARY_TDM_RX:
	case AFE_GROUP_DEVICE_ID_SECONDARY_TDM_TX:
		if (dai_data->clk_set.clk_freq_in_hz) {
			dai_data->clk_set.clk_id =
				Q6AFE_LPASS_CLK_ID_SEC_TDM_IBIT;
		} else
			dai_data->clk_set.clk_id =
				Q6AFE_LPASS_CLK_ID_SEC_TDM_EBIT;
		break;
	case AFE_GROUP_DEVICE_ID_TERTIARY_TDM_RX:
	case AFE_GROUP_DEVICE_ID_TERTIARY_TDM_TX:
		if (dai_data->clk_set.clk_freq_in_hz) {
			dai_data->clk_set.clk_id =
				Q6AFE_LPASS_CLK_ID_TER_TDM_IBIT;
		} else
			dai_data->clk_set.clk_id =
				Q6AFE_LPASS_CLK_ID_TER_TDM_EBIT;
		break;
	case AFE_GROUP_DEVICE_ID_QUATERNARY_TDM_RX:
	case AFE_GROUP_DEVICE_ID_QUATERNARY_TDM_TX:
		if (dai_data->clk_set.clk_freq_in_hz) {
			dai_data->clk_set.clk_id =
				Q6AFE_LPASS_CLK_ID_QUAD_TDM_IBIT;
		} else
			dai_data->clk_set.clk_id =
				Q6AFE_LPASS_CLK_ID_QUAD_TDM_EBIT;
		break;
	default:
		pr_err("%s: port id 0x%x not supported\n",
			__func__, port_id);
		return -EINVAL;
	}
	dai_data->clk_set.enable = enable;

	rc = afe_set_lpass_clock_v2(port_id,
		&dai_data->clk_set);
	if (rc < 0)
		pr_err("%s: afe lpass clock failed, err:%d\n",
			__func__, rc);

	return rc;
}

static int msm_dai_q6_dai_tdm_probe(struct snd_soc_dai *dai)
{
	int rc = 0;
	struct msm_dai_q6_tdm_dai_data *tdm_dai_data =
			dev_get_drvdata(dai->dev);
	struct snd_kcontrol *data_format_kcontrol = NULL;
	struct snd_kcontrol *header_type_kcontrol = NULL;
	struct snd_kcontrol *header_kcontrol = NULL;
	int port_idx = 0;
	const struct snd_kcontrol_new *data_format_ctrl = NULL;
	const struct snd_kcontrol_new *header_type_ctrl = NULL;
	const struct snd_kcontrol_new *header_ctrl = NULL;

	msm_dai_q6_set_dai_id(dai);

	port_idx = msm_dai_q6_get_port_idx(dai->id);
	if (port_idx < 0) {
		dev_err(dai->dev, "%s port id 0x%x not supported\n",
			__func__, dai->id);
		rc = -EINVAL;
		goto rtn;
	}

	data_format_ctrl =
		&tdm_config_controls_data_format[port_idx];
	header_type_ctrl =
		&tdm_config_controls_header_type[port_idx];
	header_ctrl =
		&tdm_config_controls_header[port_idx];

	if (data_format_ctrl) {
		data_format_kcontrol = snd_ctl_new1(data_format_ctrl,
					tdm_dai_data);
		rc = snd_ctl_add(dai->card->snd_card, data_format_kcontrol);

		if (IS_ERR_VALUE(rc)) {
			dev_err(dai->dev, "%s: err add data format ctrl DAI = %s\n",
				__func__, dai->name);
			goto rtn;
		}
	}

	if (header_type_ctrl) {
		header_type_kcontrol = snd_ctl_new1(header_type_ctrl,
					tdm_dai_data);
		rc = snd_ctl_add(dai->card->snd_card, header_type_kcontrol);

		if (IS_ERR_VALUE(rc)) {
			if (data_format_kcontrol)
				snd_ctl_remove(dai->card->snd_card,
					data_format_kcontrol);
			dev_err(dai->dev, "%s: err add header type ctrl DAI = %s\n",
				__func__, dai->name);
			goto rtn;
		}
	}

	if (header_ctrl) {
		header_kcontrol = snd_ctl_new1(header_ctrl,
					tdm_dai_data);
		rc = snd_ctl_add(dai->card->snd_card, header_kcontrol);

		if (IS_ERR_VALUE(rc)) {
			if (header_type_kcontrol)
				snd_ctl_remove(dai->card->snd_card,
					header_type_kcontrol);
			if (data_format_kcontrol)
				snd_ctl_remove(dai->card->snd_card,
					data_format_kcontrol);
			dev_err(dai->dev, "%s: err add header ctrl DAI = %s\n",
				__func__, dai->name);
			goto rtn;
		}
	}

	rc = msm_dai_q6_dai_add_route(dai);

rtn:
	return rc;
}


static int msm_dai_q6_dai_tdm_remove(struct snd_soc_dai *dai)
{
	int rc = 0;
	struct msm_dai_q6_tdm_dai_data *tdm_dai_data =
		dev_get_drvdata(dai->dev);
	u16 group_id = tdm_dai_data->group_cfg.tdm_cfg.group_id;
	int group_idx = 0;
	atomic_t *group_ref = NULL;

	group_idx = msm_dai_q6_get_group_idx(dai->id);
	if (group_idx < 0) {
		dev_err(dai->dev, "%s port id 0x%x not supported\n",
			__func__, dai->id);
		return -EINVAL;
	}

	group_ref = &tdm_group_ref[group_idx];

	/* If AFE port is still up, close it */
	if (test_bit(STATUS_PORT_STARTED, tdm_dai_data->status_mask)) {
		rc = afe_close(dai->id); /* can block */
		if (IS_ERR_VALUE(rc)) {
			dev_err(dai->dev, "%s: fail to close AFE port 0x%x\n",
				__func__, dai->id);
		}
		atomic_dec(group_ref);
		clear_bit(STATUS_PORT_STARTED,
			  tdm_dai_data->status_mask);

		if (atomic_read(group_ref) == 0) {
			rc = afe_port_group_enable(group_id,
				NULL, false);
			if (IS_ERR_VALUE(rc)) {
				dev_err(dai->dev, "fail to disable AFE group 0x%x\n",
					group_id);
			}
			if (!(tdm_dai_data->afe_ebit_unsupported &&
			     !tdm_dai_data->clk_set.clk_freq_in_hz)) {
				rc = msm_dai_q6_tdm_set_clk(tdm_dai_data,
							    dai->id, false);
				if (IS_ERR_VALUE(rc)) {
					dev_err(dai->dev,
					"%s: fail to disable AFE clk 0x%x\n",
					__func__, dai->id);
				}
			}
		}
	}

	return 0;
}

static int msm_dai_q6_tdm_set_tdm_slot(struct snd_soc_dai *dai,
				unsigned int tx_mask,
				unsigned int rx_mask,
				int slots, int slot_width)
{
	int rc = 0;
	struct msm_dai_q6_tdm_dai_data *dai_data =
		dev_get_drvdata(dai->dev);
	struct afe_param_id_group_device_tdm_cfg *tdm_group =
		&dai_data->group_cfg.tdm_cfg;
	unsigned int cap_mask;

	dev_dbg(dai->dev, "%s: dai id = 0x%x\n", __func__, dai->id);

	/* HW only supports 16 and 32 bit slot width configuration */
	if ((slot_width != 16) && (slot_width != 32)) {
		dev_err(dai->dev, "%s: invalid slot_width %d\n",
			__func__, slot_width);
		return -EINVAL;
	}

	/* HW only supports 16 and 8 slots configuration */
	switch (slots) {
	case 8:
		cap_mask = 0xFF;
		break;
	case 16:
		cap_mask = 0xFFFF;
		break;
	case 4:
		cap_mask = 0xF;
		break;

	default:
		dev_err(dai->dev, "%s: invalid slots %d\n",
			__func__, slots);
		return -EINVAL;
	}

	switch (dai->id) {
	case AFE_PORT_ID_PRIMARY_TDM_RX:
	case AFE_PORT_ID_PRIMARY_TDM_RX_1:
	case AFE_PORT_ID_PRIMARY_TDM_RX_2:
	case AFE_PORT_ID_PRIMARY_TDM_RX_3:
	case AFE_PORT_ID_PRIMARY_TDM_RX_4:
	case AFE_PORT_ID_PRIMARY_TDM_RX_5:
	case AFE_PORT_ID_PRIMARY_TDM_RX_6:
	case AFE_PORT_ID_PRIMARY_TDM_RX_7:
	case AFE_PORT_ID_SECONDARY_TDM_RX:
	case AFE_PORT_ID_SECONDARY_TDM_RX_1:
	case AFE_PORT_ID_SECONDARY_TDM_RX_2:
	case AFE_PORT_ID_SECONDARY_TDM_RX_3:
	case AFE_PORT_ID_SECONDARY_TDM_RX_4:
	case AFE_PORT_ID_SECONDARY_TDM_RX_5:
	case AFE_PORT_ID_SECONDARY_TDM_RX_6:
	case AFE_PORT_ID_SECONDARY_TDM_RX_7:
	case AFE_PORT_ID_TERTIARY_TDM_RX:
	case AFE_PORT_ID_TERTIARY_TDM_RX_1:
	case AFE_PORT_ID_TERTIARY_TDM_RX_2:
	case AFE_PORT_ID_TERTIARY_TDM_RX_3:
	case AFE_PORT_ID_TERTIARY_TDM_RX_4:
	case AFE_PORT_ID_TERTIARY_TDM_RX_5:
	case AFE_PORT_ID_TERTIARY_TDM_RX_6:
	case AFE_PORT_ID_TERTIARY_TDM_RX_7:
	case AFE_PORT_ID_QUATERNARY_TDM_RX:
	case AFE_PORT_ID_QUATERNARY_TDM_RX_1:
	case AFE_PORT_ID_QUATERNARY_TDM_RX_2:
	case AFE_PORT_ID_QUATERNARY_TDM_RX_3:
	case AFE_PORT_ID_QUATERNARY_TDM_RX_4:
	case AFE_PORT_ID_QUATERNARY_TDM_RX_5:
	case AFE_PORT_ID_QUATERNARY_TDM_RX_6:
	case AFE_PORT_ID_QUATERNARY_TDM_RX_7:
		tdm_group->nslots_per_frame = slots;
		tdm_group->slot_width = slot_width;
		tdm_group->slot_mask = rx_mask & cap_mask;
		dev_dbg(dai->dev, "%s:Rx:tdm_group->nslots_per_frame %d\n"
				"tdm_group->slot_width %d\n"
				"tdm_group->slot_mask %d\n", __func__,
				tdm_group->nslots_per_frame,
				tdm_group->slot_width, tdm_group->slot_mask);
		break;
	case AFE_PORT_ID_PRIMARY_TDM_TX:
	case AFE_PORT_ID_PRIMARY_TDM_TX_1:
	case AFE_PORT_ID_PRIMARY_TDM_TX_2:
	case AFE_PORT_ID_PRIMARY_TDM_TX_3:
	case AFE_PORT_ID_PRIMARY_TDM_TX_4:
	case AFE_PORT_ID_PRIMARY_TDM_TX_5:
	case AFE_PORT_ID_PRIMARY_TDM_TX_6:
	case AFE_PORT_ID_PRIMARY_TDM_TX_7:
	case AFE_PORT_ID_SECONDARY_TDM_TX:
	case AFE_PORT_ID_SECONDARY_TDM_TX_1:
	case AFE_PORT_ID_SECONDARY_TDM_TX_2:
	case AFE_PORT_ID_SECONDARY_TDM_TX_3:
	case AFE_PORT_ID_SECONDARY_TDM_TX_4:
	case AFE_PORT_ID_SECONDARY_TDM_TX_5:
	case AFE_PORT_ID_SECONDARY_TDM_TX_6:
	case AFE_PORT_ID_SECONDARY_TDM_TX_7:
	case AFE_PORT_ID_TERTIARY_TDM_TX:
	case AFE_PORT_ID_TERTIARY_TDM_TX_1:
	case AFE_PORT_ID_TERTIARY_TDM_TX_2:
	case AFE_PORT_ID_TERTIARY_TDM_TX_3:
	case AFE_PORT_ID_TERTIARY_TDM_TX_4:
	case AFE_PORT_ID_TERTIARY_TDM_TX_5:
	case AFE_PORT_ID_TERTIARY_TDM_TX_6:
	case AFE_PORT_ID_TERTIARY_TDM_TX_7:
	case AFE_PORT_ID_QUATERNARY_TDM_TX:
	case AFE_PORT_ID_QUATERNARY_TDM_TX_1:
	case AFE_PORT_ID_QUATERNARY_TDM_TX_2:
	case AFE_PORT_ID_QUATERNARY_TDM_TX_3:
	case AFE_PORT_ID_QUATERNARY_TDM_TX_4:
	case AFE_PORT_ID_QUATERNARY_TDM_TX_5:
	case AFE_PORT_ID_QUATERNARY_TDM_TX_6:
	case AFE_PORT_ID_QUATERNARY_TDM_TX_7:
		tdm_group->nslots_per_frame = slots;
		tdm_group->slot_width = slot_width;
		tdm_group->slot_mask = tx_mask & cap_mask;
		dev_dbg(dai->dev, "%s:Tx:tdm_group->nslots_per_frame %d\n"
			"tdm_group->slot_width %d,tdm_group->slot_mask %d\n"
			"tx%d\n", __func__, tdm_group->nslots_per_frame,
			tdm_group->slot_width, tdm_group->slot_mask, tx_mask);
		break;
	default:
		dev_err(dai->dev, "%s: invalid dai id 0x%x\n",
			__func__, dai->id);
		return -EINVAL;
	}

	return rc;
}

static int msm_dai_q6_tdm_set_channel_map(struct snd_soc_dai *dai,
				unsigned int tx_num, unsigned int *tx_slot,
				unsigned int rx_num, unsigned int *rx_slot)
{
	int rc = 0;
	struct msm_dai_q6_tdm_dai_data *dai_data =
		dev_get_drvdata(dai->dev);
	struct afe_param_id_slot_mapping_cfg *slot_mapping =
		&dai_data->port_cfg.slot_mapping;
	int i = 0;

	dev_dbg(dai->dev, "%s: dai id = 0x%x\n", __func__, dai->id);

	switch (dai->id) {
	case AFE_PORT_ID_PRIMARY_TDM_RX:
	case AFE_PORT_ID_PRIMARY_TDM_RX_1:
	case AFE_PORT_ID_PRIMARY_TDM_RX_2:
	case AFE_PORT_ID_PRIMARY_TDM_RX_3:
	case AFE_PORT_ID_PRIMARY_TDM_RX_4:
	case AFE_PORT_ID_PRIMARY_TDM_RX_5:
	case AFE_PORT_ID_PRIMARY_TDM_RX_6:
	case AFE_PORT_ID_PRIMARY_TDM_RX_7:
	case AFE_PORT_ID_SECONDARY_TDM_RX:
	case AFE_PORT_ID_SECONDARY_TDM_RX_1:
	case AFE_PORT_ID_SECONDARY_TDM_RX_2:
	case AFE_PORT_ID_SECONDARY_TDM_RX_3:
	case AFE_PORT_ID_SECONDARY_TDM_RX_4:
	case AFE_PORT_ID_SECONDARY_TDM_RX_5:
	case AFE_PORT_ID_SECONDARY_TDM_RX_6:
	case AFE_PORT_ID_SECONDARY_TDM_RX_7:
	case AFE_PORT_ID_TERTIARY_TDM_RX:
	case AFE_PORT_ID_TERTIARY_TDM_RX_1:
	case AFE_PORT_ID_TERTIARY_TDM_RX_2:
	case AFE_PORT_ID_TERTIARY_TDM_RX_3:
	case AFE_PORT_ID_TERTIARY_TDM_RX_4:
	case AFE_PORT_ID_TERTIARY_TDM_RX_5:
	case AFE_PORT_ID_TERTIARY_TDM_RX_6:
	case AFE_PORT_ID_TERTIARY_TDM_RX_7:
	case AFE_PORT_ID_QUATERNARY_TDM_RX:
	case AFE_PORT_ID_QUATERNARY_TDM_RX_1:
	case AFE_PORT_ID_QUATERNARY_TDM_RX_2:
	case AFE_PORT_ID_QUATERNARY_TDM_RX_3:
	case AFE_PORT_ID_QUATERNARY_TDM_RX_4:
	case AFE_PORT_ID_QUATERNARY_TDM_RX_5:
	case AFE_PORT_ID_QUATERNARY_TDM_RX_6:
	case AFE_PORT_ID_QUATERNARY_TDM_RX_7:
		if (!rx_slot) {
			dev_err(dai->dev, "%s: rx slot not found\n", __func__);
			return -EINVAL;
		}
		if (rx_num > AFE_PORT_MAX_AUDIO_CHAN_CNT) {
			dev_err(dai->dev, "%s: invalid rx num %d\n", __func__,
				rx_num);
			return -EINVAL;
		}

		for (i = 0; i < rx_num; i++)
			slot_mapping->offset[i] = rx_slot[i];
		for (i = rx_num; i < AFE_PORT_MAX_AUDIO_CHAN_CNT; i++)
			slot_mapping->offset[i] =
				AFE_SLOT_MAPPING_OFFSET_INVALID;

		slot_mapping->num_channel = rx_num;
		break;
	case AFE_PORT_ID_PRIMARY_TDM_TX:
	case AFE_PORT_ID_PRIMARY_TDM_TX_1:
	case AFE_PORT_ID_PRIMARY_TDM_TX_2:
	case AFE_PORT_ID_PRIMARY_TDM_TX_3:
	case AFE_PORT_ID_PRIMARY_TDM_TX_4:
	case AFE_PORT_ID_PRIMARY_TDM_TX_5:
	case AFE_PORT_ID_PRIMARY_TDM_TX_6:
	case AFE_PORT_ID_PRIMARY_TDM_TX_7:
	case AFE_PORT_ID_SECONDARY_TDM_TX:
	case AFE_PORT_ID_SECONDARY_TDM_TX_1:
	case AFE_PORT_ID_SECONDARY_TDM_TX_2:
	case AFE_PORT_ID_SECONDARY_TDM_TX_3:
	case AFE_PORT_ID_SECONDARY_TDM_TX_4:
	case AFE_PORT_ID_SECONDARY_TDM_TX_5:
	case AFE_PORT_ID_SECONDARY_TDM_TX_6:
	case AFE_PORT_ID_SECONDARY_TDM_TX_7:
	case AFE_PORT_ID_TERTIARY_TDM_TX:
	case AFE_PORT_ID_TERTIARY_TDM_TX_1:
	case AFE_PORT_ID_TERTIARY_TDM_TX_2:
	case AFE_PORT_ID_TERTIARY_TDM_TX_3:
	case AFE_PORT_ID_TERTIARY_TDM_TX_4:
	case AFE_PORT_ID_TERTIARY_TDM_TX_5:
	case AFE_PORT_ID_TERTIARY_TDM_TX_6:
	case AFE_PORT_ID_TERTIARY_TDM_TX_7:
	case AFE_PORT_ID_QUATERNARY_TDM_TX:
	case AFE_PORT_ID_QUATERNARY_TDM_TX_1:
	case AFE_PORT_ID_QUATERNARY_TDM_TX_2:
	case AFE_PORT_ID_QUATERNARY_TDM_TX_3:
	case AFE_PORT_ID_QUATERNARY_TDM_TX_4:
	case AFE_PORT_ID_QUATERNARY_TDM_TX_5:
	case AFE_PORT_ID_QUATERNARY_TDM_TX_6:
	case AFE_PORT_ID_QUATERNARY_TDM_TX_7:
		if (!tx_slot) {
			dev_err(dai->dev, "%s: tx slot not found\n", __func__);
			return -EINVAL;
		}
		if (tx_num > AFE_PORT_MAX_AUDIO_CHAN_CNT) {
			dev_err(dai->dev, "%s: invalid tx num %d\n", __func__,
				tx_num);
			return -EINVAL;
		}

		for (i = 0; i < tx_num; i++)
			slot_mapping->offset[i] = tx_slot[i];
		for (i = tx_num; i < AFE_PORT_MAX_AUDIO_CHAN_CNT; i++)
			slot_mapping->offset[i] =
				AFE_SLOT_MAPPING_OFFSET_INVALID;

		slot_mapping->num_channel = tx_num;
		break;
	default:
		dev_err(dai->dev, "%s: invalid dai id 0x%x\n",
			__func__, dai->id);
		return -EINVAL;
	}

	return rc;
}

static int msm_dai_q6_tdm_hw_params(struct snd_pcm_substream *substream,
				struct snd_pcm_hw_params *params,
				struct snd_soc_dai *dai)
{
	struct msm_dai_q6_tdm_dai_data *dai_data =
		dev_get_drvdata(dai->dev);

	struct afe_param_id_group_device_tdm_cfg *tdm_group =
		&dai_data->group_cfg.tdm_cfg;
	struct afe_param_id_tdm_cfg *tdm =
		&dai_data->port_cfg.tdm;
	struct afe_param_id_slot_mapping_cfg *slot_mapping =
		&dai_data->port_cfg.slot_mapping;
	struct afe_param_id_custom_tdm_header_cfg *custom_tdm_header =
		&dai_data->port_cfg.custom_tdm_header;

	pr_debug("%s: dev_name: %s\n",
		__func__, dev_name(dai->dev));

	if (params_rate(params) != 48000) {
		dev_err(dai->dev, "%s: invalid param rate %d\n",
			__func__, params_rate(params));
		return -EINVAL;
	}
	if ((params_channels(params) == 0) ||
		(params_channels(params) > 8)) {
		dev_err(dai->dev, "%s: invalid param channels %d\n",
			__func__, params_channels(params));
		return -EINVAL;
	}
	switch (params_format(params)) {
	case SNDRV_PCM_FORMAT_S16_LE:
		dai_data->bitwidth = 16;
		break;
	case SNDRV_PCM_FORMAT_S24_LE:
	case SNDRV_PCM_FORMAT_S24_3LE:
		dai_data->bitwidth = 24;
		break;
	case SNDRV_PCM_FORMAT_S32_LE:
		dai_data->bitwidth = 32;
		break;
	default:
		dev_err(dai->dev, "%s: invalid param format 0x%x\n",
			__func__, params_format(params));
		return -EINVAL;
	}
	dai_data->channels = params_channels(params);
	dai_data->rate = params_rate(params);

	/*
	 * update tdm group config param
	 * NOTE: group config is set to the same as slot config.
	 */
	tdm_group->bit_width = tdm_group->slot_width;
	tdm_group->num_channels = tdm_group->nslots_per_frame;
	tdm_group->sample_rate = dai_data->rate;

	pr_debug("%s: TDM GROUP:\n"
		"num_channels=%d sample_rate=%d bit_width=%d\n"
		"nslots_per_frame=%d slot_width=%d slot_mask=0x%x\n",
		__func__,
		tdm_group->num_channels,
		tdm_group->sample_rate,
		tdm_group->bit_width,
		tdm_group->nslots_per_frame,
		tdm_group->slot_width,
		tdm_group->slot_mask);
	pr_debug("%s: TDM GROUP:\n"
		"port_id[0]=0x%x port_id[1]=0x%x port_id[2]=0x%x port_id[3]=0x%x\n"
		"port_id[4]=0x%x port_id[5]=0x%x port_id[6]=0x%x port_id[7]=0x%x\n",
		__func__,
		tdm_group->port_id[0],
		tdm_group->port_id[1],
		tdm_group->port_id[2],
		tdm_group->port_id[3],
		tdm_group->port_id[4],
		tdm_group->port_id[5],
		tdm_group->port_id[6],
		tdm_group->port_id[7]);

	/*
	 * update tdm config param
	 * NOTE: channels/rate/bitwidth are per stream property
	 */
	tdm->num_channels = dai_data->channels;
	tdm->sample_rate = dai_data->rate;
	tdm->bit_width = dai_data->bitwidth;
	/*
	 * port slot config is the same as group slot config
	 * port slot mask should be set according to offset
	 */
	tdm->nslots_per_frame = tdm_group->nslots_per_frame;
	tdm->slot_width = tdm_group->slot_width;
	tdm->slot_mask = tdm_group->slot_mask;

	pr_debug("%s: TDM:\n"
		"num_channels=%d sample_rate=%d bit_width=%d\n"
		"nslots_per_frame=%d slot_width=%d slot_mask=0x%x\n"
		"data_format=0x%x sync_mode=0x%x sync_src=0x%x\n"
		"data_out=0x%x invert_sync=0x%x data_delay=0x%x\n",
		__func__,
		tdm->num_channels,
		tdm->sample_rate,
		tdm->bit_width,
		tdm->nslots_per_frame,
		tdm->slot_width,
		tdm->slot_mask,
		tdm->data_format,
		tdm->sync_mode,
		tdm->sync_src,
		tdm->ctrl_data_out_enable,
		tdm->ctrl_invert_sync_pulse,
		tdm->ctrl_sync_data_delay);

	/*
	 * update slot mapping config param
	 * NOTE: channels/rate/bitwidth are per stream property
	 */
	slot_mapping->bitwidth = dai_data->bitwidth;

	pr_debug("%s: SLOT MAPPING:\n"
		"num_channel=%d bitwidth=%d data_align=0x%x\n",
		__func__,
		slot_mapping->num_channel,
		slot_mapping->bitwidth,
		slot_mapping->data_align_type);
	pr_debug("%s: SLOT MAPPING:\n"
		"offset[0]=0x%x offset[1]=0x%x offset[2]=0x%x offset[3]=0x%x\n"
		"offset[4]=0x%x offset[5]=0x%x offset[6]=0x%x offset[7]=0x%x\n",
		__func__,
		slot_mapping->offset[0],
		slot_mapping->offset[1],
		slot_mapping->offset[2],
		slot_mapping->offset[3],
		slot_mapping->offset[4],
		slot_mapping->offset[5],
		slot_mapping->offset[6],
		slot_mapping->offset[7]);

	/*
	 * update custom header config param
	 * NOTE: channels/rate/bitwidth are per playback stream property.
	 * custom tdm header only applicable to playback stream.
	 */
	if (custom_tdm_header->header_type !=
		AFE_CUSTOM_TDM_HEADER_TYPE_INVALID) {
		pr_debug("%s: CUSTOM TDM HEADER:\n"
			"start_offset=0x%x header_width=%d\n"
			"num_frame_repeat=%d header_type=0x%x\n",
			__func__,
			custom_tdm_header->start_offset,
			custom_tdm_header->header_width,
			custom_tdm_header->num_frame_repeat,
			custom_tdm_header->header_type);
		pr_debug("%s: CUSTOM TDM HEADER:\n"
			"header[0]=0x%x header[1]=0x%x header[2]=0x%x header[3]=0x%x\n"
			"header[4]=0x%x header[5]=0x%x header[6]=0x%x header[7]=0x%x\n",
			__func__,
			custom_tdm_header->header[0],
			custom_tdm_header->header[1],
			custom_tdm_header->header[2],
			custom_tdm_header->header[3],
			custom_tdm_header->header[4],
			custom_tdm_header->header[5],
			custom_tdm_header->header[6],
			custom_tdm_header->header[7]);
	}
	if (substream->stream == SNDRV_PCM_STREAM_PLAYBACK) {
		group_cfg_tx.tdm_cfg.num_channels =
			dai_data->group_cfg.tdm_cfg.num_channels;
		group_cfg_tx.tdm_cfg.sample_rate =
			dai_data->group_cfg.tdm_cfg.sample_rate;
		group_cfg_tx.tdm_cfg.bit_width =
			dai_data->group_cfg.tdm_cfg.bit_width;
		group_cfg_tx.tdm_cfg.nslots_per_frame =
			dai_data->group_cfg.tdm_cfg.nslots_per_frame;
		group_cfg_tx.tdm_cfg.slot_width =
			dai_data->group_cfg.tdm_cfg.slot_width;
		group_cfg_tx.tdm_cfg.slot_mask =
			dai_data->group_cfg.tdm_cfg.slot_mask;
	} else {
		group_cfg_rx.tdm_cfg.num_channels =
			dai_data->group_cfg.tdm_cfg.num_channels;
		group_cfg_rx.tdm_cfg.sample_rate =
			dai_data->group_cfg.tdm_cfg.sample_rate;
		group_cfg_rx.tdm_cfg.bit_width =
			dai_data->group_cfg.tdm_cfg.bit_width;
		group_cfg_rx.tdm_cfg.nslots_per_frame =
			dai_data->group_cfg.tdm_cfg.nslots_per_frame;
		group_cfg_rx.tdm_cfg.slot_width =
			dai_data->group_cfg.tdm_cfg.slot_width;
		group_cfg_rx.tdm_cfg.slot_mask =
			dai_data->group_cfg.tdm_cfg.slot_mask;

	}
	return 0;
}

static int msm_dai_q6_tdm_prepare(struct snd_pcm_substream *substream,
		struct snd_soc_dai *dai)
{
	int rc = 0;
	struct msm_dai_q6_tdm_dai_data *dai_data =
		dev_get_drvdata(dai->dev);
	u16 group_id = dai_data->group_cfg.tdm_cfg.group_id;
	u16 sec_group_id = 0;
	int group_idx = 0;
	int sec_group_idx = 0;
	u16 prim_port_id = 0;
	u16 sec_port_id = 0;
	atomic_t *group_ref = NULL;
	atomic_t *sec_group_ref = NULL;

	group_idx = msm_dai_q6_get_group_idx(dai->id);
	if (group_idx < 0) {
		dev_err(dai->dev, "%s port id 0x%x not supported\n",
			__func__, dai->id);
		return -EINVAL;
	}

	mutex_lock(&tdm_mutex);

	group_ref = &tdm_group_ref[group_idx];

	if (!test_bit(STATUS_PORT_STARTED, dai_data->status_mask)) {
		/* PORT START should be set if prepare called
		in active state. */
		if (atomic_read(group_ref) == 0) {
			/* TX and RX share the same clk.
			AFE clk is enabled per group to simplify the logic.
			DSP will monitor the clk count. */
			if (!(dai_data->afe_ebit_unsupported &&
			      !dai_data->clk_set.clk_freq_in_hz)) {
				rc = msm_dai_q6_tdm_set_clk(dai_data,
					dai->id, true);
				if (IS_ERR_VALUE(rc)) {
					dev_err(dai->dev,
						"%s:AFE CLK enable fail 0x%x\n",
						__func__, dai->id);
					goto rtn;
				}
			}
			if (dai_data->num_group_ports > 1) {
				dev_dbg(dai->dev, "%s:enable afe group\n",
					__func__);
				rc = afe_port_group_enable(group_id,
					&dai_data->group_cfg, true);
				if (IS_ERR_VALUE(rc)) {
					dev_err(dai->dev,
						"%s:failed to enable grp %x\n",
						__func__, group_id);
					goto rtn;
				}
			}
		}
		/*
		 * 8909 HW has a dependency where for Rx/Tx to work in TDM mode
		 * We need to start a Tx or Rx port in the same group.
		 * Hence for BG use TDM_TX when a RX session is requested and
		 * use TDM_RX port when a TX session is requested as these ports
		 * are unused as of now.
		*/
		if (substream->stream == SNDRV_PCM_STREAM_PLAYBACK) {
			prim_port_id = dai->id;
			if (dai_data->sec_port_enable) {
				sec_port_id = AFE_PORT_ID_PRIMARY_TDM_TX;
				sec_group_ref = &tdm_group_ref[sec_group_idx];
			}
			if ((dai_data->num_group_ports > 1) &&
			    (dai_data->sec_port_enable)) {
				sec_group_id =
					AFE_GROUP_DEVICE_ID_PRIMARY_TDM_TX;
				sec_group_idx =
					msm_dai_q6_get_group_idx(sec_group_id);
				if (sec_group_idx < 0) {
					dev_err(dai->dev, "%s port id 0x%x\n"
						"not supported\n", __func__,
						sec_group_id);
					goto rtn;
				}
				if (atomic_read(sec_group_ref) == 0) {
					rc = afe_port_group_enable(
							sec_group_id,
							&group_cfg_tx,
							   true);
					if (IS_ERR_VALUE(rc)) {
							dev_err(dai->dev,
							"%s:failed to\n"
							"enable grp\n"
							"%x\n",	__func__,
							group_id);
						goto rtn;
					}
				}
			}
		} else {
			prim_port_id = dai->id;
			if (dai_data->sec_port_enable) {
				sec_port_id = AFE_PORT_ID_PRIMARY_TDM_RX;
				sec_group_ref = &tdm_group_ref[sec_group_idx];
			}
			if ((dai_data->num_group_ports > 1) &&
			    (dai_data->sec_port_enable)) {
				sec_group_id =
					AFE_GROUP_DEVICE_ID_PRIMARY_TDM_RX;
				sec_group_idx =
					msm_dai_q6_get_group_idx(sec_group_id);
				if (sec_group_idx < 0) {
					dev_err(dai->dev, "%s port id 0x%x\n"
						" not supported\n", __func__,
						sec_group_id);
						goto rtn;
				}
				if (atomic_read(sec_group_ref) == 0) {
					rc = afe_port_group_enable(
								  sec_group_id,
								  &group_cfg_rx,
								  true);
					if (IS_ERR_VALUE(rc)) {
							dev_err(dai->dev,
							"%s:failed to\n"
							"enable grp\n"
							"%x\n", __func__,
							group_id);
						goto rtn;
					}
				}
			}
		}
		dev_dbg(dai->dev, "\n%s:open prim port id %d TDM rate: %d\n"
				"dai_data->port_cfg.tdm.slot_mask %x\n"
				"dai_data->port_cfg.tdm.nslots_per_frame:%x\n",
				__func__, prim_port_id,
				dai_data->port_cfg.tdm.num_channels,
				dai_data->port_cfg.tdm.slot_mask,
				dai_data->port_cfg.tdm.nslots_per_frame);

		rc = afe_tdm_port_start(prim_port_id, &dai_data->port_cfg,
			dai_data->rate, dai_data->num_group_ports);

		if (IS_ERR_VALUE(rc)) {
			if (atomic_read(group_ref) == 0) {
				afe_port_group_enable(group_id,
					NULL, false);
				if (!(dai_data->afe_ebit_unsupported &&
				      !dai_data->clk_set.clk_freq_in_hz))
					msm_dai_q6_tdm_set_clk(dai_data,
						dai->id, false);
			}
			dev_err(dai->dev, "%s: open AFE port 0x%x\n",
				__func__, prim_port_id);
		} else {
			set_bit(STATUS_PORT_STARTED,
				dai_data->status_mask);
			atomic_inc(group_ref);
		}

		dai_data->port_cfg.tdm.num_channels = 1;
		dai_data->port_cfg.tdm.slot_mask = 1;

		dev_dbg(dai->dev, "\n%s:open sec port id %d TDM rate: %d\n"
			"dai_data->port_cfg.tdm.slot_mask %x\n"
			"dai_data->port_cfg.tdm.nslotsper_frame:%x\n", __func__,
			sec_port_id, dai_data->port_cfg.tdm.num_channels,
			dai_data->port_cfg.tdm.slot_mask,
			dai_data->port_cfg.tdm.nslots_per_frame);

		if (sec_port_id != 0) {
			rc = afe_tdm_port_start(sec_port_id,
						&dai_data->port_cfg,
						dai_data->rate,
						dai_data->num_group_ports);
			if (IS_ERR_VALUE(rc)) {
				if (atomic_read(group_ref) == 0) {
					afe_port_group_enable(group_id,
						NULL, false);
				if (!(dai_data->afe_ebit_unsupported &&
				     !dai_data->clk_set.clk_freq_in_hz))
					msm_dai_q6_tdm_set_clk(dai_data,
							       dai->id, false);
				}
				dev_err(dai->dev, "%s: fail AFE port 0x%x\n",
						__func__, sec_port_id);
			} else {
				set_bit(STATUS_PORT_STARTED,
					dai_data->status_mask);
				atomic_inc(sec_group_ref);
			}
		}

		/* TODO: need to monitor PCM/MI2S/TDM HW status */
		/* NOTE: AFE should error out if HW resource contention */

	}

rtn:
	mutex_unlock(&tdm_mutex);
	return rc;
}

static void msm_dai_q6_tdm_shutdown(struct snd_pcm_substream *substream,
				     struct snd_soc_dai *dai)
{
	int rc = 0;
	struct msm_dai_q6_tdm_dai_data *dai_data =
		dev_get_drvdata(dai->dev);
	u16 group_id = dai_data->group_cfg.tdm_cfg.group_id;
	u16 sec_group_id = 0;
	int group_idx = 0;
	int sec_group_idx = 0;
	u16 prim_port_id = 0;
	u16 sec_port_id = 0;
	atomic_t *group_ref = NULL;
	atomic_t *sec_group_ref = NULL;

	group_idx = msm_dai_q6_get_group_idx(dai->id);
	if (group_idx < 0) {
		dev_err(dai->dev, "%s port id 0x%x not supported\n",
			__func__, dai->id);
		return;
	}

	mutex_lock(&tdm_mutex);

	group_ref = &tdm_group_ref[group_idx];

	if (test_bit(STATUS_PORT_STARTED, dai_data->status_mask)) {
		if (substream->stream == SNDRV_PCM_STREAM_PLAYBACK) {
			prim_port_id = dai->id;
			if (dai_data->sec_port_enable) {
				sec_port_id = AFE_PORT_ID_PRIMARY_TDM_TX;
				sec_group_ref = &tdm_group_ref[sec_group_idx];
			}
			if ((dai_data->num_group_ports > 1) &&
			    (dai_data->sec_port_enable)) {
				sec_group_id =
					AFE_GROUP_DEVICE_ID_PRIMARY_TDM_TX;
				sec_group_idx =
					msm_dai_q6_get_group_idx(sec_group_id);
				if (sec_group_idx < 0) {
					dev_err(dai->dev, "%s port id 0x%x\n"
						"not supported\n",
						__func__, sec_group_id);
					return;
				}
			}
		} else {
			prim_port_id = dai->id;
			if (dai_data->sec_port_enable) {
				sec_port_id = AFE_PORT_ID_PRIMARY_TDM_RX;
				sec_group_ref = &tdm_group_ref[sec_group_idx];
			}
			if ((dai_data->num_group_ports > 1) &&
			    (dai_data->sec_port_enable)) {
				sec_group_id =
					AFE_GROUP_DEVICE_ID_PRIMARY_TDM_RX;
				sec_group_idx =
					msm_dai_q6_get_group_idx(sec_group_id);
				if (sec_group_idx < 0) {
					dev_err(dai->dev, "%s port id 0x%x\n"
						"not supported\n",
						__func__, sec_group_id);
					return;
				}
			}
		}
		rc = afe_close(prim_port_id);
		if (IS_ERR_VALUE(rc)) {
			dev_err(dai->dev, "%s: fail to close AFE port 0x%x\n",
				__func__, prim_port_id);
		}

		if (sec_port_id != 0) {
			rc = afe_close(sec_port_id);
			if (IS_ERR_VALUE(rc)) {
				dev_err(dai->dev, "%s: fail AFE port 0x%x\n",
					__func__, sec_port_id);
			}
			atomic_dec(sec_group_ref);
		}

		atomic_dec(group_ref);
		clear_bit(STATUS_PORT_STARTED,
			dai_data->status_mask);

		if (atomic_read(group_ref) == 0) {
			rc = afe_port_group_enable(group_id,
				NULL, false);
			if (IS_ERR_VALUE(rc)) {
				dev_err(dai->dev,
					"%s: failed to disable grp 0x%x\n",
					__func__, group_id);
			}
			if (!(dai_data->afe_ebit_unsupported &&
				!dai_data->clk_set.clk_freq_in_hz)) {
				rc = msm_dai_q6_tdm_set_clk(dai_data,
							    dai->id, false);
				if (IS_ERR_VALUE(rc)) {
					dev_err(dai->dev,
					"%s: fail to disable AFE clk 0x%x\n",
					__func__, dai->id);
				}
			}
		}
		if ((dai_data->num_group_ports > 1) &&
		    (dai_data->sec_port_enable)) {
			if (atomic_read(sec_group_ref) == 0) {
				rc = afe_port_group_enable(sec_group_id,
							NULL, false);
				if (IS_ERR_VALUE(rc)) {
					dev_err(dai->dev, "%s:failed to\n"
					"enable grp %x\n", __func__, group_id);
				}
			}
		}
		/* TODO: need to monitor PCM/MI2S/TDM HW status */
		/* NOTE: AFE should error out if HW resource contention */

	}

	mutex_unlock(&tdm_mutex);
}

static struct snd_soc_dai_ops msm_dai_q6_tdm_ops = {
	.prepare          = msm_dai_q6_tdm_prepare,
	.hw_params        = msm_dai_q6_tdm_hw_params,
	.set_tdm_slot     = msm_dai_q6_tdm_set_tdm_slot,
	.set_channel_map  = msm_dai_q6_tdm_set_channel_map,
	.shutdown         = msm_dai_q6_tdm_shutdown,
};

static struct snd_soc_dai_driver msm_dai_q6_tdm_dai[] = {
	{
		.playback = {
			.stream_name = "Primary TDM0 Playback",
			.aif_name = "PRI_TDM_RX_0",
			.rates = SNDRV_PCM_RATE_8000 | SNDRV_PCM_RATE_16000 |
				SNDRV_PCM_RATE_32000 | SNDRV_PCM_RATE_48000,
			.formats = SNDRV_PCM_FMTBIT_S16_LE |
				SNDRV_PCM_FMTBIT_S24_LE,
			.channels_min = 1,
			.channels_max = 8,
			.rate_min = 8000,
			.rate_max = 48000,
		},
		.ops = &msm_dai_q6_tdm_ops,
		.id = AFE_PORT_ID_PRIMARY_TDM_RX,
		.probe = msm_dai_q6_dai_tdm_probe,
		.remove = msm_dai_q6_dai_tdm_remove,
	},
	{
		.playback = {
			.stream_name = "Primary TDM1 Playback",
			.aif_name = "PRI_TDM_RX_1",
			.rates = SNDRV_PCM_RATE_8000 | SNDRV_PCM_RATE_16000 |
				SNDRV_PCM_RATE_32000 | SNDRV_PCM_RATE_48000,
			.formats = SNDRV_PCM_FMTBIT_S16_LE |
				SNDRV_PCM_FMTBIT_S24_LE,
			.channels_min = 1,
			.channels_max = 8,
			.rate_min = 8000,
			.rate_max = 48000,
		},
		.ops = &msm_dai_q6_tdm_ops,
		.id = AFE_PORT_ID_PRIMARY_TDM_RX_1,
		.probe = msm_dai_q6_dai_tdm_probe,
		.remove = msm_dai_q6_dai_tdm_remove,
	},
	{
		.playback = {
			.stream_name = "Primary TDM2 Playback",
			.aif_name = "PRI_TDM_RX_2",
			.rates = SNDRV_PCM_RATE_8000 | SNDRV_PCM_RATE_16000 |
				SNDRV_PCM_RATE_32000 | SNDRV_PCM_RATE_48000,
			.formats = SNDRV_PCM_FMTBIT_S16_LE |
				SNDRV_PCM_FMTBIT_S24_LE,
			.channels_min = 1,
			.channels_max = 8,
			.rate_min = 8000,
			.rate_max = 48000,
		},
		.ops = &msm_dai_q6_tdm_ops,
		.id = AFE_PORT_ID_PRIMARY_TDM_RX_2,
		.probe = msm_dai_q6_dai_tdm_probe,
		.remove = msm_dai_q6_dai_tdm_remove,
	},
	{
		.playback = {
			.stream_name = "Primary TDM3 Playback",
			.aif_name = "PRI_TDM_RX_3",
			.rates = SNDRV_PCM_RATE_8000 | SNDRV_PCM_RATE_16000 |
				SNDRV_PCM_RATE_32000 | SNDRV_PCM_RATE_48000,
			.formats = SNDRV_PCM_FMTBIT_S16_LE |
				SNDRV_PCM_FMTBIT_S24_LE,
			.channels_min = 1,
			.channels_max = 8,
			.rate_min = 8000,
			.rate_max = 48000,
		},
		.ops = &msm_dai_q6_tdm_ops,
		.id = AFE_PORT_ID_PRIMARY_TDM_RX_3,
		.probe = msm_dai_q6_dai_tdm_probe,
		.remove = msm_dai_q6_dai_tdm_remove,
	},
	{
		.playback = {
			.stream_name = "Primary TDM4 Playback",
			.aif_name = "PRI_TDM_RX_4",
			.rates = SNDRV_PCM_RATE_8000 | SNDRV_PCM_RATE_16000 |
				SNDRV_PCM_RATE_32000 | SNDRV_PCM_RATE_48000,
			.formats = SNDRV_PCM_FMTBIT_S16_LE |
				SNDRV_PCM_FMTBIT_S24_LE,
			.channels_min = 1,
			.channels_max = 8,
			.rate_min = 8000,
			.rate_max = 48000,
		},
		.ops = &msm_dai_q6_tdm_ops,
		.id = AFE_PORT_ID_PRIMARY_TDM_RX_4,
		.probe = msm_dai_q6_dai_tdm_probe,
		.remove = msm_dai_q6_dai_tdm_remove,
	},
	{
		.playback = {
			.stream_name = "Primary TDM5 Playback",
			.aif_name = "PRI_TDM_RX_5",
			.rates = SNDRV_PCM_RATE_8000 | SNDRV_PCM_RATE_16000 |
				SNDRV_PCM_RATE_32000 | SNDRV_PCM_RATE_48000,
			.formats = SNDRV_PCM_FMTBIT_S16_LE |
				SNDRV_PCM_FMTBIT_S24_LE,
			.channels_min = 1,
			.channels_max = 8,
			.rate_min = 8000,
			.rate_max = 48000,
		},
		.ops = &msm_dai_q6_tdm_ops,
		.id = AFE_PORT_ID_PRIMARY_TDM_RX_5,
		.probe = msm_dai_q6_dai_tdm_probe,
		.remove = msm_dai_q6_dai_tdm_remove,
	},
	{
		.playback = {
			.stream_name = "Primary TDM6 Playback",
			.aif_name = "PRI_TDM_RX_6",
			.rates = SNDRV_PCM_RATE_8000 | SNDRV_PCM_RATE_16000 |
				SNDRV_PCM_RATE_32000 | SNDRV_PCM_RATE_48000,
			.formats = SNDRV_PCM_FMTBIT_S16_LE |
				SNDRV_PCM_FMTBIT_S24_LE,
			.channels_min = 1,
			.channels_max = 8,
			.rate_min = 8000,
			.rate_max = 48000,
		},
		.ops = &msm_dai_q6_tdm_ops,
		.id = AFE_PORT_ID_PRIMARY_TDM_RX_6,
		.probe = msm_dai_q6_dai_tdm_probe,
		.remove = msm_dai_q6_dai_tdm_remove,
	},
	{
		.playback = {
			.stream_name = "Primary TDM7 Playback",
			.aif_name = "PRI_TDM_RX_7",
			.rates = SNDRV_PCM_RATE_8000 | SNDRV_PCM_RATE_16000 |
				SNDRV_PCM_RATE_32000 | SNDRV_PCM_RATE_48000,
			.formats = SNDRV_PCM_FMTBIT_S16_LE |
				SNDRV_PCM_FMTBIT_S24_LE,
			.channels_min = 1,
			.channels_max = 8,
			.rate_min = 8000,
			.rate_max = 48000,
		},
		.ops = &msm_dai_q6_tdm_ops,
		.id = AFE_PORT_ID_PRIMARY_TDM_RX_7,
		.probe = msm_dai_q6_dai_tdm_probe,
		.remove = msm_dai_q6_dai_tdm_remove,
	},
	{
		.capture = {
			.stream_name = "Primary TDM0 Capture",
			.aif_name = "PRI_TDM_TX_0",
			.rates = SNDRV_PCM_RATE_8000 | SNDRV_PCM_RATE_16000 |
				SNDRV_PCM_RATE_32000 | SNDRV_PCM_RATE_48000,
			.formats = SNDRV_PCM_FMTBIT_S16_LE |
				SNDRV_PCM_FMTBIT_S24_LE,
			.channels_min = 1,
			.channels_max = 8,
			.rate_min = 8000,
			.rate_max = 48000,
		},
		.ops = &msm_dai_q6_tdm_ops,
		.id = AFE_PORT_ID_PRIMARY_TDM_TX,
		.probe = msm_dai_q6_dai_tdm_probe,
		.remove = msm_dai_q6_dai_tdm_remove,
	},
	{
		.capture = {
			.stream_name = "Primary TDM1 Capture",
			.aif_name = "PRI_TDM_TX_1",
			.rates = SNDRV_PCM_RATE_8000 | SNDRV_PCM_RATE_16000 |
				SNDRV_PCM_RATE_32000 | SNDRV_PCM_RATE_48000,
			.formats = SNDRV_PCM_FMTBIT_S16_LE |
				SNDRV_PCM_FMTBIT_S24_LE,
			.channels_min = 1,
			.channels_max = 8,
			.rate_min = 8000,
			.rate_max = 48000,
		},
		.ops = &msm_dai_q6_tdm_ops,
		.id = AFE_PORT_ID_PRIMARY_TDM_TX_1,
		.probe = msm_dai_q6_dai_tdm_probe,
		.remove = msm_dai_q6_dai_tdm_remove,
	},
	{
		.capture = {
			.stream_name = "Primary TDM2 Capture",
			.aif_name = "PRI_TDM_TX_2",
			.rates = SNDRV_PCM_RATE_8000 | SNDRV_PCM_RATE_16000 |
				SNDRV_PCM_RATE_32000 | SNDRV_PCM_RATE_48000,
			.formats = SNDRV_PCM_FMTBIT_S16_LE |
				SNDRV_PCM_FMTBIT_S24_LE,
			.channels_min = 1,
			.channels_max = 8,
			.rate_min = 8000,
			.rate_max = 48000,
		},
		.ops = &msm_dai_q6_tdm_ops,
		.id = AFE_PORT_ID_PRIMARY_TDM_TX_2,
		.probe = msm_dai_q6_dai_tdm_probe,
		.remove = msm_dai_q6_dai_tdm_remove,
	},
	{
		.capture = {
			.stream_name = "Primary TDM3 Capture",
			.aif_name = "PRI_TDM_TX_3",
			.rates = SNDRV_PCM_RATE_8000 | SNDRV_PCM_RATE_16000 |
				SNDRV_PCM_RATE_32000 | SNDRV_PCM_RATE_48000,
			.formats = SNDRV_PCM_FMTBIT_S16_LE |
				SNDRV_PCM_FMTBIT_S24_LE,
			.channels_min = 1,
			.channels_max = 8,
			.rate_min = 8000,
			.rate_max = 48000,
		},
		.ops = &msm_dai_q6_tdm_ops,
		.id = AFE_PORT_ID_PRIMARY_TDM_TX_3,
		.probe = msm_dai_q6_dai_tdm_probe,
		.remove = msm_dai_q6_dai_tdm_remove,
	},
	{
		.capture = {
			.stream_name = "Primary TDM4 Capture",
			.aif_name = "PRI_TDM_TX_4",
			.rates = SNDRV_PCM_RATE_8000 | SNDRV_PCM_RATE_16000 |
				SNDRV_PCM_RATE_32000 | SNDRV_PCM_RATE_48000,
			.formats = SNDRV_PCM_FMTBIT_S16_LE |
				SNDRV_PCM_FMTBIT_S24_LE,
			.channels_min = 1,
			.channels_max = 8,
			.rate_min = 8000,
			.rate_max = 48000,
		},
		.ops = &msm_dai_q6_tdm_ops,
		.id = AFE_PORT_ID_PRIMARY_TDM_TX_4,
		.probe = msm_dai_q6_dai_tdm_probe,
		.remove = msm_dai_q6_dai_tdm_remove,
	},
	{
		.capture = {
			.stream_name = "Primary TDM5 Capture",
			.aif_name = "PRI_TDM_TX_5",
			.rates = SNDRV_PCM_RATE_8000 | SNDRV_PCM_RATE_16000 |
				SNDRV_PCM_RATE_32000 | SNDRV_PCM_RATE_48000,
			.formats = SNDRV_PCM_FMTBIT_S16_LE |
				SNDRV_PCM_FMTBIT_S24_LE,
			.channels_min = 1,
			.channels_max = 8,
			.rate_min = 8000,
			.rate_max = 48000,
		},
		.ops = &msm_dai_q6_tdm_ops,
		.id = AFE_PORT_ID_PRIMARY_TDM_TX_5,
		.probe = msm_dai_q6_dai_tdm_probe,
		.remove = msm_dai_q6_dai_tdm_remove,
	},
	{
		.capture = {
			.stream_name = "Primary TDM6 Capture",
			.aif_name = "PRI_TDM_TX_6",
			.rates = SNDRV_PCM_RATE_8000 | SNDRV_PCM_RATE_16000 |
				SNDRV_PCM_RATE_32000 | SNDRV_PCM_RATE_48000,
			.formats = SNDRV_PCM_FMTBIT_S16_LE |
				SNDRV_PCM_FMTBIT_S24_LE,
			.channels_min = 1,
			.channels_max = 8,
			.rate_min = 8000,
			.rate_max = 48000,
		},
		.ops = &msm_dai_q6_tdm_ops,
		.id = AFE_PORT_ID_PRIMARY_TDM_TX_6,
		.probe = msm_dai_q6_dai_tdm_probe,
		.remove = msm_dai_q6_dai_tdm_remove,
	},
	{
		.capture = {
			.stream_name = "Primary TDM7 Capture",
			.aif_name = "PRI_TDM_TX_7",
			.rates = SNDRV_PCM_RATE_8000 | SNDRV_PCM_RATE_16000 |
				SNDRV_PCM_RATE_32000 | SNDRV_PCM_RATE_48000,
			.formats = SNDRV_PCM_FMTBIT_S16_LE |
				SNDRV_PCM_FMTBIT_S24_LE,
			.channels_min = 1,
			.channels_max = 8,
			.rate_min = 8000,
			.rate_max = 48000,
		},
		.ops = &msm_dai_q6_tdm_ops,
		.id = AFE_PORT_ID_PRIMARY_TDM_TX_7,
		.probe = msm_dai_q6_dai_tdm_probe,
		.remove = msm_dai_q6_dai_tdm_remove,
	},
	{
		.playback = {
			.stream_name = "Secondary TDM0 Playback",
			.aif_name = "SEC_TDM_RX_0",
			.rates = SNDRV_PCM_RATE_8000 | SNDRV_PCM_RATE_16000 |
				SNDRV_PCM_RATE_32000 | SNDRV_PCM_RATE_48000,
			.formats = SNDRV_PCM_FMTBIT_S16_LE |
				SNDRV_PCM_FMTBIT_S24_LE,
			.channels_min = 1,
			.channels_max = 8,
			.rate_min = 8000,
			.rate_max = 48000,
		},
		.ops = &msm_dai_q6_tdm_ops,
		.id = AFE_PORT_ID_SECONDARY_TDM_RX,
		.probe = msm_dai_q6_dai_tdm_probe,
		.remove = msm_dai_q6_dai_tdm_remove,
	},
	{
		.playback = {
			.stream_name = "Secondary TDM1 Playback",
			.aif_name = "SEC_TDM_RX_1",
			.rates = SNDRV_PCM_RATE_8000 | SNDRV_PCM_RATE_16000 |
				SNDRV_PCM_RATE_32000 | SNDRV_PCM_RATE_48000,
			.formats = SNDRV_PCM_FMTBIT_S16_LE |
				SNDRV_PCM_FMTBIT_S24_LE,
			.channels_min = 1,
			.channels_max = 8,
			.rate_min = 8000,
			.rate_max = 48000,
		},
		.ops = &msm_dai_q6_tdm_ops,
		.id = AFE_PORT_ID_SECONDARY_TDM_RX_1,
		.probe = msm_dai_q6_dai_tdm_probe,
		.remove = msm_dai_q6_dai_tdm_remove,
	},
	{
		.playback = {
			.stream_name = "Secondary TDM2 Playback",
			.aif_name = "SEC_TDM_RX_2",
			.rates = SNDRV_PCM_RATE_8000 | SNDRV_PCM_RATE_16000 |
				SNDRV_PCM_RATE_32000 | SNDRV_PCM_RATE_48000,
			.formats = SNDRV_PCM_FMTBIT_S16_LE |
				SNDRV_PCM_FMTBIT_S24_LE,
			.channels_min = 1,
			.channels_max = 8,
			.rate_min = 8000,
			.rate_max = 48000,
		},
		.ops = &msm_dai_q6_tdm_ops,
		.id = AFE_PORT_ID_SECONDARY_TDM_RX_2,
		.probe = msm_dai_q6_dai_tdm_probe,
		.remove = msm_dai_q6_dai_tdm_remove,
	},
	{
		.playback = {
			.stream_name = "Secondary TDM3 Playback",
			.aif_name = "SEC_TDM_RX_3",
			.rates = SNDRV_PCM_RATE_8000 | SNDRV_PCM_RATE_16000 |
				SNDRV_PCM_RATE_32000 | SNDRV_PCM_RATE_48000,
			.formats = SNDRV_PCM_FMTBIT_S16_LE |
				SNDRV_PCM_FMTBIT_S24_LE,
			.channels_min = 1,
			.channels_max = 8,
			.rate_min = 8000,
			.rate_max = 48000,
		},
		.ops = &msm_dai_q6_tdm_ops,
		.id = AFE_PORT_ID_SECONDARY_TDM_RX_3,
		.probe = msm_dai_q6_dai_tdm_probe,
		.remove = msm_dai_q6_dai_tdm_remove,
	},
	{
		.playback = {
			.stream_name = "Secondary TDM4 Playback",
			.aif_name = "SEC_TDM_RX_4",
			.rates = SNDRV_PCM_RATE_8000 | SNDRV_PCM_RATE_16000 |
				SNDRV_PCM_RATE_32000 | SNDRV_PCM_RATE_48000,
			.formats = SNDRV_PCM_FMTBIT_S16_LE |
				SNDRV_PCM_FMTBIT_S24_LE,
			.channels_min = 1,
			.channels_max = 8,
			.rate_min = 8000,
			.rate_max = 48000,
		},
		.ops = &msm_dai_q6_tdm_ops,
		.id = AFE_PORT_ID_SECONDARY_TDM_RX_4,
		.probe = msm_dai_q6_dai_tdm_probe,
		.remove = msm_dai_q6_dai_tdm_remove,
	},
	{
		.playback = {
			.stream_name = "Secondary TDM5 Playback",
			.aif_name = "SEC_TDM_RX_5",
			.rates = SNDRV_PCM_RATE_8000 | SNDRV_PCM_RATE_16000 |
				SNDRV_PCM_RATE_32000 | SNDRV_PCM_RATE_48000,
			.formats = SNDRV_PCM_FMTBIT_S16_LE |
				SNDRV_PCM_FMTBIT_S24_LE,
			.channels_min = 1,
			.channels_max = 8,
			.rate_min = 8000,
			.rate_max = 48000,
		},
		.ops = &msm_dai_q6_tdm_ops,
		.id = AFE_PORT_ID_SECONDARY_TDM_RX_5,
		.probe = msm_dai_q6_dai_tdm_probe,
		.remove = msm_dai_q6_dai_tdm_remove,
	},
	{
		.playback = {
			.stream_name = "Secondary TDM6 Playback",
			.aif_name = "SEC_TDM_RX_6",
			.rates = SNDRV_PCM_RATE_8000 | SNDRV_PCM_RATE_16000 |
				SNDRV_PCM_RATE_32000 | SNDRV_PCM_RATE_48000,
			.formats = SNDRV_PCM_FMTBIT_S16_LE |
				SNDRV_PCM_FMTBIT_S24_LE,
			.channels_min = 1,
			.channels_max = 8,
			.rate_min = 8000,
			.rate_max = 48000,
		},
		.ops = &msm_dai_q6_tdm_ops,
		.id = AFE_PORT_ID_SECONDARY_TDM_RX_6,
		.probe = msm_dai_q6_dai_tdm_probe,
		.remove = msm_dai_q6_dai_tdm_remove,
	},
	{
		.playback = {
			.stream_name = "Secondary TDM7 Playback",
			.aif_name = "SEC_TDM_RX_7",
			.rates = SNDRV_PCM_RATE_8000 | SNDRV_PCM_RATE_16000 |
				SNDRV_PCM_RATE_32000 | SNDRV_PCM_RATE_48000,
			.formats = SNDRV_PCM_FMTBIT_S16_LE |
				SNDRV_PCM_FMTBIT_S24_LE,
			.channels_min = 1,
			.channels_max = 8,
			.rate_min = 8000,
			.rate_max = 48000,
		},
		.ops = &msm_dai_q6_tdm_ops,
		.id = AFE_PORT_ID_SECONDARY_TDM_RX_7,
		.probe = msm_dai_q6_dai_tdm_probe,
		.remove = msm_dai_q6_dai_tdm_remove,
	},
	{
		.capture = {
			.stream_name = "Secondary TDM0 Capture",
			.aif_name = "SEC_TDM_TX_0",
			.rates = SNDRV_PCM_RATE_8000 | SNDRV_PCM_RATE_16000 |
				SNDRV_PCM_RATE_32000 | SNDRV_PCM_RATE_48000,
			.formats = SNDRV_PCM_FMTBIT_S16_LE |
				SNDRV_PCM_FMTBIT_S24_LE,
			.channels_min = 1,
			.channels_max = 8,
			.rate_min = 8000,
			.rate_max = 48000,
		},
		.ops = &msm_dai_q6_tdm_ops,
		.id = AFE_PORT_ID_SECONDARY_TDM_TX,
		.probe = msm_dai_q6_dai_tdm_probe,
		.remove = msm_dai_q6_dai_tdm_remove,
	},
	{
		.capture = {
			.stream_name = "Secondary TDM1 Capture",
			.aif_name = "SEC_TDM_TX_1",
			.rates = SNDRV_PCM_RATE_8000 | SNDRV_PCM_RATE_16000 |
				SNDRV_PCM_RATE_32000 | SNDRV_PCM_RATE_48000,
			.formats = SNDRV_PCM_FMTBIT_S16_LE |
				SNDRV_PCM_FMTBIT_S24_LE,
			.channels_min = 1,
			.channels_max = 8,
			.rate_min = 8000,
			.rate_max = 48000,
		},
		.ops = &msm_dai_q6_tdm_ops,
		.id = AFE_PORT_ID_SECONDARY_TDM_TX_1,
		.probe = msm_dai_q6_dai_tdm_probe,
		.remove = msm_dai_q6_dai_tdm_remove,
	},
	{
		.capture = {
			.stream_name = "Secondary TDM2 Capture",
			.aif_name = "SEC_TDM_TX_2",
			.rates = SNDRV_PCM_RATE_8000 | SNDRV_PCM_RATE_16000 |
				SNDRV_PCM_RATE_32000 | SNDRV_PCM_RATE_48000,
			.formats = SNDRV_PCM_FMTBIT_S16_LE |
				SNDRV_PCM_FMTBIT_S24_LE,
			.channels_min = 1,
			.channels_max = 8,
			.rate_min = 8000,
			.rate_max = 48000,
		},
		.ops = &msm_dai_q6_tdm_ops,
		.id = AFE_PORT_ID_SECONDARY_TDM_TX_2,
		.probe = msm_dai_q6_dai_tdm_probe,
		.remove = msm_dai_q6_dai_tdm_remove,
	},
	{
		.capture = {
			.stream_name = "Secondary TDM3 Capture",
			.aif_name = "SEC_TDM_TX_3",
			.rates = SNDRV_PCM_RATE_8000 | SNDRV_PCM_RATE_16000 |
				SNDRV_PCM_RATE_32000 | SNDRV_PCM_RATE_48000,
			.formats = SNDRV_PCM_FMTBIT_S16_LE |
				SNDRV_PCM_FMTBIT_S24_LE,
			.channels_min = 1,
			.channels_max = 8,
			.rate_min = 8000,
			.rate_max = 48000,
		},
		.ops = &msm_dai_q6_tdm_ops,
		.id = AFE_PORT_ID_SECONDARY_TDM_TX_3,
		.probe = msm_dai_q6_dai_tdm_probe,
		.remove = msm_dai_q6_dai_tdm_remove,
	},
	{
		.capture = {
			.stream_name = "Secondary TDM4 Capture",
			.aif_name = "SEC_TDM_TX_4",
			.rates = SNDRV_PCM_RATE_8000 | SNDRV_PCM_RATE_16000 |
				SNDRV_PCM_RATE_32000 | SNDRV_PCM_RATE_48000,
			.formats = SNDRV_PCM_FMTBIT_S16_LE |
				SNDRV_PCM_FMTBIT_S24_LE,
			.channels_min = 1,
			.channels_max = 8,
			.rate_min = 8000,
			.rate_max = 48000,
		},
		.ops = &msm_dai_q6_tdm_ops,
		.id = AFE_PORT_ID_SECONDARY_TDM_TX_4,
		.probe = msm_dai_q6_dai_tdm_probe,
		.remove = msm_dai_q6_dai_tdm_remove,
	},
	{
		.capture = {
			.stream_name = "Secondary TDM5 Capture",
			.aif_name = "SEC_TDM_TX_5",
			.rates = SNDRV_PCM_RATE_8000 | SNDRV_PCM_RATE_16000 |
				SNDRV_PCM_RATE_32000 | SNDRV_PCM_RATE_48000,
			.formats = SNDRV_PCM_FMTBIT_S16_LE |
				SNDRV_PCM_FMTBIT_S24_LE,
			.channels_min = 1,
			.channels_max = 8,
			.rate_min = 8000,
			.rate_max = 48000,
		},
		.ops = &msm_dai_q6_tdm_ops,
		.id = AFE_PORT_ID_SECONDARY_TDM_TX_5,
		.probe = msm_dai_q6_dai_tdm_probe,
		.remove = msm_dai_q6_dai_tdm_remove,
	},
	{
		.capture = {
			.stream_name = "Secondary TDM6 Capture",
			.aif_name = "SEC_TDM_TX_6",
			.rates = SNDRV_PCM_RATE_8000 | SNDRV_PCM_RATE_16000 |
				SNDRV_PCM_RATE_32000 | SNDRV_PCM_RATE_48000,
			.formats = SNDRV_PCM_FMTBIT_S16_LE |
				SNDRV_PCM_FMTBIT_S24_LE,
			.channels_min = 1,
			.channels_max = 8,
			.rate_min = 8000,
			.rate_max = 48000,
		},
		.ops = &msm_dai_q6_tdm_ops,
		.id = AFE_PORT_ID_SECONDARY_TDM_TX_6,
		.probe = msm_dai_q6_dai_tdm_probe,
		.remove = msm_dai_q6_dai_tdm_remove,
	},
	{
		.capture = {
			.stream_name = "Secondary TDM7 Capture",
			.aif_name = "SEC_TDM_TX_7",
			.rates = SNDRV_PCM_RATE_8000 | SNDRV_PCM_RATE_16000 |
				SNDRV_PCM_RATE_32000 | SNDRV_PCM_RATE_48000,
			.formats = SNDRV_PCM_FMTBIT_S16_LE |
				SNDRV_PCM_FMTBIT_S24_LE,
			.channels_min = 1,
			.channels_max = 8,
			.rate_min = 8000,
			.rate_max = 48000,
		},
		.ops = &msm_dai_q6_tdm_ops,
		.id = AFE_PORT_ID_SECONDARY_TDM_TX_7,
		.probe = msm_dai_q6_dai_tdm_probe,
		.remove = msm_dai_q6_dai_tdm_remove,
	},
	{
		.playback = {
			.stream_name = "Tertiary TDM0 Playback",
			.aif_name = "TERT_TDM_RX_0",
			.rates = SNDRV_PCM_RATE_8000 | SNDRV_PCM_RATE_16000 |
				SNDRV_PCM_RATE_32000 | SNDRV_PCM_RATE_48000,
			.formats = SNDRV_PCM_FMTBIT_S16_LE |
				SNDRV_PCM_FMTBIT_S24_LE,
			.channels_min = 1,
			.channels_max = 8,
			.rate_min = 8000,
			.rate_max = 48000,
		},
		.ops = &msm_dai_q6_tdm_ops,
		.id = AFE_PORT_ID_TERTIARY_TDM_RX,
		.probe = msm_dai_q6_dai_tdm_probe,
		.remove = msm_dai_q6_dai_tdm_remove,
	},
	{
		.playback = {
			.stream_name = "Tertiary TDM1 Playback",
			.aif_name = "TERT_TDM_RX_1",
			.rates = SNDRV_PCM_RATE_8000 | SNDRV_PCM_RATE_16000 |
				SNDRV_PCM_RATE_32000 | SNDRV_PCM_RATE_48000,
			.formats = SNDRV_PCM_FMTBIT_S16_LE |
				SNDRV_PCM_FMTBIT_S24_LE,
			.channels_min = 1,
			.channels_max = 8,
			.rate_min = 8000,
			.rate_max = 48000,
		},
		.ops = &msm_dai_q6_tdm_ops,
		.id = AFE_PORT_ID_TERTIARY_TDM_RX_1,
		.probe = msm_dai_q6_dai_tdm_probe,
		.remove = msm_dai_q6_dai_tdm_remove,
	},
	{
		.playback = {
			.stream_name = "Tertiary TDM2 Playback",
			.aif_name = "TERT_TDM_RX_2",
			.rates = SNDRV_PCM_RATE_8000 | SNDRV_PCM_RATE_16000 |
				SNDRV_PCM_RATE_32000 | SNDRV_PCM_RATE_48000,
			.formats = SNDRV_PCM_FMTBIT_S16_LE |
				SNDRV_PCM_FMTBIT_S24_LE,
			.channels_min = 1,
			.channels_max = 8,
			.rate_min = 8000,
			.rate_max = 48000,
		},
		.ops = &msm_dai_q6_tdm_ops,
		.id = AFE_PORT_ID_TERTIARY_TDM_RX_2,
		.probe = msm_dai_q6_dai_tdm_probe,
		.remove = msm_dai_q6_dai_tdm_remove,
	},
	{
		.playback = {
			.stream_name = "Tertiary TDM3 Playback",
			.aif_name = "TERT_TDM_RX_3",
			.rates = SNDRV_PCM_RATE_8000 | SNDRV_PCM_RATE_16000 |
				SNDRV_PCM_RATE_32000 | SNDRV_PCM_RATE_48000,
			.formats = SNDRV_PCM_FMTBIT_S16_LE |
				SNDRV_PCM_FMTBIT_S24_LE,
			.channels_min = 1,
			.channels_max = 8,
			.rate_min = 8000,
			.rate_max = 48000,
		},
		.ops = &msm_dai_q6_tdm_ops,
		.id = AFE_PORT_ID_TERTIARY_TDM_RX_3,
		.probe = msm_dai_q6_dai_tdm_probe,
		.remove = msm_dai_q6_dai_tdm_remove,
	},
	{
		.playback = {
			.stream_name = "Tertiary TDM4 Playback",
			.aif_name = "TERT_TDM_RX_4",
			.rates = SNDRV_PCM_RATE_8000 | SNDRV_PCM_RATE_16000 |
				SNDRV_PCM_RATE_32000 | SNDRV_PCM_RATE_48000,
			.formats = SNDRV_PCM_FMTBIT_S16_LE |
				SNDRV_PCM_FMTBIT_S24_LE,
			.channels_min = 1,
			.channels_max = 8,
			.rate_min = 8000,
			.rate_max = 48000,
		},
		.ops = &msm_dai_q6_tdm_ops,
		.id = AFE_PORT_ID_TERTIARY_TDM_RX_4,
		.probe = msm_dai_q6_dai_tdm_probe,
		.remove = msm_dai_q6_dai_tdm_remove,
	},
	{
		.playback = {
			.stream_name = "Tertiary TDM5 Playback",
			.aif_name = "TERT_TDM_RX_5",
			.rates = SNDRV_PCM_RATE_8000 | SNDRV_PCM_RATE_16000 |
				SNDRV_PCM_RATE_32000 | SNDRV_PCM_RATE_48000,
			.formats = SNDRV_PCM_FMTBIT_S16_LE |
				SNDRV_PCM_FMTBIT_S24_LE,
			.channels_min = 1,
			.channels_max = 8,
			.rate_min = 8000,
			.rate_max = 48000,
		},
		.ops = &msm_dai_q6_tdm_ops,
		.id = AFE_PORT_ID_TERTIARY_TDM_RX_5,
		.probe = msm_dai_q6_dai_tdm_probe,
		.remove = msm_dai_q6_dai_tdm_remove,
	},
	{
		.playback = {
			.stream_name = "Tertiary TDM6 Playback",
			.aif_name = "TERT_TDM_RX_6",
			.rates = SNDRV_PCM_RATE_8000 | SNDRV_PCM_RATE_16000 |
				SNDRV_PCM_RATE_32000 | SNDRV_PCM_RATE_48000,
			.formats = SNDRV_PCM_FMTBIT_S16_LE |
				SNDRV_PCM_FMTBIT_S24_LE,
			.channels_min = 1,
			.channels_max = 8,
			.rate_min = 8000,
			.rate_max = 48000,
		},
		.ops = &msm_dai_q6_tdm_ops,
		.id = AFE_PORT_ID_TERTIARY_TDM_RX_6,
		.probe = msm_dai_q6_dai_tdm_probe,
		.remove = msm_dai_q6_dai_tdm_remove,
	},
	{
		.playback = {
			.stream_name = "Tertiary TDM7 Playback",
			.aif_name = "TERT_TDM_RX_7",
			.rates = SNDRV_PCM_RATE_8000 | SNDRV_PCM_RATE_16000 |
				SNDRV_PCM_RATE_32000 | SNDRV_PCM_RATE_48000,
			.formats = SNDRV_PCM_FMTBIT_S16_LE |
				SNDRV_PCM_FMTBIT_S24_LE,
			.channels_min = 1,
			.channels_max = 8,
			.rate_min = 8000,
			.rate_max = 48000,
		},
		.ops = &msm_dai_q6_tdm_ops,
		.id = AFE_PORT_ID_TERTIARY_TDM_RX_7,
		.probe = msm_dai_q6_dai_tdm_probe,
		.remove = msm_dai_q6_dai_tdm_remove,
	},
	{
		.capture = {
			.stream_name = "Tertiary TDM0 Capture",
			.aif_name = "TERT_TDM_TX_0",
			.rates = SNDRV_PCM_RATE_8000 | SNDRV_PCM_RATE_16000 |
				SNDRV_PCM_RATE_32000 | SNDRV_PCM_RATE_48000,
			.formats = SNDRV_PCM_FMTBIT_S16_LE |
				SNDRV_PCM_FMTBIT_S24_LE,
			.channels_min = 1,
			.channels_max = 8,
			.rate_min = 8000,
			.rate_max = 48000,
		},
		.ops = &msm_dai_q6_tdm_ops,
		.id = AFE_PORT_ID_TERTIARY_TDM_TX,
		.probe = msm_dai_q6_dai_tdm_probe,
		.remove = msm_dai_q6_dai_tdm_remove,
	},
	{
		.capture = {
			.stream_name = "Tertiary TDM1 Capture",
			.aif_name = "TERT_TDM_TX_1",
			.rates = SNDRV_PCM_RATE_8000 | SNDRV_PCM_RATE_16000 |
				SNDRV_PCM_RATE_32000 | SNDRV_PCM_RATE_48000,
			.formats = SNDRV_PCM_FMTBIT_S16_LE |
				SNDRV_PCM_FMTBIT_S24_LE,
			.channels_min = 1,
			.channels_max = 8,
			.rate_min = 8000,
			.rate_max = 48000,
		},
		.ops = &msm_dai_q6_tdm_ops,
		.id = AFE_PORT_ID_TERTIARY_TDM_TX_1,
		.probe = msm_dai_q6_dai_tdm_probe,
		.remove = msm_dai_q6_dai_tdm_remove,
	},
	{
		.capture = {
			.stream_name = "Tertiary TDM2 Capture",
			.aif_name = "TERT_TDM_TX_2",
			.rates = SNDRV_PCM_RATE_8000 | SNDRV_PCM_RATE_16000 |
				SNDRV_PCM_RATE_32000 | SNDRV_PCM_RATE_48000,
			.formats = SNDRV_PCM_FMTBIT_S16_LE |
				SNDRV_PCM_FMTBIT_S24_LE,
			.channels_min = 1,
			.channels_max = 8,
			.rate_min = 8000,
			.rate_max = 48000,
		},
		.ops = &msm_dai_q6_tdm_ops,
		.id = AFE_PORT_ID_TERTIARY_TDM_TX_2,
		.probe = msm_dai_q6_dai_tdm_probe,
		.remove = msm_dai_q6_dai_tdm_remove,
	},
	{
		.capture = {
			.stream_name = "Tertiary TDM3 Capture",
			.aif_name = "TERT_TDM_TX_3",
			.rates = SNDRV_PCM_RATE_8000 | SNDRV_PCM_RATE_16000 |
				SNDRV_PCM_RATE_32000 | SNDRV_PCM_RATE_48000,
			.formats = SNDRV_PCM_FMTBIT_S16_LE |
				SNDRV_PCM_FMTBIT_S24_LE,
			.channels_min = 1,
			.channels_max = 8,
			.rate_min = 8000,
			.rate_max = 48000,
		},
		.ops = &msm_dai_q6_tdm_ops,
		.id = AFE_PORT_ID_TERTIARY_TDM_TX_3,
		.probe = msm_dai_q6_dai_tdm_probe,
		.remove = msm_dai_q6_dai_tdm_remove,
	},
	{
		.capture = {
			.stream_name = "Tertiary TDM4 Capture",
			.aif_name = "TERT_TDM_TX_4",
			.rates = SNDRV_PCM_RATE_8000 | SNDRV_PCM_RATE_16000 |
				SNDRV_PCM_RATE_32000 | SNDRV_PCM_RATE_48000,
			.formats = SNDRV_PCM_FMTBIT_S16_LE |
				SNDRV_PCM_FMTBIT_S24_LE,
			.channels_min = 1,
			.channels_max = 8,
			.rate_min = 8000,
			.rate_max = 48000,
		},
		.ops = &msm_dai_q6_tdm_ops,
		.id = AFE_PORT_ID_TERTIARY_TDM_TX_4,
		.probe = msm_dai_q6_dai_tdm_probe,
		.remove = msm_dai_q6_dai_tdm_remove,
	},
	{
		.capture = {
			.stream_name = "Tertiary TDM5 Capture",
			.aif_name = "TERT_TDM_TX_5",
			.rates = SNDRV_PCM_RATE_8000 | SNDRV_PCM_RATE_16000 |
				SNDRV_PCM_RATE_32000 | SNDRV_PCM_RATE_48000,
			.formats = SNDRV_PCM_FMTBIT_S16_LE |
				SNDRV_PCM_FMTBIT_S24_LE,
			.channels_min = 1,
			.channels_max = 8,
			.rate_min = 8000,
			.rate_max = 48000,
		},
		.ops = &msm_dai_q6_tdm_ops,
		.id = AFE_PORT_ID_TERTIARY_TDM_TX_5,
		.probe = msm_dai_q6_dai_tdm_probe,
		.remove = msm_dai_q6_dai_tdm_remove,
	},
	{
		.capture = {
			.stream_name = "Tertiary TDM6 Capture",
			.aif_name = "TERT_TDM_TX_6",
			.rates = SNDRV_PCM_RATE_8000 | SNDRV_PCM_RATE_16000 |
				SNDRV_PCM_RATE_32000 | SNDRV_PCM_RATE_48000,
			.formats = SNDRV_PCM_FMTBIT_S16_LE |
				SNDRV_PCM_FMTBIT_S24_LE,
			.channels_min = 1,
			.channels_max = 8,
			.rate_min = 8000,
			.rate_max = 48000,
		},
		.ops = &msm_dai_q6_tdm_ops,
		.id = AFE_PORT_ID_TERTIARY_TDM_TX_6,
		.probe = msm_dai_q6_dai_tdm_probe,
		.remove = msm_dai_q6_dai_tdm_remove,
	},
	{
		.capture = {
			.stream_name = "Tertiary TDM7 Capture",
			.aif_name = "TERT_TDM_TX_7",
			.rates = SNDRV_PCM_RATE_8000 | SNDRV_PCM_RATE_16000 |
				SNDRV_PCM_RATE_32000 | SNDRV_PCM_RATE_48000,
			.formats = SNDRV_PCM_FMTBIT_S16_LE |
				SNDRV_PCM_FMTBIT_S24_LE,
			.channels_min = 1,
			.channels_max = 8,
			.rate_min = 8000,
			.rate_max = 48000,
		},
		.ops = &msm_dai_q6_tdm_ops,
		.id = AFE_PORT_ID_TERTIARY_TDM_TX_7,
		.probe = msm_dai_q6_dai_tdm_probe,
		.remove = msm_dai_q6_dai_tdm_remove,
	},
	{
		.playback = {
			.stream_name = "Quaternary TDM0 Playback",
			.aif_name = "QUAT_TDM_RX_0",
			.rates = SNDRV_PCM_RATE_48000 | SNDRV_PCM_RATE_8000 |
				SNDRV_PCM_RATE_16000,
			.formats = SNDRV_PCM_FMTBIT_S16_LE |
				SNDRV_PCM_FMTBIT_S24_LE,
			.channels_min = 1,
			.channels_max = 8,
			.rate_min = 8000,
			.rate_max = 48000,
		},
		.ops = &msm_dai_q6_tdm_ops,
		.id = AFE_PORT_ID_QUATERNARY_TDM_RX,
		.probe = msm_dai_q6_dai_tdm_probe,
		.remove = msm_dai_q6_dai_tdm_remove,
	},
	{
		.playback = {
			.stream_name = "Quaternary TDM1 Playback",
			.aif_name = "QUAT_TDM_RX_1",
			.rates = SNDRV_PCM_RATE_8000 | SNDRV_PCM_RATE_16000 |
				SNDRV_PCM_RATE_32000 | SNDRV_PCM_RATE_48000,
			.formats = SNDRV_PCM_FMTBIT_S16_LE |
				SNDRV_PCM_FMTBIT_S24_LE,
			.channels_min = 1,
			.channels_max = 8,
			.rate_min = 8000,
			.rate_max = 48000,
		},
		.ops = &msm_dai_q6_tdm_ops,
		.id = AFE_PORT_ID_QUATERNARY_TDM_RX_1,
		.probe = msm_dai_q6_dai_tdm_probe,
		.remove = msm_dai_q6_dai_tdm_remove,
	},
	{
		.playback = {
			.stream_name = "Quaternary TDM2 Playback",
			.aif_name = "QUAT_TDM_RX_2",
			.rates = SNDRV_PCM_RATE_8000 | SNDRV_PCM_RATE_16000 |
				SNDRV_PCM_RATE_32000 | SNDRV_PCM_RATE_48000,
			.formats = SNDRV_PCM_FMTBIT_S16_LE |
				SNDRV_PCM_FMTBIT_S24_LE,
			.channels_min = 1,
			.channels_max = 8,
			.rate_min = 8000,
			.rate_max = 48000,
		},
		.ops = &msm_dai_q6_tdm_ops,
		.id = AFE_PORT_ID_QUATERNARY_TDM_RX_2,
		.probe = msm_dai_q6_dai_tdm_probe,
		.remove = msm_dai_q6_dai_tdm_remove,
	},
	{
		.playback = {
			.stream_name = "Quaternary TDM3 Playback",
			.aif_name = "QUAT_TDM_RX_3",
			.rates = SNDRV_PCM_RATE_8000 | SNDRV_PCM_RATE_16000 |
				SNDRV_PCM_RATE_32000 | SNDRV_PCM_RATE_48000,
			.formats = SNDRV_PCM_FMTBIT_S16_LE |
				SNDRV_PCM_FMTBIT_S24_LE,
			.channels_min = 1,
			.channels_max = 8,
			.rate_min = 8000,
			.rate_max = 48000,
		},
		.ops = &msm_dai_q6_tdm_ops,
		.id = AFE_PORT_ID_QUATERNARY_TDM_RX_3,
		.probe = msm_dai_q6_dai_tdm_probe,
		.remove = msm_dai_q6_dai_tdm_remove,
	},
	{
		.playback = {
			.stream_name = "Quaternary TDM4 Playback",
			.aif_name = "QUAT_TDM_RX_4",
			.rates = SNDRV_PCM_RATE_8000 | SNDRV_PCM_RATE_16000 |
				SNDRV_PCM_RATE_32000 | SNDRV_PCM_RATE_48000,
			.formats = SNDRV_PCM_FMTBIT_S16_LE |
				SNDRV_PCM_FMTBIT_S24_LE,
			.channels_min = 1,
			.channels_max = 8,
			.rate_min = 8000,
			.rate_max = 48000,
		},
		.ops = &msm_dai_q6_tdm_ops,
		.id = AFE_PORT_ID_QUATERNARY_TDM_RX_4,
		.probe = msm_dai_q6_dai_tdm_probe,
		.remove = msm_dai_q6_dai_tdm_remove,
	},
	{
		.playback = {
			.stream_name = "Quaternary TDM5 Playback",
			.aif_name = "QUAT_TDM_RX_5",
			.rates = SNDRV_PCM_RATE_8000 | SNDRV_PCM_RATE_16000 |
				SNDRV_PCM_RATE_32000 | SNDRV_PCM_RATE_48000,
			.formats = SNDRV_PCM_FMTBIT_S16_LE |
				SNDRV_PCM_FMTBIT_S24_LE,
			.channels_min = 1,
			.channels_max = 8,
			.rate_min = 8000,
			.rate_max = 48000,
		},
		.ops = &msm_dai_q6_tdm_ops,
		.id = AFE_PORT_ID_QUATERNARY_TDM_RX_5,
		.probe = msm_dai_q6_dai_tdm_probe,
		.remove = msm_dai_q6_dai_tdm_remove,
	},
	{
		.playback = {
			.stream_name = "Quaternary TDM6 Playback",
			.aif_name = "QUAT_TDM_RX_6",
			.rates = SNDRV_PCM_RATE_8000 | SNDRV_PCM_RATE_16000 |
				SNDRV_PCM_RATE_32000 | SNDRV_PCM_RATE_48000,
			.formats = SNDRV_PCM_FMTBIT_S16_LE |
				SNDRV_PCM_FMTBIT_S24_LE,
			.channels_min = 1,
			.channels_max = 8,
			.rate_min = 8000,
			.rate_max = 48000,
		},
		.ops = &msm_dai_q6_tdm_ops,
		.id = AFE_PORT_ID_QUATERNARY_TDM_RX_6,
		.probe = msm_dai_q6_dai_tdm_probe,
		.remove = msm_dai_q6_dai_tdm_remove,
	},
	{
		.playback = {
			.stream_name = "Quaternary TDM7 Playback",
			.aif_name = "QUAT_TDM_RX_7",
			.rates = SNDRV_PCM_RATE_8000 | SNDRV_PCM_RATE_16000 |
				SNDRV_PCM_RATE_32000 | SNDRV_PCM_RATE_48000,
			.formats = SNDRV_PCM_FMTBIT_S16_LE |
				SNDRV_PCM_FMTBIT_S24_LE,
			.channels_min = 1,
			.channels_max = 8,
			.rate_min = 8000,
			.rate_max = 48000,
		},
		.ops = &msm_dai_q6_tdm_ops,
		.id = AFE_PORT_ID_QUATERNARY_TDM_RX_7,
		.probe = msm_dai_q6_dai_tdm_probe,
		.remove = msm_dai_q6_dai_tdm_remove,
	},
	{
		.capture = {
			.stream_name = "Quaternary TDM0 Capture",
			.aif_name = "QUAT_TDM_TX_0",
			.rates = SNDRV_PCM_RATE_8000 | SNDRV_PCM_RATE_16000 |
				SNDRV_PCM_RATE_32000 | SNDRV_PCM_RATE_48000,
			.formats = SNDRV_PCM_FMTBIT_S16_LE |
				SNDRV_PCM_FMTBIT_S24_LE,
			.channels_min = 1,
			.channels_max = 8,
			.rate_min = 8000,
			.rate_max = 48000,
		},
		.ops = &msm_dai_q6_tdm_ops,
		.id = AFE_PORT_ID_QUATERNARY_TDM_TX,
		.probe = msm_dai_q6_dai_tdm_probe,
		.remove = msm_dai_q6_dai_tdm_remove,
	},
	{
		.capture = {
			.stream_name = "Quaternary TDM1 Capture",
			.aif_name = "QUAT_TDM_TX_1",
			.rates = SNDRV_PCM_RATE_8000 | SNDRV_PCM_RATE_16000 |
				SNDRV_PCM_RATE_32000 | SNDRV_PCM_RATE_48000,
			.formats = SNDRV_PCM_FMTBIT_S16_LE |
				SNDRV_PCM_FMTBIT_S24_LE,
			.channels_min = 1,
			.channels_max = 8,
			.rate_min = 8000,
			.rate_max = 48000,
		},
		.ops = &msm_dai_q6_tdm_ops,
		.id = AFE_PORT_ID_QUATERNARY_TDM_TX_1,
		.probe = msm_dai_q6_dai_tdm_probe,
		.remove = msm_dai_q6_dai_tdm_remove,
	},
	{
		.capture = {
			.stream_name = "Quaternary TDM2 Capture",
			.aif_name = "QUAT_TDM_TX_2",
			.rates = SNDRV_PCM_RATE_8000 | SNDRV_PCM_RATE_16000 |
				SNDRV_PCM_RATE_32000 | SNDRV_PCM_RATE_48000,
			.formats = SNDRV_PCM_FMTBIT_S16_LE |
				SNDRV_PCM_FMTBIT_S24_LE,
			.channels_min = 1,
			.channels_max = 8,
			.rate_min = 8000,
			.rate_max = 48000,
		},
		.ops = &msm_dai_q6_tdm_ops,
		.id = AFE_PORT_ID_QUATERNARY_TDM_TX_2,
		.probe = msm_dai_q6_dai_tdm_probe,
		.remove = msm_dai_q6_dai_tdm_remove,
	},
	{
		.capture = {
			.stream_name = "Quaternary TDM3 Capture",
			.aif_name = "QUAT_TDM_TX_3",
			.rates = SNDRV_PCM_RATE_8000 | SNDRV_PCM_RATE_16000 |
				SNDRV_PCM_RATE_32000 | SNDRV_PCM_RATE_48000,
			.formats = SNDRV_PCM_FMTBIT_S16_LE |
				SNDRV_PCM_FMTBIT_S24_LE,
			.channels_min = 1,
			.channels_max = 8,
			.rate_min = 8000,
			.rate_max = 48000,
		},
		.ops = &msm_dai_q6_tdm_ops,
		.id = AFE_PORT_ID_QUATERNARY_TDM_TX_3,
		.probe = msm_dai_q6_dai_tdm_probe,
		.remove = msm_dai_q6_dai_tdm_remove,
	},
	{
		.capture = {
			.stream_name = "Quaternary TDM4 Capture",
			.aif_name = "QUAT_TDM_TX_4",
			.rates = SNDRV_PCM_RATE_8000 | SNDRV_PCM_RATE_16000 |
				SNDRV_PCM_RATE_32000 | SNDRV_PCM_RATE_48000,
			.formats = SNDRV_PCM_FMTBIT_S16_LE |
				SNDRV_PCM_FMTBIT_S24_LE,
			.channels_min = 1,
			.channels_max = 8,
			.rate_min = 8000,
			.rate_max = 48000,
		},
		.ops = &msm_dai_q6_tdm_ops,
		.id = AFE_PORT_ID_QUATERNARY_TDM_TX_4,
		.probe = msm_dai_q6_dai_tdm_probe,
		.remove = msm_dai_q6_dai_tdm_remove,
	},
	{
		.capture = {
			.stream_name = "Quaternary TDM5 Capture",
			.aif_name = "QUAT_TDM_TX_5",
			.rates = SNDRV_PCM_RATE_8000 | SNDRV_PCM_RATE_16000 |
				SNDRV_PCM_RATE_32000 | SNDRV_PCM_RATE_48000,
			.formats = SNDRV_PCM_FMTBIT_S16_LE |
				SNDRV_PCM_FMTBIT_S24_LE,
			.channels_min = 1,
			.channels_max = 8,
			.rate_min = 8000,
			.rate_max = 48000,
		},
		.ops = &msm_dai_q6_tdm_ops,
		.id = AFE_PORT_ID_QUATERNARY_TDM_TX_5,
		.probe = msm_dai_q6_dai_tdm_probe,
		.remove = msm_dai_q6_dai_tdm_remove,
	},
	{
		.capture = {
			.stream_name = "Quaternary TDM6 Capture",
			.aif_name = "QUAT_TDM_TX_6",
			.rates = SNDRV_PCM_RATE_8000 | SNDRV_PCM_RATE_16000 |
				SNDRV_PCM_RATE_32000 | SNDRV_PCM_RATE_48000,
			.formats = SNDRV_PCM_FMTBIT_S16_LE |
				SNDRV_PCM_FMTBIT_S24_LE,
			.channels_min = 1,
			.channels_max = 8,
			.rate_min = 8000,
			.rate_max = 48000,
		},
		.ops = &msm_dai_q6_tdm_ops,
		.id = AFE_PORT_ID_QUATERNARY_TDM_TX_6,
		.probe = msm_dai_q6_dai_tdm_probe,
		.remove = msm_dai_q6_dai_tdm_remove,
	},
	{
		.capture = {
			.stream_name = "Quaternary TDM7 Capture",
			.aif_name = "QUAT_TDM_TX_7",
			.rates = SNDRV_PCM_RATE_8000 | SNDRV_PCM_RATE_16000 |
				SNDRV_PCM_RATE_32000 | SNDRV_PCM_RATE_48000,
			.formats = SNDRV_PCM_FMTBIT_S16_LE |
				SNDRV_PCM_FMTBIT_S24_LE,
			.channels_min = 1,
			.channels_max = 8,
			.rate_min = 8000,
			.rate_max = 48000,
		},
		.ops = &msm_dai_q6_tdm_ops,
		.id = AFE_PORT_ID_QUATERNARY_TDM_TX_7,
		.probe = msm_dai_q6_dai_tdm_probe,
		.remove = msm_dai_q6_dai_tdm_remove,
	},
};

static const struct snd_soc_component_driver msm_q6_tdm_dai_component = {
	.name		= "msm-dai-q6-tdm",
};

static int msm_dai_q6_tdm_dev_probe(struct platform_device *pdev)
{
	struct msm_dai_q6_tdm_dai_data *dai_data = NULL;
	struct afe_param_id_custom_tdm_header_cfg *custom_tdm_header = NULL;
	int rc = 0;
	u32 tdm_dev_id = 0;
	int port_idx = 0;
	int group_idx = 0;

	/* retrieve device/afe id */
	rc = of_property_read_u32(pdev->dev.of_node,
		"qcom,msm-cpudai-tdm-dev-id",
		&tdm_dev_id);
	if (rc) {
		dev_err(&pdev->dev, "%s: Device ID missing in DT file\n",
			__func__);
		goto rtn;
	}
	if ((tdm_dev_id < AFE_PORT_ID_TDM_PORT_RANGE_START) ||
		(tdm_dev_id > AFE_PORT_ID_TDM_PORT_RANGE_END)) {
		dev_err(&pdev->dev, "%s: Invalid TDM Device ID 0x%x in DT file\n",
			__func__, tdm_dev_id);
		rc = -ENXIO;
		goto rtn;
	}
	pdev->id = tdm_dev_id;

	dev_info(&pdev->dev, "%s: dev_name: %s dev_id: 0x%x\n",
		__func__, dev_name(&pdev->dev), tdm_dev_id);

	group_idx = msm_dai_q6_get_group_idx(tdm_dev_id);
	if (group_idx < 0) {
		dev_err(&pdev->dev, "%s: group id 0x%x not supported\n",
			__func__, tdm_group_cfg.group_id);
		rc = -EINVAL;
		goto rtn;
	}

	dai_data = kzalloc(sizeof(struct msm_dai_q6_tdm_dai_data),
				GFP_KERNEL);
	if (!dai_data) {
		rc = -ENOMEM;
		dev_err(&pdev->dev,
			"%s Failed to allocate memory for tdm dai_data\n",
			__func__);
		goto rtn;
	}
	memset(dai_data, 0, sizeof(*dai_data));

	/* TDM CFG */
	rc = of_property_read_u32(pdev->dev.of_node,
		"qcom,msm-cpudai-tdm-sync-mode",
		(u32 *)&dai_data->port_cfg.tdm.sync_mode);
	if (rc) {
		dev_err(&pdev->dev, "%s: Sync Mode from DT file %s\n",
			__func__, "qcom,msm-cpudai-tdm-sync-mode");
		goto free_dai_data;
	}
	dev_dbg(&pdev->dev, "%s: Sync Mode from DT file 0x%x\n",
		__func__, dai_data->port_cfg.tdm.sync_mode);

	rc = of_property_read_u32(pdev->dev.of_node,
		"qcom,msm-cpudai-tdm-sync-src",
		(u32 *)&dai_data->port_cfg.tdm.sync_src);
	if (rc) {
		dev_err(&pdev->dev, "%s: Sync Src from DT file %s\n",
			__func__, "qcom,msm-cpudai-tdm-sync-src");
		goto free_dai_data;
	}
	dev_dbg(&pdev->dev, "%s: Sync Src from DT file 0x%x\n",
		__func__, dai_data->port_cfg.tdm.sync_src);

	rc = of_property_read_u32(pdev->dev.of_node,
		"qcom,msm-cpudai-tdm-data-out",
		(u32 *)&dai_data->port_cfg.tdm.ctrl_data_out_enable);
	if (rc) {
		dev_err(&pdev->dev, "%s: Data Out from DT file %s\n",
			__func__, "qcom,msm-cpudai-tdm-data-out");
		goto free_dai_data;
	}
	dev_dbg(&pdev->dev, "%s: Data Out from DT file 0x%x\n",
		__func__, dai_data->port_cfg.tdm.ctrl_data_out_enable);

	rc = of_property_read_u32(pdev->dev.of_node,
		"qcom,msm-cpudai-tdm-invert-sync",
		(u32 *)&dai_data->port_cfg.tdm.ctrl_invert_sync_pulse);
	if (rc) {
		dev_err(&pdev->dev, "%s: Invert Sync from DT file %s\n",
			__func__, "qcom,msm-cpudai-tdm-invert-sync");
		goto free_dai_data;
	}
	dev_dbg(&pdev->dev, "%s: Invert Sync from DT file 0x%x\n",
		__func__, dai_data->port_cfg.tdm.ctrl_invert_sync_pulse);

	rc = of_property_read_u32(pdev->dev.of_node,
		"qcom,msm-cpudai-tdm-data-delay",
		(u32 *)&dai_data->port_cfg.tdm.ctrl_sync_data_delay);
	if (rc) {
		dev_err(&pdev->dev, "%s: Data Delay from DT file %s\n",
			__func__, "qcom,msm-cpudai-tdm-data-delay");
		goto free_dai_data;
	}
	dev_dbg(&pdev->dev, "%s: Data Delay from DT file 0x%x\n",
		__func__, dai_data->port_cfg.tdm.ctrl_sync_data_delay);

	/* TDM CFG -- set default */
	dai_data->port_cfg.tdm.data_format = AFE_LINEAR_PCM_DATA;
	dai_data->port_cfg.tdm.tdm_cfg_minor_version =
		AFE_API_VERSION_TDM_CONFIG;

	/* TDM SLOT MAPPING CFG */
	rc = of_property_read_u32(pdev->dev.of_node,
		"qcom,msm-cpudai-tdm-data-align",
		&dai_data->port_cfg.slot_mapping.data_align_type);
	if (rc) {
		dev_err(&pdev->dev, "%s: Data Align from DT file %s\n",
			__func__,
			"qcom,msm-cpudai-tdm-data-align");
		goto free_dai_data;
	}
	dev_dbg(&pdev->dev, "%s: Data Align from DT file 0x%x\n",
		__func__, dai_data->port_cfg.slot_mapping.data_align_type);

	/* TDM SLOT MAPPING CFG -- set default */
	dai_data->port_cfg.slot_mapping.minor_version =
		AFE_API_VERSION_SLOT_MAPPING_CONFIG;

	/* CUSTOM TDM HEADER CFG */
	custom_tdm_header = &dai_data->port_cfg.custom_tdm_header;
	if (of_find_property(pdev->dev.of_node,
			"qcom,msm-cpudai-tdm-header-start-offset", NULL) &&
		of_find_property(pdev->dev.of_node,
			"qcom,msm-cpudai-tdm-header-width", NULL) &&
		of_find_property(pdev->dev.of_node,
			"qcom,msm-cpudai-tdm-header-num-frame-repeat", NULL)) {
		/* if the property exist */
		rc = of_property_read_u32(pdev->dev.of_node,
			"qcom,msm-cpudai-tdm-header-start-offset",
			(u32 *)&custom_tdm_header->start_offset);
		if (rc) {
			dev_err(&pdev->dev, "%s: Header Start Offset from DT file %s\n",
				__func__,
				"qcom,msm-cpudai-tdm-header-start-offset");
			goto free_dai_data;
		}
		dev_dbg(&pdev->dev, "%s: Header Start Offset from DT file 0x%x\n",
			__func__, custom_tdm_header->start_offset);

		rc = of_property_read_u32(pdev->dev.of_node,
			"qcom,msm-cpudai-tdm-header-width",
			(u32 *)&custom_tdm_header->header_width);
		if (rc) {
			dev_err(&pdev->dev, "%s: Header Width from DT file %s\n",
				__func__, "qcom,msm-cpudai-tdm-header-width");
			goto free_dai_data;
		}
		dev_dbg(&pdev->dev, "%s: Header Width from DT file 0x%x\n",
			__func__, custom_tdm_header->header_width);

		rc = of_property_read_u32(pdev->dev.of_node,
			"qcom,msm-cpudai-tdm-header-num-frame-repeat",
			(u32 *)&custom_tdm_header->num_frame_repeat);
		if (rc) {
			dev_err(&pdev->dev, "%s: Header Num Frame Repeat from DT file %s\n",
				__func__,
				"qcom,msm-cpudai-tdm-header-num-frame-repeat");
			goto free_dai_data;
		}
		dev_dbg(&pdev->dev, "%s: Header Num Frame Repeat from DT file 0x%x\n",
			__func__, custom_tdm_header->num_frame_repeat);

		/* CUSTOM TDM HEADER CFG -- set default */
		custom_tdm_header->minor_version =
			AFE_API_VERSION_CUSTOM_TDM_HEADER_CONFIG;
		custom_tdm_header->header_type =
			AFE_CUSTOM_TDM_HEADER_TYPE_INVALID;
	} else {
		dev_info(&pdev->dev,
			"%s: Custom tdm header not supported\n", __func__);
		/* CUSTOM TDM HEADER CFG -- set default */
		custom_tdm_header->header_type =
			AFE_CUSTOM_TDM_HEADER_TYPE_INVALID;
		/* proceed with probe */
	}

	/* copy static clk per parent node */
	dai_data->clk_set = tdm_clk_set;
	/* copy static group cfg per parent node */
	dai_data->group_cfg.tdm_cfg = tdm_group_cfg;
	/* copy static num group ports per parent node */
	dai_data->num_group_ports = num_tdm_group_ports[group_idx];
	dev_dbg(&pdev->dev, "TX group configuration tdm_dev_id 0x%x\n",
				tdm_dev_id);

	dai_data->afe_ebit_unsupported = afe_ebit_unsupported;
	dai_data->sec_port_enable = tdm_sec_port_enable;

	if (tdm_dev_id == AFE_PORT_ID_PRIMARY_TDM_TX ||
		tdm_dev_id == AFE_PORT_ID_PRIMARY_TDM_TX_1 ||
		tdm_dev_id == AFE_PORT_ID_PRIMARY_TDM_TX_2 ||
		tdm_dev_id == AFE_PORT_ID_PRIMARY_TDM_TX_3) {
		memcpy(&group_cfg_tx.group_cfg,
			&dai_data->group_cfg.group_cfg ,
			sizeof(dai_data->group_cfg.group_cfg));
		memcpy(&group_cfg_tx.group_enable,
			&dai_data->group_cfg.group_enable,
			sizeof(dai_data->group_cfg.group_enable));
		memcpy(&group_cfg_tx.tdm_cfg,
			&dai_data->group_cfg.tdm_cfg,
			sizeof(dai_data->group_cfg.tdm_cfg));
		dev_dbg(&pdev->dev,
			"Copy TX group configuration Successfully tdm_id %d\n",
			tdm_dev_id);
	}
	if (tdm_dev_id == AFE_PORT_ID_PRIMARY_TDM_RX ||
		tdm_dev_id == AFE_PORT_ID_PRIMARY_TDM_RX_1 ||
		tdm_dev_id == AFE_PORT_ID_PRIMARY_TDM_RX_2 ||
		tdm_dev_id == AFE_PORT_ID_PRIMARY_TDM_RX_3) {
		memcpy(&group_cfg_rx.group_cfg,
			&dai_data->group_cfg.group_cfg ,
			sizeof(dai_data->group_cfg.group_cfg));
		memcpy(&group_cfg_rx.group_enable,
			&dai_data->group_cfg.group_enable,
			sizeof(dai_data->group_cfg.group_enable));
		memcpy(&group_cfg_rx.tdm_cfg,
			&dai_data->group_cfg.tdm_cfg,
			sizeof(dai_data->group_cfg.tdm_cfg));
		dev_dbg(&pdev->dev,
			"Copy RX group configuration Successfully tdm_id %d\n",
			tdm_dev_id);
	}

	dev_set_drvdata(&pdev->dev, dai_data);

	port_idx = msm_dai_q6_get_port_idx(tdm_dev_id);
	if (port_idx < 0) {
		dev_err(&pdev->dev, "%s Port id 0x%x not supported\n",
			__func__, tdm_dev_id);
		rc = -EINVAL;
		goto free_dai_data;
	}

	rc = snd_soc_register_component(&pdev->dev,
		&msm_q6_tdm_dai_component,
		&msm_dai_q6_tdm_dai[port_idx], 1);

	if (rc) {
		dev_err(&pdev->dev, "%s: TDM dai 0x%x register failed, rc=%d\n",
			__func__, tdm_dev_id, rc);
		goto err_register;
	}

	return 0;

err_register:
free_dai_data:
	kfree(dai_data);
rtn:
	return rc;
}

static int msm_dai_q6_tdm_dev_remove(struct platform_device *pdev)
{
	struct msm_dai_q6_tdm_dai_data *dai_data =
		dev_get_drvdata(&pdev->dev);

	snd_soc_unregister_component(&pdev->dev);

	kfree(dai_data);

	return 0;
}

static const struct of_device_id msm_dai_q6_tdm_dev_dt_match[] = {
	{ .compatible = "qcom,msm-dai-q6-tdm", },
	{}
};

MODULE_DEVICE_TABLE(of, msm_dai_q6_tdm_dev_dt_match);

static struct platform_driver msm_dai_q6_tdm_driver = {
	.probe  = msm_dai_q6_tdm_dev_probe,
	.remove  = msm_dai_q6_tdm_dev_remove,
	.driver = {
		.name = "msm-dai-q6-tdm",
		.owner = THIS_MODULE,
		.of_match_table = msm_dai_q6_tdm_dev_dt_match,
	},
};

static int __init msm_dai_q6_init(void)
{
	int rc;

	rc = platform_driver_register(&msm_auxpcm_dev_driver);
	if (rc) {
		pr_err("%s: fail to register auxpcm dev driver", __func__);
		goto fail;
	}

	rc = platform_driver_register(&msm_dai_q6);
	if (rc) {
		pr_err("%s: fail to register dai q6 driver", __func__);
		goto dai_q6_fail;
	}

	rc = platform_driver_register(&msm_dai_q6_dev);
	if (rc) {
		pr_err("%s: fail to register dai q6 dev driver", __func__);
		goto dai_q6_dev_fail;
	}

	rc = platform_driver_register(&msm_dai_q6_mi2s_driver);
	if (rc) {
		pr_err("%s: fail to register dai MI2S dev drv\n", __func__);
		goto dai_q6_mi2s_drv_fail;
	}

	rc = platform_driver_register(&msm_dai_mi2s_q6);
	if (rc) {
		pr_err("%s: fail to register dai MI2S\n", __func__);
		goto dai_mi2s_q6_fail;
	}

	rc = platform_driver_register(&msm_dai_q6_spdif_driver);
	if (rc) {
		pr_err("%s: fail to register dai SPDIF\n", __func__);
		goto dai_spdif_q6_fail;
	}

	rc = platform_driver_register(&msm_dai_q6_tdm_driver);
	if (rc) {
		pr_err("%s: fail to register dai TDM dev drv\n", __func__);
		goto dai_q6_tdm_drv_fail;
	}

	rc = platform_driver_register(&msm_dai_tdm_q6);
	if (rc) {
		pr_err("%s: fail to register dai TDM\n", __func__);
		goto dai_tdm_q6_fail;
	}
	return rc;

dai_tdm_q6_fail:
	platform_driver_unregister(&msm_dai_q6_tdm_driver);
dai_q6_tdm_drv_fail:
	platform_driver_unregister(&msm_dai_q6_spdif_driver);
dai_spdif_q6_fail:
	platform_driver_unregister(&msm_dai_mi2s_q6);
dai_mi2s_q6_fail:
	platform_driver_unregister(&msm_dai_q6_mi2s_driver);
dai_q6_mi2s_drv_fail:
	platform_driver_unregister(&msm_dai_q6_dev);
dai_q6_dev_fail:
	platform_driver_unregister(&msm_dai_q6);
dai_q6_fail:
	platform_driver_unregister(&msm_auxpcm_dev_driver);
fail:
	return rc;
}
module_init(msm_dai_q6_init);

static void __exit msm_dai_q6_exit(void)
{
	platform_driver_unregister(&msm_dai_q6_dev);
	platform_driver_unregister(&msm_dai_q6);
	platform_driver_unregister(&msm_auxpcm_dev_driver);
	platform_driver_unregister(&msm_dai_q6_spdif_driver);
}
module_exit(msm_dai_q6_exit);

/* Module information */
MODULE_DESCRIPTION("MSM DSP DAI driver");
MODULE_LICENSE("GPL v2");<|MERGE_RESOLUTION|>--- conflicted
+++ resolved
@@ -1,10 +1,5 @@
-<<<<<<< HEAD
 /* Copyright (c) 2012-2017, The Linux Foundation. All rights reserved.
  * Copyright (C) 2018 XiaoMi, Inc.
-=======
-/* Copyright (c) 2012-2018, The Linux Foundation. All rights reserved.
->>>>>>> 301b7208
- *
  * This program is free software; you can redistribute it and/or modify
  * it under the terms of the GNU General Public License version 2 and
  * only version 2 as published by the Free Software Foundation.
