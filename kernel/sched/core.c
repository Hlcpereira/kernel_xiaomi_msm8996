/*
 *  kernel/sched/core.c
 *
 *  Kernel scheduler and related syscalls
 *
 *  Copyright (C) 1991-2002  Linus Torvalds
 *
 *  1996-12-23  Modified by Dave Grothe to fix bugs in semaphores and
 *		make semaphores SMP safe
 *  1998-11-19	Implemented schedule_timeout() and related stuff
 *		by Andrea Arcangeli
 *  2002-01-04	New ultra-scalable O(1) scheduler by Ingo Molnar:
 *		hybrid priority-list and round-robin design with
 *		an array-switch method of distributing timeslices
 *		and per-CPU runqueues.  Cleanups and useful suggestions
 *		by Davide Libenzi, preemptible kernel bits by Robert Love.
 *  2003-09-03	Interactivity tuning by Con Kolivas.
 *  2004-04-02	Scheduler domains code by Nick Piggin
 *  2007-04-15  Work begun on replacing all interactivity tuning with a
 *              fair scheduling design by Con Kolivas.
 *  2007-05-05  Load balancing (smp-nice) and other improvements
 *              by Peter Williams
 *  2007-05-06  Interactivity improvements to CFS by Mike Galbraith
 *  2007-07-01  Group scheduling enhancements by Srivatsa Vaddagiri
 *  2007-11-29  RT balancing improvements by Steven Rostedt, Gregory Haskins,
 *              Thomas Gleixner, Mike Kravetz
 */

#include <linux/kasan.h>
#include <linux/mm.h>
#include <linux/module.h>
#include <linux/nmi.h>
#include <linux/init.h>
#include <linux/uaccess.h>
#include <linux/highmem.h>
#include <asm/mmu_context.h>
#include <linux/interrupt.h>
#include <linux/capability.h>
#include <linux/completion.h>
#include <linux/kernel_stat.h>
#include <linux/debug_locks.h>
#include <linux/perf_event.h>
#include <linux/security.h>
#include <linux/notifier.h>
#include <linux/profile.h>
#include <linux/freezer.h>
#include <linux/vmalloc.h>
#include <linux/blkdev.h>
#include <linux/delay.h>
#include <linux/pid_namespace.h>
#include <linux/smp.h>
#include <linux/threads.h>
#include <linux/timer.h>
#include <linux/rcupdate.h>
#include <linux/cpu.h>
#include <linux/cpuset.h>
#include <linux/percpu.h>
#include <linux/proc_fs.h>
#include <linux/seq_file.h>
#include <linux/sysctl.h>
#include <linux/syscalls.h>
#include <linux/times.h>
#include <linux/tsacct_kern.h>
#include <linux/kprobes.h>
#include <linux/delayacct.h>
#include <linux/unistd.h>
#include <linux/pagemap.h>
#include <linux/hrtimer.h>
#include <linux/tick.h>
#include <linux/debugfs.h>
#include <linux/ctype.h>
#include <linux/ftrace.h>
#include <linux/slab.h>
#include <linux/init_task.h>
#include <linux/binfmts.h>
#include <linux/context_tracking.h>
#include <linux/compiler.h>
#include <linux/irq.h>
#include <linux/sched/core_ctl.h>

#include <asm/switch_to.h>
#include <asm/tlb.h>
#include <asm/irq_regs.h>
#include <asm/mutex.h>
#ifdef CONFIG_PARAVIRT
#include <asm/paravirt.h>
#endif
#ifdef CONFIG_MSM_APP_SETTINGS
#include <asm/app_api.h>
#endif

#include "sched.h"
#include "../workqueue_internal.h"
#include "../smpboot.h"
#include "../time/tick-internal.h"

#define CREATE_TRACE_POINTS
#include <trace/events/sched.h>

ATOMIC_NOTIFIER_HEAD(load_alert_notifier_head);

DEFINE_MUTEX(sched_domains_mutex);
DEFINE_PER_CPU_SHARED_ALIGNED(struct rq, runqueues);

static void update_rq_clock_task(struct rq *rq, s64 delta);

void update_rq_clock(struct rq *rq)
{
	s64 delta;

	lockdep_assert_held(&rq->lock);

	if (rq->clock_skip_update & RQCF_ACT_SKIP)
		return;

	delta = sched_clock_cpu(cpu_of(rq)) - rq->clock;
	if (delta < 0)
		return;
	rq->clock += delta;
	update_rq_clock_task(rq, delta);
}

/*
 * Debugging: various feature bits
 */

#define SCHED_FEAT(name, enabled)	\
	(1UL << __SCHED_FEAT_##name) * enabled |

const_debug unsigned int sysctl_sched_features =
#include "features.h"
	0;

#undef SCHED_FEAT

#ifdef CONFIG_SCHED_DEBUG
#define SCHED_FEAT(name, enabled)	\
	#name ,

static const char * const sched_feat_names[] = {
#include "features.h"
};

#undef SCHED_FEAT

static int sched_feat_show(struct seq_file *m, void *v)
{
	int i;

	for (i = 0; i < __SCHED_FEAT_NR; i++) {
		if (!(sysctl_sched_features & (1UL << i)))
			seq_puts(m, "NO_");
		seq_printf(m, "%s ", sched_feat_names[i]);
	}
	seq_puts(m, "\n");

	return 0;
}

#ifdef HAVE_JUMP_LABEL

#define jump_label_key__true  STATIC_KEY_INIT_TRUE
#define jump_label_key__false STATIC_KEY_INIT_FALSE

#define SCHED_FEAT(name, enabled)	\
	jump_label_key__##enabled ,

struct static_key sched_feat_keys[__SCHED_FEAT_NR] = {
#include "features.h"
};

#undef SCHED_FEAT

static void sched_feat_disable(int i)
{
	static_key_disable(&sched_feat_keys[i]);
}

static void sched_feat_enable(int i)
{
	static_key_enable(&sched_feat_keys[i]);
}
#else
static void sched_feat_disable(int i) { };
static void sched_feat_enable(int i) { };
#endif /* HAVE_JUMP_LABEL */

static int sched_feat_set(char *cmp)
{
	int i;
	int neg = 0;

	if (strncmp(cmp, "NO_", 3) == 0) {
		neg = 1;
		cmp += 3;
	}

	for (i = 0; i < __SCHED_FEAT_NR; i++) {
		if (strcmp(cmp, sched_feat_names[i]) == 0) {
			if (neg) {
				sysctl_sched_features &= ~(1UL << i);
				sched_feat_disable(i);
			} else {
				sysctl_sched_features |= (1UL << i);
				sched_feat_enable(i);
			}
			break;
		}
	}

	return i;
}

static ssize_t
sched_feat_write(struct file *filp, const char __user *ubuf,
		size_t cnt, loff_t *ppos)
{
	char buf[64];
	char *cmp;
	int i;
	struct inode *inode;

	if (cnt > 63)
		cnt = 63;

	if (copy_from_user(&buf, ubuf, cnt))
		return -EFAULT;

	buf[cnt] = 0;
	cmp = strstrip(buf);

	/* Ensure the static_key remains in a consistent state */
	inode = file_inode(filp);
	mutex_lock(&inode->i_mutex);
	i = sched_feat_set(cmp);
	mutex_unlock(&inode->i_mutex);
	if (i == __SCHED_FEAT_NR)
		return -EINVAL;

	*ppos += cnt;

	return cnt;
}

static int sched_feat_open(struct inode *inode, struct file *filp)
{
	return single_open(filp, sched_feat_show, NULL);
}

static const struct file_operations sched_feat_fops = {
	.open		= sched_feat_open,
	.write		= sched_feat_write,
	.read		= seq_read,
	.llseek		= seq_lseek,
	.release	= single_release,
};

static __init int sched_init_debug(void)
{
	debugfs_create_file("sched_features", 0644, NULL, NULL,
			&sched_feat_fops);

	return 0;
}
late_initcall(sched_init_debug);
#endif /* CONFIG_SCHED_DEBUG */

/*
 * Number of tasks to iterate in a single balance run.
 * Limited because this is done with IRQs disabled.
 */
const_debug unsigned int sysctl_sched_nr_migrate = 32;

/*
 * period over which we average the RT time consumption, measured
 * in ms.
 *
 * default: 1s
 */
const_debug unsigned int sysctl_sched_time_avg = MSEC_PER_SEC;

/*
 * period over which we measure -rt task cpu usage in us.
 * default: 1s
 */
unsigned int sysctl_sched_rt_period = 1000000;

__read_mostly int scheduler_running;

/*
 * part of the period that we allow rt tasks to run in us.
 * default: 0.95s
 */
int sysctl_sched_rt_runtime = 950000;

/* cpus with isolated domains */
cpumask_var_t cpu_isolated_map;

struct rq *
lock_rq_of(struct task_struct *p, unsigned long *flags)
{
	return task_rq_lock(p, flags);
}

void
unlock_rq_of(struct rq *rq, struct task_struct *p, unsigned long *flags)
{
	task_rq_unlock(rq, p, flags);
}

/*
 * this_rq_lock - lock this runqueue and disable interrupts.
 */
static struct rq *this_rq_lock(void)
	__acquires(rq->lock)
{
	struct rq *rq;

	local_irq_disable();
	rq = this_rq();
	raw_spin_lock(&rq->lock);

	return rq;
}

#ifdef CONFIG_SCHED_HRTICK
/*
 * Use HR-timers to deliver accurate preemption points.
 */

static void hrtick_clear(struct rq *rq)
{
	if (hrtimer_active(&rq->hrtick_timer))
		hrtimer_cancel(&rq->hrtick_timer);
}

/*
 * High-resolution timer tick.
 * Runs from hardirq context with interrupts disabled.
 */
static enum hrtimer_restart hrtick(struct hrtimer *timer)
{
	struct rq *rq = container_of(timer, struct rq, hrtick_timer);

	WARN_ON_ONCE(cpu_of(rq) != smp_processor_id());

	raw_spin_lock(&rq->lock);
	update_rq_clock(rq);
	rq->curr->sched_class->task_tick(rq, rq->curr, 1);
	raw_spin_unlock(&rq->lock);

	return HRTIMER_NORESTART;
}

#ifdef CONFIG_SMP

static void __hrtick_restart(struct rq *rq)
{
	struct hrtimer *timer = &rq->hrtick_timer;

	hrtimer_start_expires(timer, HRTIMER_MODE_ABS_PINNED);
}

/*
 * called from hardirq (IPI) context
 */
static void __hrtick_start(void *arg)
{
	struct rq *rq = arg;

	raw_spin_lock(&rq->lock);
	__hrtick_restart(rq);
	rq->hrtick_csd_pending = 0;
	raw_spin_unlock(&rq->lock);
}

/*
 * Called to set the hrtick timer state.
 *
 * called with rq->lock held and irqs disabled
 */
void hrtick_start(struct rq *rq, u64 delay)
{
	struct hrtimer *timer = &rq->hrtick_timer;
	ktime_t time;
	s64 delta;

	/*
	 * Don't schedule slices shorter than 10000ns, that just
	 * doesn't make sense and can cause timer DoS.
	 */
	delta = max_t(s64, delay, 10000LL);
	time = ktime_add_ns(timer->base->get_time(), delta);

	hrtimer_set_expires(timer, time);

	if (rq == this_rq()) {
		__hrtick_restart(rq);
	} else if (!rq->hrtick_csd_pending) {
		smp_call_function_single_async(cpu_of(rq), &rq->hrtick_csd);
		rq->hrtick_csd_pending = 1;
	}
}

static int
hotplug_hrtick(struct notifier_block *nfb, unsigned long action, void *hcpu)
{
	int cpu = (int)(long)hcpu;

	switch (action) {
	case CPU_UP_CANCELED:
	case CPU_UP_CANCELED_FROZEN:
	case CPU_DOWN_PREPARE:
	case CPU_DOWN_PREPARE_FROZEN:
	case CPU_DEAD:
	case CPU_DEAD_FROZEN:
		hrtick_clear(cpu_rq(cpu));
		return NOTIFY_OK;
	}

	return NOTIFY_DONE;
}

static __init void init_hrtick(void)
{
	hotcpu_notifier(hotplug_hrtick, 0);
}
#else
/*
 * Called to set the hrtick timer state.
 *
 * called with rq->lock held and irqs disabled
 */
void hrtick_start(struct rq *rq, u64 delay)
{
	/*
	 * Don't schedule slices shorter than 10000ns, that just
	 * doesn't make sense. Rely on vruntime for fairness.
	 */
	delay = max_t(u64, delay, 10000LL);
	hrtimer_start(&rq->hrtick_timer, ns_to_ktime(delay),
		      HRTIMER_MODE_REL_PINNED);
}

static inline void init_hrtick(void)
{
}
#endif /* CONFIG_SMP */

static void init_rq_hrtick(struct rq *rq)
{
#ifdef CONFIG_SMP
	rq->hrtick_csd_pending = 0;

	rq->hrtick_csd.flags = 0;
	rq->hrtick_csd.func = __hrtick_start;
	rq->hrtick_csd.info = rq;
#endif

	hrtimer_init(&rq->hrtick_timer, CLOCK_MONOTONIC, HRTIMER_MODE_REL);
	rq->hrtick_timer.function = hrtick;
}
#else	/* CONFIG_SCHED_HRTICK */
static inline void hrtick_clear(struct rq *rq)
{
}

static inline void init_rq_hrtick(struct rq *rq)
{
}

static inline void init_hrtick(void)
{
}
#endif	/* CONFIG_SCHED_HRTICK */

/*
 * cmpxchg based fetch_or, macro so it works for different integer types
 */
#define fetch_or(ptr, val)						\
({	typeof(*(ptr)) __old, __val = *(ptr);				\
 	for (;;) {							\
 		__old = cmpxchg((ptr), __val, __val | (val));		\
 		if (__old == __val)					\
 			break;						\
 		__val = __old;						\
 	}								\
 	__old;								\
})

#if defined(CONFIG_SMP) && defined(TIF_POLLING_NRFLAG)
/*
 * Atomically set TIF_NEED_RESCHED and test for TIF_POLLING_NRFLAG,
 * this avoids any races wrt polling state changes and thereby avoids
 * spurious IPIs.
 */
static bool set_nr_and_not_polling(struct task_struct *p)
{
	struct thread_info *ti = task_thread_info(p);
	return !(fetch_or(&ti->flags, _TIF_NEED_RESCHED) & _TIF_POLLING_NRFLAG);
}

/*
 * Atomically set TIF_NEED_RESCHED if TIF_POLLING_NRFLAG is set.
 *
 * If this returns true, then the idle task promises to call
 * sched_ttwu_pending() and reschedule soon.
 */
static bool set_nr_if_polling(struct task_struct *p)
{
	struct thread_info *ti = task_thread_info(p);
	typeof(ti->flags) old, val = READ_ONCE(ti->flags);

	for (;;) {
		if (!(val & _TIF_POLLING_NRFLAG))
			return false;
		if (val & _TIF_NEED_RESCHED)
			return true;
		old = cmpxchg(&ti->flags, val, val | _TIF_NEED_RESCHED);
		if (old == val)
			break;
		val = old;
	}
	return true;
}

#else
static bool set_nr_and_not_polling(struct task_struct *p)
{
	set_tsk_need_resched(p);
	return true;
}

#ifdef CONFIG_SMP
static bool set_nr_if_polling(struct task_struct *p)
{
	return false;
}
#endif
#endif

void wake_q_add(struct wake_q_head *head, struct task_struct *task)
{
	struct wake_q_node *node = &task->wake_q;

	/*
	 * Atomically grab the task, if ->wake_q is !nil already it means
	 * its already queued (either by us or someone else) and will get the
	 * wakeup due to that.
	 *
	 * This cmpxchg() implies a full barrier, which pairs with the write
	 * barrier implied by the wakeup in wake_up_list().
	 */
	if (cmpxchg(&node->next, NULL, WAKE_Q_TAIL))
		return;

	head->count++;

	get_task_struct(task);

	/*
	 * The head is context local, there can be no concurrency.
	 */
	*head->lastp = node;
	head->lastp = &node->next;
}

static int
try_to_wake_up(struct task_struct *p, unsigned int state, int wake_flags,
	       int sibling_count_hint);

void wake_up_q(struct wake_q_head *head)
{
	struct wake_q_node *node = head->first;

	while (node != WAKE_Q_TAIL) {
		struct task_struct *task;

		task = container_of(node, struct task_struct, wake_q);
		BUG_ON(!task);
		/* task can safely be re-inserted now */
		node = node->next;
		task->wake_q.next = NULL;

		/*
		 * try_to_wake_up() implies a wmb() to pair with the queueing
		 * in wake_q_add() so as not to miss wakeups.
		 */
		try_to_wake_up(task, TASK_NORMAL, 0, head->count);
		put_task_struct(task);
	}
}

/*
 * resched_curr - mark rq's current task 'to be rescheduled now'.
 *
 * On UP this means the setting of the need_resched flag, on SMP it
 * might also involve a cross-CPU call to trigger the scheduler on
 * the target CPU.
 */
void resched_curr(struct rq *rq)
{
	struct task_struct *curr = rq->curr;
	int cpu;

	lockdep_assert_held(&rq->lock);

	if (test_tsk_need_resched(curr))
		return;

	cpu = cpu_of(rq);

	if (cpu == smp_processor_id()) {
		set_tsk_need_resched(curr);
		set_preempt_need_resched();
		return;
	}

	if (set_nr_and_not_polling(curr))
		smp_send_reschedule(cpu);
	else
		trace_sched_wake_idle_without_ipi(cpu);
}

void resched_cpu(int cpu)
{
	struct rq *rq = cpu_rq(cpu);
	unsigned long flags;

	raw_spin_lock_irqsave(&rq->lock, flags);
	resched_curr(rq);
	raw_spin_unlock_irqrestore(&rq->lock, flags);
}

#ifdef CONFIG_SMP
#ifdef CONFIG_NO_HZ_COMMON
/*
 * In the semi idle case, use the nearest busy cpu for migrating timers
 * from an idle cpu.  This is good for power-savings.
 *
 * We don't do similar optimization for completely idle system, as
 * selecting an idle cpu will add more delays to the timers than intended
 * (as that cpu's timer base may not be uptodate wrt jiffies etc).
 */
int get_nohz_timer_target(void)
{
	int i, cpu = smp_processor_id();
	struct sched_domain *sd;

	if (!idle_cpu(cpu) && is_housekeeping_cpu(cpu))
		return cpu;

	rcu_read_lock();
	for_each_domain(cpu, sd) {
		for_each_cpu(i, sched_domain_span(sd)) {
			if (cpu == i)
				continue;

			if (!idle_cpu(i) && is_housekeeping_cpu(i)) {
				cpu = i;
				goto unlock;
			}
		}
	}

	if (!is_housekeeping_cpu(cpu))
		cpu = housekeeping_any_cpu();
unlock:
	rcu_read_unlock();
	return cpu;
}
/*
 * When add_timer_on() enqueues a timer into the timer wheel of an
 * idle CPU then this timer might expire before the next timer event
 * which is scheduled to wake up that CPU. In case of a completely
 * idle system the next event might even be infinite time into the
 * future. wake_up_idle_cpu() ensures that the CPU is woken up and
 * leaves the inner idle loop so the newly added timer is taken into
 * account when the CPU goes back to idle and evaluates the timer
 * wheel for the next timer event.
 */
static void wake_up_idle_cpu(int cpu)
{
	struct rq *rq = cpu_rq(cpu);

	if (cpu == smp_processor_id())
		return;

	if (set_nr_and_not_polling(rq->idle))
		smp_send_reschedule(cpu);
	else
		trace_sched_wake_idle_without_ipi(cpu);
}

static bool wake_up_full_nohz_cpu(int cpu)
{
	/*
	 * We just need the target to call irq_exit() and re-evaluate
	 * the next tick. The nohz full kick at least implies that.
	 * If needed we can still optimize that later with an
	 * empty IRQ.
	 */
	if (tick_nohz_full_cpu(cpu)) {
		if (cpu != smp_processor_id() ||
		    tick_nohz_tick_stopped())
			tick_nohz_full_kick_cpu(cpu);
		return true;
	}

	return false;
}

void wake_up_nohz_cpu(int cpu)
{
	if (!wake_up_full_nohz_cpu(cpu))
		wake_up_idle_cpu(cpu);
}

static inline bool got_nohz_idle_kick(void)
{
	int cpu = smp_processor_id();

	if (!test_bit(NOHZ_BALANCE_KICK, nohz_flags(cpu)))
		return false;

	if (idle_cpu(cpu) && !need_resched())
		return true;

	/*
	 * We can't run Idle Load Balance on this CPU for this time so we
	 * cancel it and clear NOHZ_BALANCE_KICK
	 */
	clear_bit(NOHZ_BALANCE_KICK, nohz_flags(cpu));
	return false;
}

#else /* CONFIG_NO_HZ_COMMON */

static inline bool got_nohz_idle_kick(void)
{
	return false;
}

#endif /* CONFIG_NO_HZ_COMMON */

#ifdef CONFIG_NO_HZ_FULL
bool sched_can_stop_tick(void)
{
	/*
	 * FIFO realtime policy runs the highest priority task. Other runnable
	 * tasks are of a lower priority. The scheduler tick does nothing.
	 */
	if (current->policy == SCHED_FIFO)
		return true;

	/*
	 * Round-robin realtime tasks time slice with other tasks at the same
	 * realtime priority. Is this task the only one at this priority?
	 */
	if (current->policy == SCHED_RR) {
		struct sched_rt_entity *rt_se = &current->rt;

		return rt_se->run_list.prev == rt_se->run_list.next;
	}

	/*
	 * More than one running task need preemption.
	 * nr_running update is assumed to be visible
	 * after IPI is sent from wakers.
	 */
	if (this_rq()->nr_running > 1)
		return false;

	return true;
}
#endif /* CONFIG_NO_HZ_FULL */

void sched_avg_update(struct rq *rq)
{
	s64 period = sched_avg_period();

	while ((s64)(rq_clock(rq) - rq->age_stamp) > period) {
		/*
		 * Inline assembly required to prevent the compiler
		 * optimising this loop into a divmod call.
		 * See __iter_div_u64_rem() for another example of this.
		 */
		asm("" : "+rm" (rq->age_stamp));
		rq->age_stamp += period;
		rq->rt_avg /= 2;
	}
}

#endif /* CONFIG_SMP */

#if defined(CONFIG_RT_GROUP_SCHED) || (defined(CONFIG_FAIR_GROUP_SCHED) && \
			(defined(CONFIG_SMP) || defined(CONFIG_CFS_BANDWIDTH)))
/*
 * Iterate task_group tree rooted at *from, calling @down when first entering a
 * node and @up when leaving it for the final time.
 *
 * Caller must hold rcu_lock or sufficient equivalent.
 */
int walk_tg_tree_from(struct task_group *from,
			     tg_visitor down, tg_visitor up, void *data)
{
	struct task_group *parent, *child;
	int ret;

	parent = from;

down:
	ret = (*down)(parent, data);
	if (ret)
		goto out;
	list_for_each_entry_rcu(child, &parent->children, siblings) {
		parent = child;
		goto down;

up:
		continue;
	}
	ret = (*up)(parent, data);
	if (ret || parent == from)
		goto out;

	child = parent;
	parent = parent->parent;
	if (parent)
		goto up;
out:
	return ret;
}

int tg_nop(struct task_group *tg, void *data)
{
	return 0;
}
#endif

static void set_load_weight(struct task_struct *p)
{
	int prio = p->static_prio - MAX_RT_PRIO;
	struct load_weight *load = &p->se.load;

	/*
	 * SCHED_IDLE tasks get minimal weight:
	 */
	if (idle_policy(p->policy)) {
		load->weight = scale_load(WEIGHT_IDLEPRIO);
		load->inv_weight = WMULT_IDLEPRIO;
		return;
	}

	load->weight = scale_load(prio_to_weight[prio]);
	load->inv_weight = prio_to_wmult[prio];
}

static inline void enqueue_task(struct rq *rq, struct task_struct *p, int flags)
{
	update_rq_clock(rq);
	if (!(flags & ENQUEUE_RESTORE))
		sched_info_queued(rq, p);
	p->sched_class->enqueue_task(rq, p, flags);
	trace_sched_enq_deq_task(p, 1, cpumask_bits(&p->cpus_allowed)[0]);
}

static inline void dequeue_task(struct rq *rq, struct task_struct *p, int flags)
{
	update_rq_clock(rq);
	if (!(flags & DEQUEUE_SAVE))
		sched_info_dequeued(rq, p);
	p->sched_class->dequeue_task(rq, p, flags);
	trace_sched_enq_deq_task(p, 0, cpumask_bits(&p->cpus_allowed)[0]);
}

void activate_task(struct rq *rq, struct task_struct *p, int flags)
{
	if (task_contributes_to_load(p))
		rq->nr_uninterruptible--;

	enqueue_task(rq, p, flags);
}

void deactivate_task(struct rq *rq, struct task_struct *p, int flags)
{
	if (task_contributes_to_load(p))
		rq->nr_uninterruptible++;

	if (flags & DEQUEUE_SLEEP)
		clear_ed_task(p, rq);

	dequeue_task(rq, p, flags);
}

static void update_rq_clock_task(struct rq *rq, s64 delta)
{
/*
 * In theory, the compile should just see 0 here, and optimize out the call
 * to sched_rt_avg_update. But I don't trust it...
 */
#if defined(CONFIG_IRQ_TIME_ACCOUNTING) || defined(CONFIG_PARAVIRT_TIME_ACCOUNTING)
	s64 steal = 0, irq_delta = 0;
#endif
#ifdef CONFIG_IRQ_TIME_ACCOUNTING
	irq_delta = irq_time_read(cpu_of(rq)) - rq->prev_irq_time;

	/*
	 * Since irq_time is only updated on {soft,}irq_exit, we might run into
	 * this case when a previous update_rq_clock() happened inside a
	 * {soft,}irq region.
	 *
	 * When this happens, we stop ->clock_task and only update the
	 * prev_irq_time stamp to account for the part that fit, so that a next
	 * update will consume the rest. This ensures ->clock_task is
	 * monotonic.
	 *
	 * It does however cause some slight miss-attribution of {soft,}irq
	 * time, a more accurate solution would be to update the irq_time using
	 * the current rq->clock timestamp, except that would require using
	 * atomic ops.
	 */
	if (irq_delta > delta)
		irq_delta = delta;

	rq->prev_irq_time += irq_delta;
	delta -= irq_delta;
#endif
#ifdef CONFIG_PARAVIRT_TIME_ACCOUNTING
	if (static_key_false((&paravirt_steal_rq_enabled))) {
		steal = paravirt_steal_clock(cpu_of(rq));
		steal -= rq->prev_steal_time_rq;

		if (unlikely(steal > delta))
			steal = delta;

		rq->prev_steal_time_rq += steal;
		delta -= steal;
	}
#endif

	rq->clock_task += delta;

#if defined(CONFIG_IRQ_TIME_ACCOUNTING) || defined(CONFIG_PARAVIRT_TIME_ACCOUNTING)
	if ((irq_delta + steal) && sched_feat(NONTASK_CAPACITY))
		sched_rt_avg_update(rq, irq_delta + steal);
#endif
}

void sched_set_stop_task(int cpu, struct task_struct *stop)
{
	struct sched_param param = { .sched_priority = MAX_RT_PRIO - 1 };
	struct task_struct *old_stop = cpu_rq(cpu)->stop;

	if (stop) {
		/*
		 * Make it appear like a SCHED_FIFO task, its something
		 * userspace knows about and won't get confused about.
		 *
		 * Also, it will make PI more or less work without too
		 * much confusion -- but then, stop work should not
		 * rely on PI working anyway.
		 */
		sched_setscheduler_nocheck(stop, SCHED_FIFO, &param);

		stop->sched_class = &stop_sched_class;
	}

	cpu_rq(cpu)->stop = stop;

	if (old_stop) {
		/*
		 * Reset it back to a normal scheduling class so that
		 * it can die in pieces.
		 */
		old_stop->sched_class = &rt_sched_class;
	}
}

/*
 * __normal_prio - return the priority that is based on the static prio
 */
static inline int __normal_prio(struct task_struct *p)
{
	return p->static_prio;
}

/*
 * Calculate the expected normal priority: i.e. priority
 * without taking RT-inheritance into account. Might be
 * boosted by interactivity modifiers. Changes upon fork,
 * setprio syscalls, and whenever the interactivity
 * estimator recalculates.
 */
static inline int normal_prio(struct task_struct *p)
{
	int prio;

	if (task_has_dl_policy(p))
		prio = MAX_DL_PRIO-1;
	else if (task_has_rt_policy(p))
		prio = MAX_RT_PRIO-1 - p->rt_priority;
	else
		prio = __normal_prio(p);
	return prio;
}

/*
 * Calculate the current priority, i.e. the priority
 * taken into account by the scheduler. This value might
 * be boosted by RT tasks, or might be boosted by
 * interactivity modifiers. Will be RT if the task got
 * RT-boosted. If not then it returns p->normal_prio.
 */
static int effective_prio(struct task_struct *p)
{
	p->normal_prio = normal_prio(p);
	/*
	 * If we are RT tasks or we were boosted to RT priority,
	 * keep the priority unchanged. Otherwise, update priority
	 * to the normal priority:
	 */
	if (!rt_prio(p->prio))
		return p->normal_prio;
	return p->prio;
}

/**
 * task_curr - is this task currently executing on a CPU?
 * @p: the task in question.
 *
 * Return: 1 if the task is currently executing. 0 otherwise.
 */
inline int task_curr(const struct task_struct *p)
{
	return cpu_curr(task_cpu(p)) == p;
}

/*
 * switched_from, switched_to and prio_changed must _NOT_ drop rq->lock,
 * use the balance_callback list if you want balancing.
 *
 * this means any call to check_class_changed() must be followed by a call to
 * balance_callback().
 */
static inline void check_class_changed(struct rq *rq, struct task_struct *p,
				       const struct sched_class *prev_class,
				       int oldprio)
{
	if (prev_class != p->sched_class) {
		if (prev_class->switched_from)
			prev_class->switched_from(rq, p);

		p->sched_class->switched_to(rq, p);
	} else if (oldprio != p->prio || dl_task(p))
		p->sched_class->prio_changed(rq, p, oldprio);
}

void check_preempt_curr(struct rq *rq, struct task_struct *p, int flags)
{
	const struct sched_class *class;

	if (p->sched_class == rq->curr->sched_class) {
		rq->curr->sched_class->check_preempt_curr(rq, p, flags);
	} else {
		for_each_class(class) {
			if (class == rq->curr->sched_class)
				break;
			if (class == p->sched_class) {
				resched_curr(rq);
				break;
			}
		}
	}

	/*
	 * A queue event has occurred, and we're going to schedule.  In
	 * this case, we can save a useless back to back clock update.
	 */
	if (task_on_rq_queued(rq->curr) && test_tsk_need_resched(rq->curr))
		rq_clock_skip_update(rq, true);
}

#ifdef CONFIG_SMP
/*
 * This is how migration works:
 *
 * 1) we invoke migration_cpu_stop() on the target CPU using
 *    stop_one_cpu().
 * 2) stopper starts to run (implicitly forcing the migrated thread
 *    off the CPU)
 * 3) it checks whether the migrated task is still in the wrong runqueue.
 * 4) if it's in the wrong runqueue then the migration thread removes
 *    it and puts it into the right queue.
 * 5) stopper completes and stop_one_cpu() returns and the migration
 *    is done.
 */

/*
 * move_queued_task - move a queued task to new rq.
 *
 * Returns (locked) new rq. Old rq's lock is released.
 */
static struct rq *move_queued_task(struct rq *rq, struct task_struct *p, int new_cpu)
{
	lockdep_assert_held(&rq->lock);

	p->on_rq = TASK_ON_RQ_MIGRATING;
	dequeue_task(rq, p, 0);
	double_lock_balance(rq, cpu_rq(new_cpu));
	set_task_cpu(p, new_cpu);
	double_unlock_balance(rq, cpu_rq(new_cpu));
	raw_spin_unlock(&rq->lock);

	rq = cpu_rq(new_cpu);

	raw_spin_lock(&rq->lock);
	BUG_ON(task_cpu(p) != new_cpu);
	enqueue_task(rq, p, 0);
	p->on_rq = TASK_ON_RQ_QUEUED;
	check_preempt_curr(rq, p, 0);

	return rq;
}

struct migration_arg {
	struct task_struct *task;
	int dest_cpu;
};

/*
 * Move (not current) task off this cpu, onto dest cpu. We're doing
 * this because either it can't run here any more (set_cpus_allowed()
 * away from this CPU, or CPU going down), or because we're
 * attempting to rebalance this task on exec (sched_exec).
 *
 * So we race with normal scheduler movements, but that's OK, as long
 * as the task is no longer on this CPU.
 */
static struct rq *__migrate_task(struct rq *rq, struct task_struct *p, int dest_cpu)
{
	int src_cpu;

	if (unlikely(!cpu_active(dest_cpu)))
		return rq;

	/* Affinity changed (again). */
	if (!cpumask_test_cpu(dest_cpu, tsk_cpus_allowed(p)))
		return rq;

	src_cpu = cpu_of(rq);
	rq = move_queued_task(rq, p, dest_cpu);

	return rq;
}

/*
 * migration_cpu_stop - this will be executed by a highprio stopper thread
 * and performs thread migration by bumping thread off CPU then
 * 'pushing' onto another runqueue.
 */
static int migration_cpu_stop(void *data)
{
	struct migration_arg *arg = data;
	struct task_struct *p = arg->task;
	struct rq *rq = this_rq();
	int src_cpu = cpu_of(rq);
	bool moved = false;

	/*
	 * The original target cpu might have gone down and we might
	 * be on another cpu but it doesn't matter.
	 */
	local_irq_disable();
	/*
	 * We need to explicitly wake pending tasks before running
	 * __migrate_task() such that we will not miss enforcing cpus_allowed
	 * during wakeups, see set_cpus_allowed_ptr()'s TASK_WAKING test.
	 */
	sched_ttwu_pending();

	raw_spin_lock(&p->pi_lock);
	raw_spin_lock(&rq->lock);
	/*
	 * If task_rq(p) != rq, it cannot be migrated here, because we're
	 * holding rq->lock, if p->on_rq == 0 it cannot get enqueued because
	 * we're holding p->pi_lock.
	 */
	if (task_rq(p) == rq && task_on_rq_queued(p)) {
		rq = __migrate_task(rq, p, arg->dest_cpu);
		moved = true;
	}
	raw_spin_unlock(&rq->lock);
	raw_spin_unlock(&p->pi_lock);

	local_irq_enable();

	if (moved)
		notify_migration(src_cpu, arg->dest_cpu, false, p);

	return 0;
}

/*
 * sched_class::set_cpus_allowed must do the below, but is not required to
 * actually call this function.
 */
void set_cpus_allowed_common(struct task_struct *p, const struct cpumask *new_mask)
{
	cpumask_copy(&p->cpus_allowed, new_mask);
	p->nr_cpus_allowed = cpumask_weight(new_mask);
}

void do_set_cpus_allowed(struct task_struct *p, const struct cpumask *new_mask)
{
	struct rq *rq = task_rq(p);
	bool queued, running;

	lockdep_assert_held(&p->pi_lock);

	queued = task_on_rq_queued(p);
	running = task_current(rq, p);

	if (queued) {
		/*
		 * Because __kthread_bind() calls this on blocked tasks without
		 * holding rq->lock.
		 */
		lockdep_assert_held(&rq->lock);
		dequeue_task(rq, p, DEQUEUE_SAVE);
	}
	if (running)
		put_prev_task(rq, p);

	p->sched_class->set_cpus_allowed(p, new_mask);

	if (running)
		p->sched_class->set_curr_task(rq);
	if (queued)
		enqueue_task(rq, p, ENQUEUE_RESTORE);
}

/*
 * Change a given task's CPU affinity. Migrate the thread to a
 * proper CPU and schedule it away if the CPU it's executing on
 * is removed from the allowed bitmask.
 *
 * NOTE: the caller must have a valid reference to the task, the
 * task must not exit() & deallocate itself prematurely. The
 * call is not atomic; no spinlocks may be held.
 */
static int __set_cpus_allowed_ptr(struct task_struct *p,
				  const struct cpumask *new_mask, bool check)
{
	unsigned long flags;
	struct rq *rq;
	unsigned int dest_cpu;
	int ret = 0;
	cpumask_t allowed_mask;

	rq = task_rq_lock(p, &flags);

	/*
	 * Must re-check here, to close a race against __kthread_bind(),
	 * sched_setaffinity() is not guaranteed to observe the flag.
	 */
	if (check && (p->flags & PF_NO_SETAFFINITY)) {
		ret = -EINVAL;
		goto out;
	}

	if (cpumask_equal(&p->cpus_allowed, new_mask))
		goto out;

	cpumask_andnot(&allowed_mask, new_mask, cpu_isolated_mask);
	cpumask_and(&allowed_mask, &allowed_mask, cpu_active_mask);

	dest_cpu = cpumask_any(&allowed_mask);
	if (dest_cpu >= nr_cpu_ids) {
		cpumask_and(&allowed_mask, cpu_active_mask, new_mask);
		dest_cpu = cpumask_any(&allowed_mask);
		if (dest_cpu >= nr_cpu_ids) {
			ret = -EINVAL;
			goto out;
		}
	}

	do_set_cpus_allowed(p, new_mask);

	/* Can the task run on the task's current CPU? If so, we're done */
	if (cpumask_test_cpu(task_cpu(p), &allowed_mask))
		goto out;

	if (task_running(rq, p) || p->state == TASK_WAKING) {
		struct migration_arg arg = { p, dest_cpu };
		/* Need help from migration thread: drop lock and wait. */
		task_rq_unlock(rq, p, &flags);
		stop_one_cpu(cpu_of(rq), migration_cpu_stop, &arg);
		tlb_migrate_finish(p->mm);
		return 0;
	} else if (task_on_rq_queued(p)) {
		/*
		 * OK, since we're going to drop the lock immediately
		 * afterwards anyway.
		 */
		lockdep_unpin_lock(&rq->lock);
		rq = move_queued_task(rq, p, dest_cpu);
		lockdep_pin_lock(&rq->lock);
	}
out:
	task_rq_unlock(rq, p, &flags);

	return ret;
}

int set_cpus_allowed_ptr(struct task_struct *p, const struct cpumask *new_mask)
{
	return __set_cpus_allowed_ptr(p, new_mask, false);
}
EXPORT_SYMBOL_GPL(set_cpus_allowed_ptr);

void set_task_cpu(struct task_struct *p, unsigned int new_cpu)
{
#ifdef CONFIG_SCHED_DEBUG
	/*
	 * We should never call set_task_cpu() on a blocked task,
	 * ttwu() will sort out the placement.
	 */
	WARN_ON_ONCE(p->state != TASK_RUNNING && p->state != TASK_WAKING &&
			!p->on_rq);

	/*
	 * Migrating fair class task must have p->on_rq = TASK_ON_RQ_MIGRATING,
	 * because schedstat_wait_{start,end} rebase migrating task's wait_start
	 * time relying on p->on_rq.
	 */
	WARN_ON_ONCE(p->state == TASK_RUNNING &&
		     p->sched_class == &fair_sched_class &&
		     (p->on_rq && !task_on_rq_migrating(p)));

#ifdef CONFIG_LOCKDEP
	/*
	 * The caller should hold either p->pi_lock or rq->lock, when changing
	 * a task's CPU. ->pi_lock for waking tasks, rq->lock for runnable tasks.
	 *
	 * sched_move_task() holds both and thus holding either pins the cgroup,
	 * see task_group().
	 *
	 * Furthermore, all task_rq users should acquire both locks, see
	 * task_rq_lock().
	 */
	WARN_ON_ONCE(debug_locks && !(lockdep_is_held(&p->pi_lock) ||
				      lockdep_is_held(&task_rq(p)->lock)));
#endif
#endif

	trace_sched_migrate_task(p, new_cpu, pct_task_load(p));

	if (task_cpu(p) != new_cpu) {
		if (p->sched_class->migrate_task_rq)
			p->sched_class->migrate_task_rq(p);
		p->se.nr_migrations++;
		perf_event_task_migrate(p);

		fixup_busy_time(p, new_cpu);
	}

	__set_task_cpu(p, new_cpu);
}

static void __migrate_swap_task(struct task_struct *p, int cpu)
{
	if (task_on_rq_queued(p)) {
		struct rq *src_rq, *dst_rq;

		src_rq = task_rq(p);
		dst_rq = cpu_rq(cpu);

		p->on_rq = TASK_ON_RQ_MIGRATING;
		deactivate_task(src_rq, p, 0);
		p->on_rq = TASK_ON_RQ_MIGRATING;
		set_task_cpu(p, cpu);
		p->on_rq = TASK_ON_RQ_QUEUED;
		activate_task(dst_rq, p, 0);
		p->on_rq = TASK_ON_RQ_QUEUED;
		check_preempt_curr(dst_rq, p, 0);
	} else {
		/*
		 * Task isn't running anymore; make it appear like we migrated
		 * it before it went to sleep. This means on wakeup we make the
		 * previous cpu our targer instead of where it really is.
		 */
		p->wake_cpu = cpu;
	}
}

struct migration_swap_arg {
	struct task_struct *src_task, *dst_task;
	int src_cpu, dst_cpu;
};

static int migrate_swap_stop(void *data)
{
	struct migration_swap_arg *arg = data;
	struct rq *src_rq, *dst_rq;
	int ret = -EAGAIN;

	if (!cpu_active(arg->src_cpu) || !cpu_active(arg->dst_cpu))
		return -EAGAIN;

	src_rq = cpu_rq(arg->src_cpu);
	dst_rq = cpu_rq(arg->dst_cpu);

	double_raw_lock(&arg->src_task->pi_lock,
			&arg->dst_task->pi_lock);
	double_rq_lock(src_rq, dst_rq);

	if (task_cpu(arg->dst_task) != arg->dst_cpu)
		goto unlock;

	if (task_cpu(arg->src_task) != arg->src_cpu)
		goto unlock;

	if (!cpumask_test_cpu(arg->dst_cpu, tsk_cpus_allowed(arg->src_task)))
		goto unlock;

	if (!cpumask_test_cpu(arg->src_cpu, tsk_cpus_allowed(arg->dst_task)))
		goto unlock;

	__migrate_swap_task(arg->src_task, arg->dst_cpu);
	__migrate_swap_task(arg->dst_task, arg->src_cpu);

	ret = 0;

unlock:
	double_rq_unlock(src_rq, dst_rq);
	raw_spin_unlock(&arg->dst_task->pi_lock);
	raw_spin_unlock(&arg->src_task->pi_lock);

	return ret;
}

/*
 * Cross migrate two tasks
 */
int migrate_swap(struct task_struct *cur, struct task_struct *p)
{
	struct migration_swap_arg arg;
	int ret = -EINVAL;

	arg = (struct migration_swap_arg){
		.src_task = cur,
		.src_cpu = task_cpu(cur),
		.dst_task = p,
		.dst_cpu = task_cpu(p),
	};

	if (arg.src_cpu == arg.dst_cpu)
		goto out;

	/*
	 * These three tests are all lockless; this is OK since all of them
	 * will be re-checked with proper locks held further down the line.
	 */
	if (!cpu_active(arg.src_cpu) || !cpu_active(arg.dst_cpu))
		goto out;

	if (!cpumask_test_cpu(arg.dst_cpu, tsk_cpus_allowed(arg.src_task)))
		goto out;

	if (!cpumask_test_cpu(arg.src_cpu, tsk_cpus_allowed(arg.dst_task)))
		goto out;

	trace_sched_swap_numa(cur, arg.src_cpu, p, arg.dst_cpu);
	ret = stop_two_cpus(arg.dst_cpu, arg.src_cpu, migrate_swap_stop, &arg);

out:
	return ret;
}

/*
 * wait_task_inactive - wait for a thread to unschedule.
 *
 * If @match_state is nonzero, it's the @p->state value just checked and
 * not expected to change.  If it changes, i.e. @p might have woken up,
 * then return zero.  When we succeed in waiting for @p to be off its CPU,
 * we return a positive number (its total switch count).  If a second call
 * a short while later returns the same number, the caller can be sure that
 * @p has remained unscheduled the whole time.
 *
 * The caller must ensure that the task *will* unschedule sometime soon,
 * else this function might spin for a *long* time. This function can't
 * be called with interrupts off, or it may introduce deadlock with
 * smp_call_function() if an IPI is sent by the same process we are
 * waiting to become inactive.
 */
unsigned long wait_task_inactive(struct task_struct *p, long match_state)
{
	unsigned long flags;
	int running, queued;
	unsigned long ncsw;
	struct rq *rq;

	for (;;) {
		/*
		 * We do the initial early heuristics without holding
		 * any task-queue locks at all. We'll only try to get
		 * the runqueue lock when things look like they will
		 * work out!
		 */
		rq = task_rq(p);

		/*
		 * If the task is actively running on another CPU
		 * still, just relax and busy-wait without holding
		 * any locks.
		 *
		 * NOTE! Since we don't hold any locks, it's not
		 * even sure that "rq" stays as the right runqueue!
		 * But we don't care, since "task_running()" will
		 * return false if the runqueue has changed and p
		 * is actually now running somewhere else!
		 */
		while (task_running(rq, p)) {
			if (match_state && unlikely(p->state != match_state))
				return 0;
			cpu_relax();
		}

		/*
		 * Ok, time to look more closely! We need the rq
		 * lock now, to be *sure*. If we're wrong, we'll
		 * just go back and repeat.
		 */
		rq = task_rq_lock(p, &flags);
		trace_sched_wait_task(p);
		running = task_running(rq, p);
		queued = task_on_rq_queued(p);
		ncsw = 0;
		if (!match_state || p->state == match_state)
			ncsw = p->nvcsw | LONG_MIN; /* sets MSB */
		task_rq_unlock(rq, p, &flags);

		/*
		 * If it changed from the expected state, bail out now.
		 */
		if (unlikely(!ncsw))
			break;

		/*
		 * Was it really running after all now that we
		 * checked with the proper locks actually held?
		 *
		 * Oops. Go back and try again..
		 */
		if (unlikely(running)) {
			cpu_relax();
			continue;
		}

		/*
		 * It's not enough that it's not actively running,
		 * it must be off the runqueue _entirely_, and not
		 * preempted!
		 *
		 * So if it was still runnable (but just not actively
		 * running right now), it's preempted, and we should
		 * yield - it could be a while.
		 */
		if (unlikely(queued)) {
			ktime_t to = ktime_set(0, NSEC_PER_MSEC);

			set_current_state(TASK_UNINTERRUPTIBLE);
			schedule_hrtimeout(&to, HRTIMER_MODE_REL);
			continue;
		}

		/*
		 * Ahh, all good. It wasn't running, and it wasn't
		 * runnable, which means that it will never become
		 * running in the future either. We're all done!
		 */
		break;
	}

	return ncsw;
}

/***
 * kick_process - kick a running thread to enter/exit the kernel
 * @p: the to-be-kicked thread
 *
 * Cause a process which is running on another CPU to enter
 * kernel-mode, without any delay. (to get signals handled.)
 *
 * NOTE: this function doesn't have to take the runqueue lock,
 * because all it wants to ensure is that the remote task enters
 * the kernel. If the IPI races and the task has been migrated
 * to another CPU then no harm is done and the purpose has been
 * achieved as well.
 */
void kick_process(struct task_struct *p)
{
	int cpu;

	preempt_disable();
	cpu = task_cpu(p);
	if ((cpu != smp_processor_id()) && task_curr(p))
		smp_send_reschedule(cpu);
	preempt_enable();
}
EXPORT_SYMBOL_GPL(kick_process);

/*
 * ->cpus_allowed is protected by both rq->lock and p->pi_lock
 */
static int select_fallback_rq(int cpu, struct task_struct *p, bool allow_iso)
{
	int nid = cpu_to_node(cpu);
	const struct cpumask *nodemask = NULL;
	enum { cpuset, possible, fail, bug } state = cpuset;
	int dest_cpu;
	int isolated_candidate = -1;

	/*
	 * If the node that the cpu is on has been offlined, cpu_to_node()
	 * will return -1. There is no cpu on the node, and we should
	 * select the cpu on the other node.
	 */
	if (nid != -1) {
		nodemask = cpumask_of_node(nid);

		/* Look for allowed, online CPU in same node. */
		for_each_cpu(dest_cpu, nodemask) {
			if (!cpu_online(dest_cpu))
				continue;
			if (!cpu_active(dest_cpu))
				continue;
			if (cpu_isolated(dest_cpu))
				continue;
			if (cpumask_test_cpu(dest_cpu, tsk_cpus_allowed(p)))
				return dest_cpu;
		}
	}

	for (;;) {
		/* Any allowed, online CPU? */
		for_each_cpu(dest_cpu, tsk_cpus_allowed(p)) {
			if (!cpu_online(dest_cpu))
				continue;
			if (!cpu_active(dest_cpu))
				continue;
			if (cpu_isolated(dest_cpu)) {
				if (allow_iso)
					isolated_candidate = dest_cpu;
				continue;
			}
			goto out;
		}

		if (isolated_candidate != -1) {
			dest_cpu = isolated_candidate;
			goto out;
		}

		/* No more Mr. Nice Guy. */
		switch (state) {
		case cpuset:
			if (IS_ENABLED(CONFIG_CPUSETS)) {
				cpuset_cpus_allowed_fallback(p);
				state = possible;
				break;
			}
			/* fall-through */
		case possible:
			do_set_cpus_allowed(p, cpu_possible_mask);
			state = fail;
			break;

		case fail:
			allow_iso = true;
			state = bug;
			break;

		case bug:
			BUG();
			break;
		}
	}

out:
	if (state != cpuset) {
		/*
		 * Don't tell them about moving exiting tasks or
		 * kernel threads (both mm NULL), since they never
		 * leave kernel.
		 */
		if (p->mm && printk_ratelimit()) {
			printk_deferred("process %d (%s) no longer affine to cpu%d\n",
					task_pid_nr(p), p->comm, cpu);
		}
	}

	return dest_cpu;
}

/*
 * The caller (fork, wakeup) owns p->pi_lock, ->cpus_allowed is stable.
 */
static inline
int select_task_rq(struct task_struct *p, int cpu, int sd_flags, int wake_flags,
		   int sibling_count_hint)
{
	bool allow_isolated = (p->flags & PF_KTHREAD);

	lockdep_assert_held(&p->pi_lock);

	if (p->nr_cpus_allowed > 1)
		cpu = p->sched_class->select_task_rq(p, cpu, sd_flags, wake_flags,
						     sibling_count_hint);

	/*
	 * In order not to call set_task_cpu() on a blocking task we need
	 * to rely on ttwu() to place the task on a valid ->cpus_allowed
	 * cpu.
	 *
	 * Since this is common to all placement strategies, this lives here.
	 *
	 * [ this allows ->select_task() to simply return task_cpu(p) and
	 *   not worry about this generic constraint ]
	 */
	if (unlikely(!cpumask_test_cpu(cpu, tsk_cpus_allowed(p)) ||
		     !cpu_online(cpu)) ||
		     (cpu_isolated(cpu) && !allow_isolated))
		cpu = select_fallback_rq(task_cpu(p), p, allow_isolated);

	return cpu;
}

void update_avg(u64 *avg, u64 sample)
{
	s64 diff = sample - *avg;
	*avg += diff >> 3;
}

#else

static inline int __set_cpus_allowed_ptr(struct task_struct *p,
					 const struct cpumask *new_mask, bool check)
{
	return set_cpus_allowed_ptr(p, new_mask);
}

#endif /* CONFIG_SMP */

static void
ttwu_stat(struct task_struct *p, int cpu, int wake_flags)
{
#ifdef CONFIG_SCHEDSTATS
	struct rq *rq = this_rq();

#ifdef CONFIG_SMP
	int this_cpu = smp_processor_id();

	if (cpu == this_cpu) {
		schedstat_inc(rq, ttwu_local);
		schedstat_inc(p, se.statistics.nr_wakeups_local);
	} else {
		struct sched_domain *sd;

		schedstat_inc(p, se.statistics.nr_wakeups_remote);
		rcu_read_lock();
		for_each_domain(this_cpu, sd) {
			if (cpumask_test_cpu(cpu, sched_domain_span(sd))) {
				schedstat_inc(sd, ttwu_wake_remote);
				break;
			}
		}
		rcu_read_unlock();
	}

	if (wake_flags & WF_MIGRATED)
		schedstat_inc(p, se.statistics.nr_wakeups_migrate);

#endif /* CONFIG_SMP */

	schedstat_inc(rq, ttwu_count);
	schedstat_inc(p, se.statistics.nr_wakeups);

	if (wake_flags & WF_SYNC)
		schedstat_inc(p, se.statistics.nr_wakeups_sync);

#endif /* CONFIG_SCHEDSTATS */
}

static inline void ttwu_activate(struct rq *rq, struct task_struct *p, int en_flags)
{
	activate_task(rq, p, en_flags);
	p->on_rq = TASK_ON_RQ_QUEUED;

	/* if a worker is waking up, notify workqueue */
	if (p->flags & PF_WQ_WORKER)
		wq_worker_waking_up(p, cpu_of(rq));
}

/*
 * Mark the task runnable and perform wakeup-preemption.
 */
static void
ttwu_do_wakeup(struct rq *rq, struct task_struct *p, int wake_flags)
{
	check_preempt_curr(rq, p, wake_flags);

	p->state = TASK_RUNNING;
	trace_sched_wakeup(p);

#ifdef CONFIG_SMP
	if (p->sched_class->task_woken) {
		/*
		 * Our task @p is fully woken up and running; so its safe to
		 * drop the rq->lock, hereafter rq is only used for statistics.
		 */
		lockdep_unpin_lock(&rq->lock);
		p->sched_class->task_woken(rq, p);
		lockdep_pin_lock(&rq->lock);
	}

	if (rq->idle_stamp) {
		u64 delta = rq_clock(rq) - rq->idle_stamp;
		u64 max = 2*rq->max_idle_balance_cost;

		update_avg(&rq->avg_idle, delta);

		if (rq->avg_idle > max)
			rq->avg_idle = max;

		rq->idle_stamp = 0;
	}
#endif
}

static void
ttwu_do_activate(struct rq *rq, struct task_struct *p, int wake_flags)
{
	lockdep_assert_held(&rq->lock);

#ifdef CONFIG_SMP
	if (p->sched_contributes_to_load)
		rq->nr_uninterruptible--;
#endif

	ttwu_activate(rq, p, ENQUEUE_WAKEUP | ENQUEUE_WAKING);
	ttwu_do_wakeup(rq, p, wake_flags);
}

/*
 * Called in case the task @p isn't fully descheduled from its runqueue,
 * in this case we must do a remote wakeup. Its a 'light' wakeup though,
 * since all we need to do is flip p->state to TASK_RUNNING, since
 * the task is still ->on_rq.
 */
static int ttwu_remote(struct task_struct *p, int wake_flags)
{
	struct rq *rq;
	int ret = 0;

	rq = __task_rq_lock(p);
	if (task_on_rq_queued(p)) {
		/* check_preempt_curr() may use rq clock */
		update_rq_clock(rq);
		ttwu_do_wakeup(rq, p, wake_flags);
		ret = 1;
	}
	__task_rq_unlock(rq);

	return ret;
}

#ifdef CONFIG_SMP
void sched_ttwu_pending(void)
{
	struct rq *rq = this_rq();
	struct llist_node *llist = llist_del_all(&rq->wake_list);
	struct task_struct *p;
	unsigned long flags;

	if (!llist)
		return;

	raw_spin_lock_irqsave(&rq->lock, flags);
	lockdep_pin_lock(&rq->lock);

	while (llist) {
		p = llist_entry(llist, struct task_struct, wake_entry);
		llist = llist_next(llist);
		ttwu_do_activate(rq, p, 0);
	}

	lockdep_unpin_lock(&rq->lock);
	raw_spin_unlock_irqrestore(&rq->lock, flags);
}

void scheduler_ipi(void)
{
	int cpu = smp_processor_id();

	/*
	 * Fold TIF_NEED_RESCHED into the preempt_count; anybody setting
	 * TIF_NEED_RESCHED remotely (for the first time) will also send
	 * this IPI.
	 */
	preempt_fold_need_resched();

	if (llist_empty(&this_rq()->wake_list) && !got_nohz_idle_kick() &&
							!got_boost_kick())
		return;

	if (got_boost_kick()) {
		struct rq *rq = cpu_rq(cpu);

		if (rq->curr->sched_class == &fair_sched_class)
			check_for_migration(rq, rq->curr);
		clear_boost_kick(cpu);
	}

	/*
	 * Not all reschedule IPI handlers call irq_enter/irq_exit, since
	 * traditionally all their work was done from the interrupt return
	 * path. Now that we actually do some work, we need to make sure
	 * we do call them.
	 *
	 * Some archs already do call them, luckily irq_enter/exit nest
	 * properly.
	 *
	 * Arguably we should visit all archs and update all handlers,
	 * however a fair share of IPIs are still resched only so this would
	 * somewhat pessimize the simple resched case.
	 */
	irq_enter();
	sched_ttwu_pending();

	/*
	 * Check if someone kicked us for doing the nohz idle load balance.
	 */
	if (unlikely(got_nohz_idle_kick()) && !cpu_isolated(cpu)) {
		this_rq()->idle_balance = 1;
		raise_softirq_irqoff(SCHED_SOFTIRQ);
	}
	irq_exit();
}

static void ttwu_queue_remote(struct task_struct *p, int cpu)
{
	struct rq *rq = cpu_rq(cpu);

	if (llist_add(&p->wake_entry, &cpu_rq(cpu)->wake_list)) {
		if (!set_nr_if_polling(rq->idle))
			smp_send_reschedule(cpu);
		else
			trace_sched_wake_idle_without_ipi(cpu);
	}
}

void wake_up_if_idle(int cpu)
{
	struct rq *rq = cpu_rq(cpu);
	unsigned long flags;

	rcu_read_lock();

	if (!is_idle_task(rcu_dereference(rq->curr)))
		goto out;

	if (set_nr_if_polling(rq->idle)) {
		trace_sched_wake_idle_without_ipi(cpu);
	} else {
		raw_spin_lock_irqsave(&rq->lock, flags);
		if (is_idle_task(rq->curr))
			smp_send_reschedule(cpu);
		/* Else cpu is not in idle, do nothing here */
		raw_spin_unlock_irqrestore(&rq->lock, flags);
	}

out:
	rcu_read_unlock();
}

bool cpus_share_cache(int this_cpu, int that_cpu)
{
	return per_cpu(sd_llc_id, this_cpu) == per_cpu(sd_llc_id, that_cpu);
}
#endif /* CONFIG_SMP */

static void ttwu_queue(struct task_struct *p, int cpu)
{
	struct rq *rq = cpu_rq(cpu);

#if defined(CONFIG_SMP)
	if (sched_feat(TTWU_QUEUE) && !cpus_share_cache(smp_processor_id(), cpu)) {
		sched_clock_cpu(cpu); /* sync clocks x-cpu */
		ttwu_queue_remote(p, cpu);
		return;
	}
#endif

	raw_spin_lock(&rq->lock);
	lockdep_pin_lock(&rq->lock);
	ttwu_do_activate(rq, p, 0);
	lockdep_unpin_lock(&rq->lock);
	raw_spin_unlock(&rq->lock);
}

/**
 * try_to_wake_up - wake up a thread
 * @p: the thread to be awakened
 * @state: the mask of task states that can be woken
 * @wake_flags: wake modifier flags (WF_*)
 * @sibling_count_hint: A hint at the number of threads that are being woken up
 *                      in this event.
 *
 * Put it on the run-queue if it's not already there. The "current"
 * thread is always on the run-queue (except when the actual
 * re-schedule is in progress), and as such you're allowed to do
 * the simpler "current->state = TASK_RUNNING" to mark yourself
 * runnable without the overhead of this.
 *
 * Return: %true if @p was woken up, %false if it was already running.
 * or @state didn't match @p's state.
 */
static int
try_to_wake_up(struct task_struct *p, unsigned int state, int wake_flags,
	       int sibling_count_hint)
{
	unsigned long flags;
	int cpu, src_cpu, success = 0;
#ifdef CONFIG_SMP
	unsigned int old_load;
	struct rq *rq;
	u64 wallclock;
	struct related_thread_group *grp = NULL;
#endif
	bool freq_notif_allowed = !(wake_flags & WF_NO_NOTIFIER);
	bool check_group = false;

	wake_flags &= ~WF_NO_NOTIFIER;

	/*
	 * If we are going to wake up a thread waiting for CONDITION we
	 * need to ensure that CONDITION=1 done by the caller can not be
	 * reordered with p->state check below. This pairs with mb() in
	 * set_current_state() the waiting thread does.
	 */
	smp_mb__before_spinlock();
	raw_spin_lock_irqsave(&p->pi_lock, flags);
	src_cpu = cpu = task_cpu(p);

	if (!(p->state & state))
		goto out;

	trace_sched_waking(p);

	success = 1; /* we're going to change ->state */

	/*
	 * Ensure we load p->on_rq _after_ p->state, otherwise it would
	 * be possible to, falsely, observe p->on_rq == 0 and get stuck
	 * in smp_cond_load_acquire() below.
	 *
	 * sched_ttwu_pending()                 try_to_wake_up()
	 *   [S] p->on_rq = 1;                  [L] P->state
	 *       UNLOCK rq->lock  -----.
	 *                              \
	 *				 +---   RMB
	 * schedule()                   /
	 *       LOCK rq->lock    -----'
	 *       UNLOCK rq->lock
	 *
	 * [task p]
	 *   [S] p->state = UNINTERRUPTIBLE     [L] p->on_rq
	 *
	 * Pairs with the UNLOCK+LOCK on rq->lock from the
	 * last wakeup of our task and the schedule that got our task
	 * current.
	 */
	smp_rmb();
	if (p->on_rq && ttwu_remote(p, wake_flags))
		goto stat;

#ifdef CONFIG_SMP
	/*
	 * Ensure we load p->on_cpu _after_ p->on_rq, otherwise it would be
	 * possible to, falsely, observe p->on_cpu == 0.
	 *
	 * One must be running (->on_cpu == 1) in order to remove oneself
	 * from the runqueue.
	 *
	 *  [S] ->on_cpu = 1;	[L] ->on_rq
	 *      UNLOCK rq->lock
	 *			RMB
	 *      LOCK   rq->lock
	 *  [S] ->on_rq = 0;    [L] ->on_cpu
	 *
	 * Pairs with the full barrier implied in the UNLOCK+LOCK on rq->lock
	 * from the consecutive calls to schedule(); the first switching to our
	 * task, the second putting it to sleep.
	 */
	smp_rmb();

	/*
	 * If the owning (remote) cpu is still in the middle of schedule() with
	 * this task as prev, wait until its done referencing the task.
	 */
	while (p->on_cpu)
		cpu_relax();
	/*
	 * Combined with the control dependency above, we have an effective
	 * smp_load_acquire() without the need for full barriers.
	 *
	 * Pairs with the smp_store_release() in finish_lock_switch().
	 *
	 * This ensures that tasks getting woken will be fully ordered against
	 * their previous state and preserve Program Order.
	 */
	smp_rmb();

	rq = cpu_rq(task_cpu(p));

	raw_spin_lock(&rq->lock);
	old_load = task_load(p);
	wallclock = sched_ktime_clock();
	update_task_ravg(rq->curr, rq, TASK_UPDATE, wallclock, 0);
	update_task_ravg(p, rq, TASK_WAKE, wallclock, 0);
	raw_spin_unlock(&rq->lock);

	rcu_read_lock();
	grp = task_related_thread_group(p);
	if (update_preferred_cluster(grp, p, old_load))
		set_preferred_cluster(grp);
	rcu_read_unlock();
	check_group = grp != NULL;

	p->sched_contributes_to_load = !!task_contributes_to_load(p);
	p->state = TASK_WAKING;

	if (p->sched_class->task_waking)
		p->sched_class->task_waking(p);

	cpu = select_task_rq(p, p->wake_cpu, SD_BALANCE_WAKE, wake_flags,
			     sibling_count_hint);

	/* Refresh src_cpu as it could have changed since we last read it */
	src_cpu = task_cpu(p);
	if (src_cpu != cpu) {
		wake_flags |= WF_MIGRATED;
		set_task_cpu(p, cpu);
	}

	note_task_waking(p, wallclock);
#endif /* CONFIG_SMP */
	ttwu_queue(p, cpu);
stat:
	ttwu_stat(p, cpu, wake_flags);
out:
	raw_spin_unlock_irqrestore(&p->pi_lock, flags);

	if (freq_notif_allowed) {
		if (!same_freq_domain(src_cpu, cpu)) {
			check_for_freq_change(cpu_rq(cpu),
						false, check_group);
			check_for_freq_change(cpu_rq(src_cpu),
						false, check_group);
		} else if (success) {
			check_for_freq_change(cpu_rq(cpu), true, false);
		}
	}

	return success;
}

/**
 * try_to_wake_up_local - try to wake up a local task with rq lock held
 * @p: the thread to be awakened
 *
 * Put @p on the run-queue if it's not already there. The caller must
 * ensure that this_rq() is locked, @p is bound to this_rq() and not
 * the current task.
 */
static void try_to_wake_up_local(struct task_struct *p)
{
	struct rq *rq = task_rq(p);

	if (rq != this_rq() || p == current) {
		printk_deferred("%s: Failed to wakeup task %d (%s), rq = %p,"
				" this_rq = %p, p = %p, current = %p\n",
			__func__, task_pid_nr(p), p->comm, rq,
			this_rq(), p, current);
		return;
	}

	lockdep_assert_held(&rq->lock);

	if (!raw_spin_trylock(&p->pi_lock)) {
		/*
		 * This is OK, because current is on_cpu, which avoids it being
		 * picked for load-balance and preemption/IRQs are still
		 * disabled avoiding further scheduler activity on it and we've
		 * not yet picked a replacement task.
		 */
		lockdep_unpin_lock(&rq->lock);
		raw_spin_unlock(&rq->lock);
		raw_spin_lock(&p->pi_lock);
		raw_spin_lock(&rq->lock);
		lockdep_pin_lock(&rq->lock);
	}

	if (!(p->state & TASK_NORMAL))
		goto out;

	trace_sched_waking(p);

	if (!task_on_rq_queued(p)) {
		u64 wallclock = sched_ktime_clock();

		update_task_ravg(rq->curr, rq, TASK_UPDATE, wallclock, 0);
		update_task_ravg(p, rq, TASK_WAKE, wallclock, 0);
		ttwu_activate(rq, p, ENQUEUE_WAKEUP);
		note_task_waking(p, wallclock);
	}

	ttwu_do_wakeup(rq, p, 0);
	ttwu_stat(p, smp_processor_id(), 0);
out:
	raw_spin_unlock(&p->pi_lock);
	/* Todo : Send cpufreq notifier */
}

/**
 * wake_up_process - Wake up a specific process
 * @p: The process to be woken up.
 *
 * Attempt to wake up the nominated process and move it to the set of runnable
 * processes.
 *
 * Return: 1 if the process was woken up, 0 if it was already running.
 *
 * It may be assumed that this function implies a write memory barrier before
 * changing the task state if and only if any tasks are woken up.
 */
int wake_up_process(struct task_struct *p)
{
	return try_to_wake_up(p, TASK_NORMAL, 0, 1);
}
EXPORT_SYMBOL(wake_up_process);

/**
 * wake_up_process_no_notif - Wake up a specific process without notifying
 * governor
 * @p: The process to be woken up.
 *
 * Attempt to wake up the nominated process and move it to the set of runnable
 * processes.
 *
 * Return: 1 if the process was woken up, 0 if it was already running.
 *
 * It may be assumed that this function implies a write memory barrier before
 * changing the task state if and only if any tasks are woken up.
 */
int wake_up_process_no_notif(struct task_struct *p)
{
	WARN_ON(task_is_stopped_or_traced(p));
	return try_to_wake_up(p, TASK_NORMAL, WF_NO_NOTIFIER, 1);
}
EXPORT_SYMBOL(wake_up_process_no_notif);

int wake_up_state(struct task_struct *p, unsigned int state)
{
	return try_to_wake_up(p, state, 0, 1);
}

/*
 * This function clears the sched_dl_entity static params.
 */
void __dl_clear_params(struct task_struct *p)
{
	struct sched_dl_entity *dl_se = &p->dl;

	dl_se->dl_runtime = 0;
	dl_se->dl_deadline = 0;
	dl_se->dl_period = 0;
	dl_se->flags = 0;
	dl_se->dl_bw = 0;

	dl_se->dl_throttled = 0;
	dl_se->dl_new = 1;
	dl_se->dl_yielded = 0;
}

#ifdef CONFIG_SCHED_HMP
/*
 * sched_exit() - Set EXITING_TASK_MARKER in task's ravg.demand field
 *
 * Stop accounting (exiting) task's future cpu usage
 *
 * We need this so that reset_all_windows_stats() can function correctly.
 * reset_all_window_stats() depends on do_each_thread/for_each_thread task
 * iterators to reset *all* task's statistics. Exiting tasks however become
 * invisible to those iterators. sched_exit() is called on a exiting task prior
 * to being removed from task_list, which will let reset_all_window_stats()
 * function correctly.
 */
void sched_exit(struct task_struct *p)
{
	unsigned long flags;
	struct rq *rq;
	u64 wallclock;

	sched_set_group_id(p, 0);

	rq = task_rq_lock(p, &flags);

	/* rq->curr == p */
	wallclock = sched_ktime_clock();
	update_task_ravg(rq->curr, rq, TASK_UPDATE, wallclock, 0);
	dequeue_task(rq, p, 0);
	reset_task_stats(p);
	p->ravg.mark_start = wallclock;
	p->ravg.sum_history[0] = EXITING_TASK_MARKER;
	free_task_load_ptrs(p);

	enqueue_task(rq, p, 0);
	clear_ed_task(p, rq);
	task_rq_unlock(rq, p, &flags);
}
#endif /* CONFIG_SCHED_HMP */

/*
 * Perform scheduler related setup for a newly forked process p.
 * p is forked by current.
 *
 * __sched_fork() is basic setup used by init_idle() too:
 */
static void __sched_fork(unsigned long clone_flags, struct task_struct *p)
{
	p->on_rq			= 0;

	p->se.on_rq			= 0;
	p->se.exec_start		= 0;
	p->se.sum_exec_runtime		= 0;
	p->se.prev_sum_exec_runtime	= 0;
	p->se.nr_migrations		= 0;
	p->se.vruntime			= 0;
#ifdef CONFIG_SCHED_WALT
	p->last_sleep_ts		= 0;
#endif

	INIT_LIST_HEAD(&p->se.group_node);

#ifdef CONFIG_FAIR_GROUP_SCHED
	p->se.cfs_rq			= NULL;
#endif

#ifdef CONFIG_SCHEDSTATS
	memset(&p->se.statistics, 0, sizeof(p->se.statistics));
#endif

	RB_CLEAR_NODE(&p->dl.rb_node);
	init_dl_task_timer(&p->dl);
	__dl_clear_params(p);

	INIT_LIST_HEAD(&p->rt.run_list);
	p->rt.timeout		= 0;
	p->rt.time_slice	= sched_rr_timeslice;
	p->rt.on_rq		= 0;
	p->rt.on_list		= 0;

#ifdef CONFIG_PREEMPT_NOTIFIERS
	INIT_HLIST_HEAD(&p->preempt_notifiers);
#endif

#ifdef CONFIG_NUMA_BALANCING
	if (p->mm && atomic_read(&p->mm->mm_users) == 1) {
		p->mm->numa_next_scan = jiffies + msecs_to_jiffies(sysctl_numa_balancing_scan_delay);
		p->mm->numa_scan_seq = 0;
	}

	if (clone_flags & CLONE_VM)
		p->numa_preferred_nid = current->numa_preferred_nid;
	else
		p->numa_preferred_nid = -1;

	p->node_stamp = 0ULL;
	p->numa_scan_seq = p->mm ? p->mm->numa_scan_seq : 0;
	p->numa_scan_period = sysctl_numa_balancing_scan_delay;
	p->numa_work.next = &p->numa_work;
	p->numa_faults = NULL;
	p->last_task_numa_placement = 0;
	p->last_sum_exec_runtime = 0;

	p->numa_group = NULL;
#endif /* CONFIG_NUMA_BALANCING */
}

DEFINE_STATIC_KEY_FALSE(sched_numa_balancing);

#ifdef CONFIG_NUMA_BALANCING

void set_numabalancing_state(bool enabled)
{
	if (enabled)
		static_branch_enable(&sched_numa_balancing);
	else
		static_branch_disable(&sched_numa_balancing);
}

#ifdef CONFIG_PROC_SYSCTL
int sysctl_numa_balancing(struct ctl_table *table, int write,
			 void __user *buffer, size_t *lenp, loff_t *ppos)
{
	struct ctl_table t;
	int err;
	int state = static_branch_likely(&sched_numa_balancing);

	if (write && !capable(CAP_SYS_ADMIN))
		return -EPERM;

	t = *table;
	t.data = &state;
	err = proc_dointvec_minmax(&t, write, buffer, lenp, ppos);
	if (err < 0)
		return err;
	if (write)
		set_numabalancing_state(state);
	return err;
}
#endif
#endif

/*
 * fork()/clone()-time setup:
 */
int sched_fork(unsigned long clone_flags, struct task_struct *p)
{
	unsigned long flags;
	int cpu;

	init_new_task_load(p, false);
	cpu = get_cpu();

	__sched_fork(clone_flags, p);
	/*
	 * We mark the process as NEW here. This guarantees that
	 * nobody will actually run it, and a signal or other external
	 * event cannot wake it up and insert it on the runqueue either.
	 */
	p->state = TASK_NEW;

	/*
	 * Make sure we do not leak PI boosting priority to the child.
	 */
	p->prio = current->normal_prio;

	/*
	 * Revert to default priority/policy on fork if requested.
	 */
	if (unlikely(p->sched_reset_on_fork)) {
		if (task_has_dl_policy(p) || task_has_rt_policy(p)) {
			p->policy = SCHED_NORMAL;
			p->static_prio = NICE_TO_PRIO(0);
			p->rt_priority = 0;
		} else if (PRIO_TO_NICE(p->static_prio) < 0)
			p->static_prio = NICE_TO_PRIO(0);

		p->prio = p->normal_prio = __normal_prio(p);
		set_load_weight(p);

		/*
		 * We don't need the reset flag anymore after the fork. It has
		 * fulfilled its duty:
		 */
		p->sched_reset_on_fork = 0;
	}

	if (dl_prio(p->prio)) {
		put_cpu();
		return -EAGAIN;
	} else if (rt_prio(p->prio)) {
		p->sched_class = &rt_sched_class;
	} else {
		p->sched_class = &fair_sched_class;
	}

	init_entity_runnable_average(&p->se);

	/*
	 * The child is not yet in the pid-hash so no cgroup attach races,
	 * and the cgroup is pinned to this child due to cgroup_fork()
	 * is ran before sched_fork().
	 *
	 * Silence PROVE_RCU.
	 */
	raw_spin_lock_irqsave(&p->pi_lock, flags);
	/*
	 * We're setting the cpu for the first time, we don't migrate,
	 * so use __set_task_cpu().
	 */
	__set_task_cpu(p, cpu);
	if (p->sched_class->task_fork)
		p->sched_class->task_fork(p);
	raw_spin_unlock_irqrestore(&p->pi_lock, flags);

#ifdef CONFIG_SCHED_INFO
	if (likely(sched_info_on()))
		memset(&p->sched_info, 0, sizeof(p->sched_info));
#endif
#if defined(CONFIG_SMP)
	p->on_cpu = 0;
#endif
	init_task_preempt_count(p);
#ifdef CONFIG_SMP
	plist_node_init(&p->pushable_tasks, MAX_PRIO);
	RB_CLEAR_NODE(&p->pushable_dl_tasks);
#endif

	put_cpu();
	return 0;
}

unsigned long to_ratio(u64 period, u64 runtime)
{
	if (runtime == RUNTIME_INF)
		return 1ULL << 20;

	/*
	 * Doing this here saves a lot of checks in all
	 * the calling paths, and returning zero seems
	 * safe for them anyway.
	 */
	if (period == 0)
		return 0;

	return div64_u64(runtime << 20, period);
}

#ifdef CONFIG_SMP
inline struct dl_bw *dl_bw_of(int i)
{
	RCU_LOCKDEP_WARN(!rcu_read_lock_sched_held(),
			 "sched RCU must be held");
	return &cpu_rq(i)->rd->dl_bw;
}

static inline int dl_bw_cpus(int i)
{
	struct root_domain *rd = cpu_rq(i)->rd;
	int cpus = 0;

	RCU_LOCKDEP_WARN(!rcu_read_lock_sched_held(),
			 "sched RCU must be held");
	for_each_cpu_and(i, rd->span, cpu_active_mask)
		cpus++;

	return cpus;
}
#else
inline struct dl_bw *dl_bw_of(int i)
{
	return &cpu_rq(i)->dl.dl_bw;
}

static inline int dl_bw_cpus(int i)
{
	return 1;
}
#endif

/*
 * We must be sure that accepting a new task (or allowing changing the
 * parameters of an existing one) is consistent with the bandwidth
 * constraints. If yes, this function also accordingly updates the currently
 * allocated bandwidth to reflect the new situation.
 *
 * This function is called while holding p's rq->lock.
 *
 * XXX we should delay bw change until the task's 0-lag point, see
 * __setparam_dl().
 */
static int dl_overflow(struct task_struct *p, int policy,
		       const struct sched_attr *attr)
{

	struct dl_bw *dl_b = dl_bw_of(task_cpu(p));
	u64 period = attr->sched_period ?: attr->sched_deadline;
	u64 runtime = attr->sched_runtime;
	u64 new_bw = dl_policy(policy) ? to_ratio(period, runtime) : 0;
	int cpus, err = -1;

	if (new_bw == p->dl.dl_bw)
		return 0;

	/*
	 * Either if a task, enters, leave, or stays -deadline but changes
	 * its parameters, we may need to update accordingly the total
	 * allocated bandwidth of the container.
	 */
	raw_spin_lock(&dl_b->lock);
	cpus = dl_bw_cpus(task_cpu(p));
	if (dl_policy(policy) && !task_has_dl_policy(p) &&
	    !__dl_overflow(dl_b, cpus, 0, new_bw)) {
		__dl_add(dl_b, new_bw);
		err = 0;
	} else if (dl_policy(policy) && task_has_dl_policy(p) &&
		   !__dl_overflow(dl_b, cpus, p->dl.dl_bw, new_bw)) {
		__dl_clear(dl_b, p->dl.dl_bw);
		__dl_add(dl_b, new_bw);
		err = 0;
	} else if (!dl_policy(policy) && task_has_dl_policy(p)) {
		__dl_clear(dl_b, p->dl.dl_bw);
		err = 0;
	}
	raw_spin_unlock(&dl_b->lock);

	return err;
}

extern void init_dl_bw(struct dl_bw *dl_b);

/*
 * wake_up_new_task - wake up a newly created task for the first time.
 *
 * This function will do some initial scheduler statistics housekeeping
 * that must be done for every newly created context, then puts the task
 * on the runqueue and wakes it.
 */
void wake_up_new_task(struct task_struct *p)
{
	unsigned long flags;
	struct rq *rq;

	add_new_task_to_grp(p);
	raw_spin_lock_irqsave(&p->pi_lock, flags);
	p->state = TASK_RUNNING;

	/* Initialize new task's runnable average */
	init_entity_runnable_average(&p->se);
#ifdef CONFIG_SMP
	/*
	 * Fork balancing, do it here and not earlier because:
	 *  - cpus_allowed can change in the fork path
	 *  - any previously selected cpu might disappear through hotplug
	 *
	 * Use __set_task_cpu() to avoid calling sched_class::migrate_task_rq,
	 * as we're not fully set-up yet.
	 */
	__set_task_cpu(p, select_task_rq(p, task_cpu(p), SD_BALANCE_FORK, 0, 1));
#endif
	rq = __task_rq_lock(p);
	mark_task_starting(p);
	update_rq_clock(rq);
	post_init_entity_util_avg(&p->se);
	activate_task(rq, p, ENQUEUE_WAKEUP_NEW);
	p->on_rq = TASK_ON_RQ_QUEUED;
	trace_sched_wakeup_new(p);
	check_preempt_curr(rq, p, WF_FORK);
#ifdef CONFIG_SMP
	if (p->sched_class->task_woken) {
		/*
		 * Nothing relies on rq->lock after this, so its fine to
		 * drop it.
		 */
		lockdep_unpin_lock(&rq->lock);
		p->sched_class->task_woken(rq, p);
		lockdep_pin_lock(&rq->lock);
	}
#endif
	task_rq_unlock(rq, p, &flags);
}

#ifdef CONFIG_PREEMPT_NOTIFIERS

static struct static_key preempt_notifier_key = STATIC_KEY_INIT_FALSE;

void preempt_notifier_inc(void)
{
	static_key_slow_inc(&preempt_notifier_key);
}
EXPORT_SYMBOL_GPL(preempt_notifier_inc);

void preempt_notifier_dec(void)
{
	static_key_slow_dec(&preempt_notifier_key);
}
EXPORT_SYMBOL_GPL(preempt_notifier_dec);

/**
 * preempt_notifier_register - tell me when current is being preempted & rescheduled
 * @notifier: notifier struct to register
 */
void preempt_notifier_register(struct preempt_notifier *notifier)
{
	if (!static_key_false(&preempt_notifier_key))
		WARN(1, "registering preempt_notifier while notifiers disabled\n");

	hlist_add_head(&notifier->link, &current->preempt_notifiers);
}
EXPORT_SYMBOL_GPL(preempt_notifier_register);

/**
 * preempt_notifier_unregister - no longer interested in preemption notifications
 * @notifier: notifier struct to unregister
 *
 * This is *not* safe to call from within a preemption notifier.
 */
void preempt_notifier_unregister(struct preempt_notifier *notifier)
{
	hlist_del(&notifier->link);
}
EXPORT_SYMBOL_GPL(preempt_notifier_unregister);

static void __fire_sched_in_preempt_notifiers(struct task_struct *curr)
{
	struct preempt_notifier *notifier;

	hlist_for_each_entry(notifier, &curr->preempt_notifiers, link)
		notifier->ops->sched_in(notifier, raw_smp_processor_id());
}

static __always_inline void fire_sched_in_preempt_notifiers(struct task_struct *curr)
{
	if (static_key_false(&preempt_notifier_key))
		__fire_sched_in_preempt_notifiers(curr);
}

static void
__fire_sched_out_preempt_notifiers(struct task_struct *curr,
				   struct task_struct *next)
{
	struct preempt_notifier *notifier;

	hlist_for_each_entry(notifier, &curr->preempt_notifiers, link)
		notifier->ops->sched_out(notifier, next);
}

static __always_inline void
fire_sched_out_preempt_notifiers(struct task_struct *curr,
				 struct task_struct *next)
{
	if (static_key_false(&preempt_notifier_key))
		__fire_sched_out_preempt_notifiers(curr, next);
}

#else /* !CONFIG_PREEMPT_NOTIFIERS */

static inline void fire_sched_in_preempt_notifiers(struct task_struct *curr)
{
}

static inline void
fire_sched_out_preempt_notifiers(struct task_struct *curr,
				 struct task_struct *next)
{
}

#endif /* CONFIG_PREEMPT_NOTIFIERS */

/**
 * prepare_task_switch - prepare to switch tasks
 * @rq: the runqueue preparing to switch
 * @prev: the current task that is being switched out
 * @next: the task we are going to switch to.
 *
 * This is called with the rq lock held and interrupts off. It must
 * be paired with a subsequent finish_task_switch after the context
 * switch.
 *
 * prepare_task_switch sets up locking and calls architecture specific
 * hooks.
 */
static inline void
prepare_task_switch(struct rq *rq, struct task_struct *prev,
		    struct task_struct *next)
{
	sched_info_switch(rq, prev, next);
	perf_event_task_sched_out(prev, next);
	fire_sched_out_preempt_notifiers(prev, next);
	prepare_lock_switch(rq, next);
	prepare_arch_switch(next);

#ifdef CONFIG_MSM_APP_SETTINGS
	if (use_app_setting)
		switch_app_setting_bit(prev, next);

	if (use_32bit_app_setting || use_32bit_app_setting_pro)
		switch_32bit_app_setting_bit(prev, next);
#endif
}

/**
 * finish_task_switch - clean up after a task-switch
 * @prev: the thread we just switched away from.
 *
 * finish_task_switch must be called after the context switch, paired
 * with a prepare_task_switch call before the context switch.
 * finish_task_switch will reconcile locking set up by prepare_task_switch,
 * and do any other architecture-specific cleanup actions.
 *
 * Note that we may have delayed dropping an mm in context_switch(). If
 * so, we finish that here outside of the runqueue lock. (Doing it
 * with the lock held can cause deadlocks; see schedule() for
 * details.)
 *
 * The context switch have flipped the stack from under us and restored the
 * local variables which were saved when this task called schedule() in the
 * past. prev == current is still correct but we need to recalculate this_rq
 * because prev may have moved to another CPU.
 */
static struct rq *finish_task_switch(struct task_struct *prev)
	__releases(rq->lock)
{
	struct rq *rq = this_rq();
	struct mm_struct *mm = rq->prev_mm;
	long prev_state;

	/*
	 * The previous task will have left us with a preempt_count of 2
	 * because it left us after:
	 *
	 *	schedule()
	 *	  preempt_disable();			// 1
	 *	  __schedule()
	 *	    raw_spin_lock_irq(&rq->lock)	// 2
	 *
	 * Also, see FORK_PREEMPT_COUNT.
	 */
	if (WARN_ONCE(preempt_count() != 2*PREEMPT_DISABLE_OFFSET,
		      "corrupted preempt_count: %s/%d/0x%x\n",
		      current->comm, current->pid, preempt_count()))
		preempt_count_set(FORK_PREEMPT_COUNT);

	rq->prev_mm = NULL;

	/*
	 * A task struct has one reference for the use as "current".
	 * If a task dies, then it sets TASK_DEAD in tsk->state and calls
	 * schedule one last time. The schedule call will never return, and
	 * the scheduled task must drop that reference.
	 *
	 * We must observe prev->state before clearing prev->on_cpu (in
	 * finish_lock_switch), otherwise a concurrent wakeup can get prev
	 * running on another CPU and we could rave with its RUNNING -> DEAD
	 * transition, resulting in a double drop.
	 */
	prev_state = prev->state;
	vtime_task_switch(prev);
	perf_event_task_sched_in(prev, current);
	finish_lock_switch(rq, prev);
	finish_arch_post_lock_switch();

	fire_sched_in_preempt_notifiers(current);
	if (mm)
		mmdrop(mm);
	if (unlikely(prev_state == TASK_DEAD)) {
		if (prev->sched_class->task_dead)
			prev->sched_class->task_dead(prev);

		/*
		 * Remove function-return probe instances associated with this
		 * task and put them back on the free list.
		 */
		kprobe_flush_task(prev);
		put_task_struct(prev);
	}

	tick_nohz_task_switch();
	return rq;
}

#ifdef CONFIG_SMP

/* rq->lock is NOT held, but preemption is disabled */
static void __balance_callback(struct rq *rq)
{
	struct callback_head *head, *next;
	void (*func)(struct rq *rq);
	unsigned long flags;

	raw_spin_lock_irqsave(&rq->lock, flags);
	head = rq->balance_callback;
	rq->balance_callback = NULL;
	while (head) {
		func = (void (*)(struct rq *))head->func;
		next = head->next;
		head->next = NULL;
		head = next;

		func(rq);
	}
	raw_spin_unlock_irqrestore(&rq->lock, flags);
}

static inline void balance_callback(struct rq *rq)
{
	if (unlikely(rq->balance_callback))
		__balance_callback(rq);
}

#else

static inline void balance_callback(struct rq *rq)
{
}

#endif

/**
 * schedule_tail - first thing a freshly forked thread must call.
 * @prev: the thread we just switched away from.
 */
asmlinkage __visible void schedule_tail(struct task_struct *prev)
	__releases(rq->lock)
{
	struct rq *rq;

	/*
	 * New tasks start with FORK_PREEMPT_COUNT, see there and
	 * finish_task_switch() for details.
	 *
	 * finish_task_switch() will drop rq->lock() and lower preempt_count
	 * and the preempt_enable() will end up enabling preemption (on
	 * PREEMPT_COUNT kernels).
	 */

	rq = finish_task_switch(prev);
	balance_callback(rq);
	preempt_enable();

	if (current->set_child_tid)
		put_user(task_pid_vnr(current), current->set_child_tid);
}

/*
 * context_switch - switch to the new MM and the new thread's register state.
 */
static inline struct rq *
context_switch(struct rq *rq, struct task_struct *prev,
	       struct task_struct *next)
{
	struct mm_struct *mm, *oldmm;

	prepare_task_switch(rq, prev, next);

	mm = next->mm;
	oldmm = prev->active_mm;
	/*
	 * For paravirt, this is coupled with an exit in switch_to to
	 * combine the page table reload and the switch backend into
	 * one hypercall.
	 */
	arch_start_context_switch(prev);

	if (!mm) {
		next->active_mm = oldmm;
		atomic_inc(&oldmm->mm_count);
		enter_lazy_tlb(oldmm, next);
	} else
		switch_mm(oldmm, mm, next);

	if (!prev->mm) {
		prev->active_mm = NULL;
		rq->prev_mm = oldmm;
	}
	/*
	 * Since the runqueue lock will be released by the next
	 * task (which is an invalid locking op but in the case
	 * of the scheduler it's an obvious special-case), so we
	 * do an early lockdep release here:
	 */
	lockdep_unpin_lock(&rq->lock);
	spin_release(&rq->lock.dep_map, 1, _THIS_IP_);

	/* Here we just switch the register state and the stack. */
	switch_to(prev, next, prev);
	barrier();

	return finish_task_switch(prev);
}

/*
 * nr_running and nr_context_switches:
 *
 * externally visible scheduler statistics: current number of runnable
 * threads, total number of context switches performed since bootup.
 */
unsigned long nr_running(void)
{
	unsigned long i, sum = 0;

	for_each_online_cpu(i)
		sum += cpu_rq(i)->nr_running;

	return sum;
}

/*
 * Check if only the current task is running on the cpu.
 *
 * Caution: this function does not check that the caller has disabled
 * preemption, thus the result might have a time-of-check-to-time-of-use
 * race.  The caller is responsible to use it correctly, for example:
 *
 * - from a non-preemptable section (of course)
 *
 * - from a thread that is bound to a single CPU
 *
 * - in a loop with very short iterations (e.g. a polling loop)
 */
bool single_task_running(void)
{
	return raw_rq()->nr_running == 1;
}
EXPORT_SYMBOL(single_task_running);

unsigned long long nr_context_switches(void)
{
	int i;
	unsigned long long sum = 0;

	for_each_possible_cpu(i)
		sum += cpu_rq(i)->nr_switches;

	return sum;
}

unsigned long nr_iowait(void)
{
	unsigned long i, sum = 0;

	for_each_possible_cpu(i)
		sum += atomic_read(&cpu_rq(i)->nr_iowait);

	return sum;
}

unsigned long nr_iowait_cpu(int cpu)
{
	struct rq *this = cpu_rq(cpu);
	return atomic_read(&this->nr_iowait);
}

#ifdef CONFIG_CPU_QUIET
u64 nr_running_integral(unsigned int cpu)
{
	unsigned int seqcnt;
	u64 integral;
	struct rq *q;

	if (cpu >= nr_cpu_ids)
		return 0;

	q = cpu_rq(cpu);

	/*
	 * Update average to avoid reading stalled value if there were
	 * no run-queue changes for a long time. On the other hand if
	 * the changes are happening right now, just read current value
	 * directly.
	 */

	seqcnt = read_seqcount_begin(&q->ave_seqcnt);
	integral = do_nr_running_integral(q);
	if (read_seqcount_retry(&q->ave_seqcnt, seqcnt)) {
		read_seqcount_begin(&q->ave_seqcnt);
		integral = q->nr_running_integral;
	}

	return integral;
}
#endif

void get_iowait_load(unsigned long *nr_waiters, unsigned long *load)
{
	struct rq *rq = this_rq();
	*nr_waiters = atomic_read(&rq->nr_iowait);
	*load = rq->load.weight;
}

#if defined(CONFIG_SMP)

/*
 * sched_exec - execve() is a valuable balancing opportunity, because at
 * this point the task has the smallest effective memory and cache footprint.
 */
void sched_exec(void)
{
	struct task_struct *p = current;
	unsigned long flags;
	int dest_cpu, curr_cpu;

#ifdef CONFIG_SCHED_HMP
	return;
#endif

	raw_spin_lock_irqsave(&p->pi_lock, flags);
	curr_cpu = task_cpu(p);
	dest_cpu = p->sched_class->select_task_rq(p, task_cpu(p), SD_BALANCE_EXEC, 0, 1);
	if (dest_cpu == smp_processor_id())
		goto unlock;

	if (likely(cpu_active(dest_cpu) && likely(!cpu_isolated(dest_cpu)))) {
		struct migration_arg arg = { p, dest_cpu };

		raw_spin_unlock_irqrestore(&p->pi_lock, flags);
		stop_one_cpu(curr_cpu, migration_cpu_stop, &arg);
		return;
	}
unlock:
	raw_spin_unlock_irqrestore(&p->pi_lock, flags);
}

#endif

DEFINE_PER_CPU(struct kernel_stat, kstat);
DEFINE_PER_CPU(struct kernel_cpustat, kernel_cpustat);

EXPORT_PER_CPU_SYMBOL(kstat);
EXPORT_PER_CPU_SYMBOL(kernel_cpustat);

/*
 * Return accounted runtime for the task.
 * In case the task is currently running, return the runtime plus current's
 * pending runtime that have not been accounted yet.
 */
unsigned long long task_sched_runtime(struct task_struct *p)
{
	unsigned long flags;
	struct rq *rq;
	u64 ns;

#if defined(CONFIG_64BIT) && defined(CONFIG_SMP)
	/*
	 * 64-bit doesn't need locks to atomically read a 64bit value.
	 * So we have a optimization chance when the task's delta_exec is 0.
	 * Reading ->on_cpu is racy, but this is ok.
	 *
	 * If we race with it leaving cpu, we'll take a lock. So we're correct.
	 * If we race with it entering cpu, unaccounted time is 0. This is
	 * indistinguishable from the read occurring a few cycles earlier.
	 * If we see ->on_cpu without ->on_rq, the task is leaving, and has
	 * been accounted, so we're correct here as well.
	 */
	if (!p->on_cpu || !task_on_rq_queued(p))
		return p->se.sum_exec_runtime;
#endif

	rq = task_rq_lock(p, &flags);
	/*
	 * Must be ->curr _and_ ->on_rq.  If dequeued, we would
	 * project cycles that may never be accounted to this
	 * thread, breaking clock_gettime().
	 */
	if (task_current(rq, p) && task_on_rq_queued(p)) {
		update_rq_clock(rq);
		p->sched_class->update_curr(rq);
	}
	ns = p->se.sum_exec_runtime;
	task_rq_unlock(rq, p, &flags);

	return ns;
}

#ifdef CONFIG_CPU_FREQ_GOV_SCHED

static inline
unsigned long add_capacity_margin(unsigned long cpu_capacity)
{
	cpu_capacity  = cpu_capacity * capacity_margin;
	cpu_capacity /= SCHED_CAPACITY_SCALE;
	return cpu_capacity;
}

static inline
unsigned long sum_capacity_reqs(unsigned long cfs_cap,
				struct sched_capacity_reqs *scr)
{
	unsigned long total = add_capacity_margin(cfs_cap + scr->rt);
	return total += scr->dl;
}

unsigned long boosted_cpu_util(int cpu);
static void sched_freq_tick_pelt(int cpu)
{
	unsigned long cpu_utilization = boosted_cpu_util(cpu);
	unsigned long capacity_curr = capacity_curr_of(cpu);
	struct sched_capacity_reqs *scr;

	scr = &per_cpu(cpu_sched_capacity_reqs, cpu);
	if (sum_capacity_reqs(cpu_utilization, scr) < capacity_curr)
		return;

	/*
	 * To make free room for a task that is building up its "real"
	 * utilization and to harm its performance the least, request
	 * a jump to a higher OPP as soon as the margin of free capacity
	 * is impacted (specified by capacity_margin).
	 * Remember CPU utilization in sched_capacity_reqs should be normalised.
	 */
	cpu_utilization = cpu_utilization * SCHED_CAPACITY_SCALE / capacity_orig_of(cpu);
	set_cfs_cpu_capacity(cpu, true, cpu_utilization);
}

#ifdef CONFIG_SCHED_WALT
static void sched_freq_tick_walt(int cpu)
{
	unsigned long cpu_utilization = cpu_util_freq(cpu);
	unsigned long capacity_curr = capacity_curr_of(cpu);

	if (walt_disabled || !sysctl_sched_use_walt_cpu_util)
		return sched_freq_tick_pelt(cpu);

	/*
	 * Add a margin to the WALT utilization to check if we will need to
	 * increase frequency.
	 * NOTE: WALT tracks a single CPU signal for all the scheduling
	 * classes, thus this margin is going to be added to the DL class as
	 * well, which is something we do not do in sched_freq_tick_pelt case.
	 */
	if (add_capacity_margin(cpu_utilization) <= capacity_curr)
		return;

	/*
	 * It is likely that the load is growing so we
	 * keep the added margin in our request as an
	 * extra boost.
	 * Remember CPU utilization in sched_capacity_reqs should be normalised.
	 */
	cpu_utilization = cpu_utilization * SCHED_CAPACITY_SCALE / capacity_orig_of(cpu);
	set_cfs_cpu_capacity(cpu, true, cpu_utilization);

}
#define _sched_freq_tick(cpu) sched_freq_tick_walt(cpu)
#else
#define _sched_freq_tick(cpu) sched_freq_tick_pelt(cpu)
#endif /* CONFIG_SCHED_WALT */

static void sched_freq_tick(int cpu)
{
	if (!sched_freq())
		return;

	_sched_freq_tick(cpu);
}
#else
static inline void sched_freq_tick(int cpu) { }
#endif /* CONFIG_CPU_FREQ_GOV_SCHED */

/*
 * This function gets called by the timer code, with HZ frequency.
 * We call it with interrupts disabled.
 */
void scheduler_tick(void)
{
	int cpu = smp_processor_id();
	struct rq *rq = cpu_rq(cpu);
	struct task_struct *curr = rq->curr;
	u64 wallclock;
	bool early_notif;
	u32 old_load;
	struct related_thread_group *grp;

	sched_clock_tick();

	raw_spin_lock(&rq->lock);
	old_load = task_load(curr);
	set_window_start(rq);
	update_rq_clock(rq);
	curr->sched_class->task_tick(rq, curr, 0);
	update_cpu_load_active(rq);
	calc_global_load_tick(rq);
	wallclock = sched_ktime_clock();
	update_task_ravg(rq->curr, rq, TASK_UPDATE, wallclock, 0);
	early_notif = early_detection_notify(rq, wallclock);
	sched_freq_tick(cpu);
	raw_spin_unlock(&rq->lock);

	if (early_notif)
		atomic_notifier_call_chain(&load_alert_notifier_head,
					0, (void *)(long)cpu);

	perf_event_task_tick();

#ifdef CONFIG_SMP
	rq->idle_balance = idle_cpu(cpu);
	trigger_load_balance(rq);
#endif
	rq_last_tick_reset(rq);

<<<<<<< HEAD
	rcu_read_lock();
	grp = task_related_thread_group(curr);
	if (update_preferred_cluster(grp, curr, old_load))
		set_preferred_cluster(grp);
	rcu_read_unlock();

	if (curr->sched_class == &fair_sched_class)
		check_for_migration(rq, curr);

	if (cpu == tick_do_timer_cpu)
		core_ctl_check(wallclock);
=======
	if (curr->sched_class == &fair_sched_class)
		check_for_migration(rq, curr);
>>>>>>> aed4c54a
}

#ifdef CONFIG_NO_HZ_FULL
/**
 * scheduler_tick_max_deferment
 *
 * Keep at least one tick per second when a single
 * active task is running because the scheduler doesn't
 * yet completely support full dynticks environment.
 *
 * This makes sure that uptime, CFS vruntime, load
 * balancing, etc... continue to move forward, even
 * with a very low granularity.
 *
 * Return: Maximum deferment in nanoseconds.
 */
u64 scheduler_tick_max_deferment(void)
{
	struct rq *rq = this_rq();
	unsigned long next, now = READ_ONCE(jiffies);

	next = rq->last_sched_tick + HZ;

	if (time_before_eq(next, now))
		return 0;

	return jiffies_to_nsecs(next - now);
}
#endif

notrace unsigned long get_parent_ip(unsigned long addr)
{
	if (in_lock_functions(addr)) {
		addr = CALLER_ADDR2;
		if (in_lock_functions(addr))
			addr = CALLER_ADDR3;
	}
	return addr;
}

#if defined(CONFIG_PREEMPT) && (defined(CONFIG_DEBUG_PREEMPT) || \
				defined(CONFIG_PREEMPT_TRACER))

void preempt_count_add(int val)
{
#ifdef CONFIG_DEBUG_PREEMPT
	/*
	 * Underflow?
	 */
	if (DEBUG_LOCKS_WARN_ON((preempt_count() < 0)))
		return;
#endif
	__preempt_count_add(val);
#ifdef CONFIG_DEBUG_PREEMPT
	/*
	 * Spinlock count overflowing soon?
	 */
	DEBUG_LOCKS_WARN_ON((preempt_count() & PREEMPT_MASK) >=
				PREEMPT_MASK - 10);
#endif
	if (preempt_count() == val) {
		unsigned long ip = get_parent_ip(CALLER_ADDR1);
#ifdef CONFIG_DEBUG_PREEMPT
		current->preempt_disable_ip = ip;
#endif
		trace_preempt_off(CALLER_ADDR0, ip);
	}
}
EXPORT_SYMBOL(preempt_count_add);
NOKPROBE_SYMBOL(preempt_count_add);

void preempt_count_sub(int val)
{
#ifdef CONFIG_DEBUG_PREEMPT
	/*
	 * Underflow?
	 */
	if (DEBUG_LOCKS_WARN_ON(val > preempt_count()))
		return;
	/*
	 * Is the spinlock portion underflowing?
	 */
	if (DEBUG_LOCKS_WARN_ON((val < PREEMPT_MASK) &&
			!(preempt_count() & PREEMPT_MASK)))
		return;
#endif

	if (preempt_count() == val)
		trace_preempt_on(CALLER_ADDR0, get_parent_ip(CALLER_ADDR1));
	__preempt_count_sub(val);
}
EXPORT_SYMBOL(preempt_count_sub);
NOKPROBE_SYMBOL(preempt_count_sub);

#endif

/*
 * Print scheduling while atomic bug:
 */
static noinline void __schedule_bug(struct task_struct *prev)
{
	/* Save this before calling printk(), since that will clobber it */
	unsigned long preempt_disable_ip = get_preempt_disable_ip(current);

	if (oops_in_progress)
		return;

	printk(KERN_ERR "BUG: scheduling while atomic: %s/%d/0x%08x\n",
		prev->comm, prev->pid, preempt_count());

	debug_show_held_locks(prev);
	print_modules();
	if (irqs_disabled())
		print_irqtrace_events(prev);
	if (IS_ENABLED(CONFIG_DEBUG_PREEMPT)
	    && in_atomic_preempt_off()) {
		pr_err("Preemption disabled at:");
		print_ip_sym(preempt_disable_ip);
		pr_cont("\n");
	}
#ifdef CONFIG_PANIC_ON_SCHED_BUG
	BUG();
#endif
	dump_stack();
	add_taint(TAINT_WARN, LOCKDEP_STILL_OK);
}

/*
 * Various schedule()-time debugging checks and statistics:
 */
static inline void schedule_debug(struct task_struct *prev)
{
#ifdef CONFIG_SCHED_STACK_END_CHECK
	if (task_stack_end_corrupted(prev))
		panic("corrupted stack end detected inside scheduler\n");
#endif

	if (unlikely(in_atomic_preempt_off())) {
		__schedule_bug(prev);
		preempt_count_set(PREEMPT_DISABLED);
	}
	rcu_sleep_check();

	profile_hit(SCHED_PROFILING, __builtin_return_address(0));

	schedstat_inc(this_rq(), sched_count);
}

/*
 * Pick up the highest-prio task:
 */
static inline struct task_struct *
pick_next_task(struct rq *rq, struct task_struct *prev)
{
	const struct sched_class *class = &fair_sched_class;
	struct task_struct *p;

	/*
	 * Optimization: we know that if all tasks are in
	 * the fair class we can call that function directly:
	 */
	if (likely(prev->sched_class == class &&
		   rq->nr_running == rq->cfs.h_nr_running)) {
		p = fair_sched_class.pick_next_task(rq, prev);
		if (unlikely(p == RETRY_TASK))
			goto again;

		/* assumes fair_sched_class->next == idle_sched_class */
		if (unlikely(!p))
			p = idle_sched_class.pick_next_task(rq, prev);

		return p;
	}

again:
	for_each_class(class) {
		p = class->pick_next_task(rq, prev);
		if (p) {
			if (unlikely(p == RETRY_TASK))
				goto again;
			return p;
		}
	}

	BUG(); /* the idle class will always have a runnable task */
}

/*
 * __schedule() is the main scheduler function.
 *
 * The main means of driving the scheduler and thus entering this function are:
 *
 *   1. Explicit blocking: mutex, semaphore, waitqueue, etc.
 *
 *   2. TIF_NEED_RESCHED flag is checked on interrupt and userspace return
 *      paths. For example, see arch/x86/entry_64.S.
 *
 *      To drive preemption between tasks, the scheduler sets the flag in timer
 *      interrupt handler scheduler_tick().
 *
 *   3. Wakeups don't really cause entry into schedule(). They add a
 *      task to the run-queue and that's it.
 *
 *      Now, if the new task added to the run-queue preempts the current
 *      task, then the wakeup sets TIF_NEED_RESCHED and schedule() gets
 *      called on the nearest possible occasion:
 *
 *       - If the kernel is preemptible (CONFIG_PREEMPT=y):
 *
 *         - in syscall or exception context, at the next outmost
 *           preempt_enable(). (this might be as soon as the wake_up()'s
 *           spin_unlock()!)
 *
 *         - in IRQ context, return from interrupt-handler to
 *           preemptible context
 *
 *       - If the kernel is not preemptible (CONFIG_PREEMPT is not set)
 *         then at the next:
 *
 *          - cond_resched() call
 *          - explicit schedule() call
 *          - return from syscall or exception to user-space
 *          - return from interrupt-handler to user-space
 *
 * WARNING: must be called with preemption disabled!
 */
static void __sched notrace __schedule(bool preempt)
{
	struct task_struct *prev, *next;
	unsigned long *switch_count;
	struct rq *rq;
	int cpu;
	u64 wallclock;

	cpu = smp_processor_id();
	rq = cpu_rq(cpu);
	prev = rq->curr;

	/*
	 * do_exit() calls schedule() with preemption disabled as an exception;
	 * however we must fix that up, otherwise the next task will see an
	 * inconsistent (higher) preempt count.
	 *
	 * It also avoids the below schedule_debug() test from complaining
	 * about this.
	 */
	if (unlikely(prev->state == TASK_DEAD))
		preempt_enable_no_resched_notrace();

	schedule_debug(prev);

	if (sched_feat(HRTICK))
		hrtick_clear(rq);

	local_irq_disable();
	rcu_note_context_switch();

	/*
	 * Make sure that signal_pending_state()->signal_pending() below
	 * can't be reordered with __set_current_state(TASK_INTERRUPTIBLE)
	 * done by the caller to avoid the race with signal_wake_up().
	 */
	smp_mb__before_spinlock();
	raw_spin_lock(&rq->lock);
	lockdep_pin_lock(&rq->lock);

	rq->clock_skip_update <<= 1; /* promote REQ to ACT */

	switch_count = &prev->nivcsw;
	if (!preempt && prev->state) {
		if (unlikely(signal_pending_state(prev->state, prev))) {
			prev->state = TASK_RUNNING;
		} else {
			deactivate_task(rq, prev, DEQUEUE_SLEEP);
			prev->on_rq = 0;

			/*
			 * If a worker went to sleep, notify and ask workqueue
			 * whether it wants to wake up a task to maintain
			 * concurrency.
			 */
			if (prev->flags & PF_WQ_WORKER) {
				struct task_struct *to_wakeup;

				to_wakeup = wq_worker_sleeping(prev, cpu);
				if (to_wakeup)
					try_to_wake_up_local(to_wakeup);
			}
		}
		switch_count = &prev->nvcsw;
	}

	if (task_on_rq_queued(prev))
		update_rq_clock(rq);

	next = pick_next_task(rq, prev);
	clear_tsk_need_resched(prev);
	clear_preempt_need_resched();
	rq->clock_skip_update = 0;

	BUG_ON(task_cpu(next) != cpu_of(rq));

	wallclock = sched_ktime_clock();
	if (likely(prev != next)) {
		update_task_ravg(prev, rq, PUT_PREV_TASK, wallclock, 0);
		update_task_ravg(next, rq, PICK_NEXT_TASK, wallclock, 0);
		if (!is_idle_task(prev) && !prev->on_rq)
			update_avg_burst(prev);

#ifdef CONFIG_SCHED_WALT
		if (!prev->on_rq)
			prev->last_sleep_ts = wallclock;
#endif
		rq->nr_switches++;
		rq->curr = next;
		++*switch_count;

		set_task_last_switch_out(prev, wallclock);

		trace_sched_switch(preempt, prev, next);
		rq = context_switch(rq, prev, next); /* unlocks the rq */
		cpu = cpu_of(rq);
	} else {
		update_task_ravg(prev, rq, TASK_UPDATE, wallclock, 0);
		lockdep_unpin_lock(&rq->lock);
		raw_spin_unlock_irq(&rq->lock);
	}

	balance_callback(rq);
}

static inline void sched_submit_work(struct task_struct *tsk)
{
	if (!tsk->state || tsk_is_pi_blocked(tsk))
		return;
	/*
	 * If we are going to sleep and we have plugged IO queued,
	 * make sure to submit it to avoid deadlocks.
	 */
	if (blk_needs_flush_plug(tsk))
		blk_schedule_flush_plug(tsk);
}

asmlinkage __visible void __sched schedule(void)
{
	struct task_struct *tsk = current;

	sched_submit_work(tsk);
	do {
		preempt_disable();
		__schedule(false);
		sched_preempt_enable_no_resched();
	} while (need_resched());
}
EXPORT_SYMBOL(schedule);

#ifdef CONFIG_CONTEXT_TRACKING
asmlinkage __visible void __sched schedule_user(void)
{
	/*
	 * If we come here after a random call to set_need_resched(),
	 * or we have been woken up remotely but the IPI has not yet arrived,
	 * we haven't yet exited the RCU idle mode. Do it here manually until
	 * we find a better solution.
	 *
	 * NB: There are buggy callers of this function.  Ideally we
	 * should warn if prev_state != CONTEXT_USER, but that will trigger
	 * too frequently to make sense yet.
	 */
	enum ctx_state prev_state = exception_enter();
	schedule();
	exception_exit(prev_state);
}
#endif

/**
 * schedule_preempt_disabled - called with preemption disabled
 *
 * Returns with preemption disabled. Note: preempt_count must be 1
 */
void __sched schedule_preempt_disabled(void)
{
	sched_preempt_enable_no_resched();
	schedule();
	preempt_disable();
}

static void __sched notrace preempt_schedule_common(void)
{
	do {
		preempt_disable_notrace();
		__schedule(true);
		preempt_enable_no_resched_notrace();

		/*
		 * Check again in case we missed a preemption opportunity
		 * between schedule and now.
		 */
	} while (need_resched());
}

#ifdef CONFIG_PREEMPT
/*
 * this is the entry point to schedule() from in-kernel preemption
 * off of preempt_enable. Kernel preemptions off return from interrupt
 * occur there and call schedule directly.
 */
asmlinkage __visible void __sched notrace preempt_schedule(void)
{
	/*
	 * If there is a non-zero preempt_count or interrupts are disabled,
	 * we do not want to preempt the current task. Just return..
	 */
	if (likely(!preemptible()))
		return;

	preempt_schedule_common();
}
NOKPROBE_SYMBOL(preempt_schedule);
EXPORT_SYMBOL(preempt_schedule);

/**
 * preempt_schedule_notrace - preempt_schedule called by tracing
 *
 * The tracing infrastructure uses preempt_enable_notrace to prevent
 * recursion and tracing preempt enabling caused by the tracing
 * infrastructure itself. But as tracing can happen in areas coming
 * from userspace or just about to enter userspace, a preempt enable
 * can occur before user_exit() is called. This will cause the scheduler
 * to be called when the system is still in usermode.
 *
 * To prevent this, the preempt_enable_notrace will use this function
 * instead of preempt_schedule() to exit user context if needed before
 * calling the scheduler.
 */
asmlinkage __visible void __sched notrace preempt_schedule_notrace(void)
{
	enum ctx_state prev_ctx;

	if (likely(!preemptible()))
		return;

	do {
		preempt_disable_notrace();
		/*
		 * Needs preempt disabled in case user_exit() is traced
		 * and the tracer calls preempt_enable_notrace() causing
		 * an infinite recursion.
		 */
		prev_ctx = exception_enter();
		__schedule(true);
		exception_exit(prev_ctx);

		preempt_enable_no_resched_notrace();
	} while (need_resched());
}
EXPORT_SYMBOL_GPL(preempt_schedule_notrace);

#endif /* CONFIG_PREEMPT */

/*
 * this is the entry point to schedule() from kernel preemption
 * off of irq context.
 * Note, that this is called and return with irqs disabled. This will
 * protect us against recursive calling from irq.
 */
asmlinkage __visible void __sched preempt_schedule_irq(void)
{
	enum ctx_state prev_state;

	/* Catch callers which need to be fixed */
	BUG_ON(preempt_count() || !irqs_disabled());

	prev_state = exception_enter();

	do {
		preempt_disable();
		local_irq_enable();
		__schedule(true);
		local_irq_disable();
		sched_preempt_enable_no_resched();
	} while (need_resched());

	exception_exit(prev_state);
}

int default_wake_function(wait_queue_t *curr, unsigned mode, int wake_flags,
			  void *key)
{
	return try_to_wake_up(curr->private, mode, wake_flags, 1);
}
EXPORT_SYMBOL(default_wake_function);

#ifdef CONFIG_RT_MUTEXES

/*
 * rt_mutex_setprio - set the current priority of a task
 * @p: task
 * @prio: prio value (kernel-internal form)
 *
 * This function changes the 'effective' priority of a task. It does
 * not touch ->normal_prio like __setscheduler().
 *
 * Used by the rt_mutex code to implement priority inheritance
 * logic. Call site only calls if the priority of the task changed.
 */
void rt_mutex_setprio(struct task_struct *p, int prio)
{
	int oldprio, queued, running, queue_flag = DEQUEUE_SAVE | DEQUEUE_MOVE;
	struct rq *rq;
	const struct sched_class *prev_class;

	BUG_ON(prio > MAX_PRIO);

	rq = __task_rq_lock(p);
	update_rq_clock(rq);

	/*
	 * Idle task boosting is a nono in general. There is one
	 * exception, when PREEMPT_RT and NOHZ is active:
	 *
	 * The idle task calls get_next_timer_interrupt() and holds
	 * the timer wheel base->lock on the CPU and another CPU wants
	 * to access the timer (probably to cancel it). We can safely
	 * ignore the boosting request, as the idle CPU runs this code
	 * with interrupts disabled and will complete the lock
	 * protected section without being interrupted. So there is no
	 * real need to boost.
	 */
	if (unlikely(p == rq->idle)) {
		WARN_ON(p != rq->curr);
		WARN_ON(p->pi_blocked_on);
		goto out_unlock;
	}

	trace_sched_pi_setprio(p, prio);
	oldprio = p->prio;

	if (oldprio == prio)
		queue_flag &= ~DEQUEUE_MOVE;

	prev_class = p->sched_class;
	queued = task_on_rq_queued(p);
	running = task_current(rq, p);
	if (queued)
		dequeue_task(rq, p, queue_flag);
	if (running)
		put_prev_task(rq, p);

	/*
	 * Boosting condition are:
	 * 1. -rt task is running and holds mutex A
	 *      --> -dl task blocks on mutex A
	 *
	 * 2. -dl task is running and holds mutex A
	 *      --> -dl task blocks on mutex A and could preempt the
	 *          running task
	 */
	if (dl_prio(prio)) {
		struct task_struct *pi_task = rt_mutex_get_top_task(p);
		if (!dl_prio(p->normal_prio) ||
		    (pi_task && dl_entity_preempt(&pi_task->dl, &p->dl))) {
			p->dl.dl_boosted = 1;
			queue_flag |= ENQUEUE_REPLENISH;
		} else
			p->dl.dl_boosted = 0;
		p->sched_class = &dl_sched_class;
	} else if (rt_prio(prio)) {
		if (dl_prio(oldprio))
			p->dl.dl_boosted = 0;
		if (oldprio < prio)
			queue_flag |= ENQUEUE_HEAD;
		p->sched_class = &rt_sched_class;
	} else {
		if (dl_prio(oldprio))
			p->dl.dl_boosted = 0;
		if (rt_prio(oldprio))
			p->rt.timeout = 0;
		p->sched_class = &fair_sched_class;
	}

	p->prio = prio;

	if (running)
		p->sched_class->set_curr_task(rq);
	if (queued)
		enqueue_task(rq, p, queue_flag);

	check_class_changed(rq, p, prev_class, oldprio);
out_unlock:
	preempt_disable(); /* avoid rq from going away on us */
	__task_rq_unlock(rq);

	balance_callback(rq);
	preempt_enable();
}
#endif

void set_user_nice(struct task_struct *p, long nice)
{
	int old_prio, delta, queued;
	unsigned long flags;
	struct rq *rq;

	if (task_nice(p) == nice || nice < MIN_NICE || nice > MAX_NICE)
		return;
	/*
	 * We have to be careful, if called from sys_setpriority(),
	 * the task might be in the middle of scheduling on another CPU.
	 */
	rq = task_rq_lock(p, &flags);
	update_rq_clock(rq);

	/*
	 * The RT priorities are set via sched_setscheduler(), but we still
	 * allow the 'normal' nice value to be set - but as expected
	 * it wont have any effect on scheduling until the task is
	 * SCHED_DEADLINE, SCHED_FIFO or SCHED_RR:
	 */
	if (task_has_dl_policy(p) || task_has_rt_policy(p)) {
		p->static_prio = NICE_TO_PRIO(nice);
		goto out_unlock;
	}
	queued = task_on_rq_queued(p);
	if (queued)
		dequeue_task(rq, p, DEQUEUE_SAVE);

	p->static_prio = NICE_TO_PRIO(nice);
	set_load_weight(p);
	old_prio = p->prio;
	p->prio = effective_prio(p);
	delta = p->prio - old_prio;

	if (queued) {
		enqueue_task(rq, p, ENQUEUE_RESTORE);
		/*
		 * If the task increased its priority or is running and
		 * lowered its priority, then reschedule its CPU:
		 */
		if (delta < 0 || (delta > 0 && task_running(rq, p)))
			resched_curr(rq);
	}
out_unlock:
	task_rq_unlock(rq, p, &flags);
}
EXPORT_SYMBOL(set_user_nice);

/*
 * can_nice - check if a task can reduce its nice value
 * @p: task
 * @nice: nice value
 */
int can_nice(const struct task_struct *p, const int nice)
{
	/* convert nice value [19,-20] to rlimit style value [1,40] */
	int nice_rlim = nice_to_rlimit(nice);

	return (nice_rlim <= task_rlimit(p, RLIMIT_NICE) ||
		capable(CAP_SYS_NICE));
}

#ifdef __ARCH_WANT_SYS_NICE

/*
 * sys_nice - change the priority of the current process.
 * @increment: priority increment
 *
 * sys_setpriority is a more generic, but much slower function that
 * does similar things.
 */
SYSCALL_DEFINE1(nice, int, increment)
{
	long nice, retval;

	/*
	 * Setpriority might change our priority at the same moment.
	 * We don't have to worry. Conceptually one call occurs first
	 * and we have a single winner.
	 */
	increment = clamp(increment, -NICE_WIDTH, NICE_WIDTH);
	nice = task_nice(current) + increment;

	nice = clamp_val(nice, MIN_NICE, MAX_NICE);
	if (increment < 0 && !can_nice(current, nice))
		return -EPERM;

	retval = security_task_setnice(current, nice);
	if (retval)
		return retval;

	set_user_nice(current, nice);
	return 0;
}

#endif

/**
 * task_prio - return the priority value of a given task.
 * @p: the task in question.
 *
 * Return: The priority value as seen by users in /proc.
 * RT tasks are offset by -200. Normal tasks are centered
 * around 0, value goes from -16 to +15.
 */
int task_prio(const struct task_struct *p)
{
	return p->prio - MAX_RT_PRIO;
}

/**
 * idle_cpu - is a given cpu idle currently?
 * @cpu: the processor in question.
 *
 * Return: 1 if the CPU is currently idle. 0 otherwise.
 */
int idle_cpu(int cpu)
{
	struct rq *rq = cpu_rq(cpu);

	if (rq->curr != rq->idle)
		return 0;

	if (rq->nr_running)
		return 0;

#ifdef CONFIG_SMP
	if (!llist_empty(&rq->wake_list))
		return 0;
#endif

	return 1;
}

/**
 * idle_task - return the idle task for a given cpu.
 * @cpu: the processor in question.
 *
 * Return: The idle task for the cpu @cpu.
 */
struct task_struct *idle_task(int cpu)
{
	return cpu_rq(cpu)->idle;
}

/**
 * find_process_by_pid - find a process with a matching PID value.
 * @pid: the pid in question.
 *
 * The task of @pid, if found. %NULL otherwise.
 */
static struct task_struct *find_process_by_pid(pid_t pid)
{
	return pid ? find_task_by_vpid(pid) : current;
}

/*
 * This function initializes the sched_dl_entity of a newly becoming
 * SCHED_DEADLINE task.
 *
 * Only the static values are considered here, the actual runtime and the
 * absolute deadline will be properly calculated when the task is enqueued
 * for the first time with its new policy.
 */
static void
__setparam_dl(struct task_struct *p, const struct sched_attr *attr)
{
	struct sched_dl_entity *dl_se = &p->dl;

	dl_se->dl_runtime = attr->sched_runtime;
	dl_se->dl_deadline = attr->sched_deadline;
	dl_se->dl_period = attr->sched_period ?: dl_se->dl_deadline;
	dl_se->flags = attr->sched_flags;
	dl_se->dl_bw = to_ratio(dl_se->dl_period, dl_se->dl_runtime);

	/*
	 * Changing the parameters of a task is 'tricky' and we're not doing
	 * the correct thing -- also see task_dead_dl() and switched_from_dl().
	 *
	 * What we SHOULD do is delay the bandwidth release until the 0-lag
	 * point. This would include retaining the task_struct until that time
	 * and change dl_overflow() to not immediately decrement the current
	 * amount.
	 *
	 * Instead we retain the current runtime/deadline and let the new
	 * parameters take effect after the current reservation period lapses.
	 * This is safe (albeit pessimistic) because the 0-lag point is always
	 * before the current scheduling deadline.
	 *
	 * We can still have temporary overloads because we do not delay the
	 * change in bandwidth until that time; so admission control is
	 * not on the safe side. It does however guarantee tasks will never
	 * consume more than promised.
	 */
}

/*
 * sched_setparam() passes in -1 for its policy, to let the functions
 * it calls know not to change it.
 */
#define SETPARAM_POLICY	-1

static void __setscheduler_params(struct task_struct *p,
		const struct sched_attr *attr)
{
	int policy = attr->sched_policy;

	if (policy == SETPARAM_POLICY)
		policy = p->policy;

	p->policy = policy;

	if (dl_policy(policy))
		__setparam_dl(p, attr);
	else if (fair_policy(policy))
		p->static_prio = NICE_TO_PRIO(attr->sched_nice);

	/*
	 * __sched_setscheduler() ensures attr->sched_priority == 0 when
	 * !rt_policy. Always setting this ensures that things like
	 * getparam()/getattr() don't report silly values for !rt tasks.
	 */
	p->rt_priority = attr->sched_priority;
	p->normal_prio = normal_prio(p);
	set_load_weight(p);
}

/* Actually do priority change: must hold pi & rq lock. */
static void __setscheduler(struct rq *rq, struct task_struct *p,
			   const struct sched_attr *attr, bool keep_boost)
{
	__setscheduler_params(p, attr);

	/*
	 * Keep a potential priority boosting if called from
	 * sched_setscheduler().
	 */
	if (keep_boost)
		p->prio = rt_mutex_get_effective_prio(p, normal_prio(p));
	else
		p->prio = normal_prio(p);

	if (dl_prio(p->prio))
		p->sched_class = &dl_sched_class;
	else if (rt_prio(p->prio))
		p->sched_class = &rt_sched_class;
	else
		p->sched_class = &fair_sched_class;
}

static void
__getparam_dl(struct task_struct *p, struct sched_attr *attr)
{
	struct sched_dl_entity *dl_se = &p->dl;

	attr->sched_priority = p->rt_priority;
	attr->sched_runtime = dl_se->dl_runtime;
	attr->sched_deadline = dl_se->dl_deadline;
	attr->sched_period = dl_se->dl_period;
	attr->sched_flags = dl_se->flags;
}

/*
 * This function validates the new parameters of a -deadline task.
 * We ask for the deadline not being zero, and greater or equal
 * than the runtime, as well as the period of being zero or
 * greater than deadline. Furthermore, we have to be sure that
 * user parameters are above the internal resolution of 1us (we
 * check sched_runtime only since it is always the smaller one) and
 * below 2^63 ns (we have to check both sched_deadline and
 * sched_period, as the latter can be zero).
 */
static bool
__checkparam_dl(const struct sched_attr *attr)
{
	/* deadline != 0 */
	if (attr->sched_deadline == 0)
		return false;

	/*
	 * Since we truncate DL_SCALE bits, make sure we're at least
	 * that big.
	 */
	if (attr->sched_runtime < (1ULL << DL_SCALE))
		return false;

	/*
	 * Since we use the MSB for wrap-around and sign issues, make
	 * sure it's not set (mind that period can be equal to zero).
	 */
	if (attr->sched_deadline & (1ULL << 63) ||
	    attr->sched_period & (1ULL << 63))
		return false;

	/* runtime <= deadline <= period (if period != 0) */
	if ((attr->sched_period != 0 &&
	     attr->sched_period < attr->sched_deadline) ||
	    attr->sched_deadline < attr->sched_runtime)
		return false;

	return true;
}

/*
 * check the target process has a UID that matches the current process's
 */
static bool check_same_owner(struct task_struct *p)
{
	const struct cred *cred = current_cred(), *pcred;
	bool match;

	rcu_read_lock();
	pcred = __task_cred(p);
	match = (uid_eq(cred->euid, pcred->euid) ||
		 uid_eq(cred->euid, pcred->uid));
	rcu_read_unlock();
	return match;
}

static bool dl_param_changed(struct task_struct *p,
		const struct sched_attr *attr)
{
	struct sched_dl_entity *dl_se = &p->dl;

	if (dl_se->dl_runtime != attr->sched_runtime ||
		dl_se->dl_deadline != attr->sched_deadline ||
		dl_se->dl_period != attr->sched_period ||
		dl_se->flags != attr->sched_flags)
		return true;

	return false;
}

static int __sched_setscheduler(struct task_struct *p,
				const struct sched_attr *attr,
				bool user, bool pi)
{
	int newprio = dl_policy(attr->sched_policy) ? MAX_DL_PRIO - 1 :
		      MAX_RT_PRIO - 1 - attr->sched_priority;
	int retval, oldprio, oldpolicy = -1, queued, running;
	int new_effective_prio, policy = attr->sched_policy;
	unsigned long flags;
	const struct sched_class *prev_class;
	struct rq *rq;
	int reset_on_fork;
	int queue_flags = DEQUEUE_SAVE | DEQUEUE_MOVE;

	/* may grab non-irq protected spin_locks */
	BUG_ON(in_interrupt());
recheck:
	/* double check policy once rq lock held */
	if (policy < 0) {
		reset_on_fork = p->sched_reset_on_fork;
		policy = oldpolicy = p->policy;
	} else {
		reset_on_fork = !!(attr->sched_flags & SCHED_FLAG_RESET_ON_FORK);

		if (!valid_policy(policy))
			return -EINVAL;
	}

	if (attr->sched_flags & ~(SCHED_FLAG_RESET_ON_FORK))
		return -EINVAL;

	/*
	 * Valid priorities for SCHED_FIFO and SCHED_RR are
	 * 1..MAX_USER_RT_PRIO-1, valid priority for SCHED_NORMAL,
	 * SCHED_BATCH and SCHED_IDLE is 0.
	 */
	if ((p->mm && attr->sched_priority > MAX_USER_RT_PRIO-1) ||
	    (!p->mm && attr->sched_priority > MAX_RT_PRIO-1))
		return -EINVAL;
	if ((dl_policy(policy) && !__checkparam_dl(attr)) ||
	    (rt_policy(policy) != (attr->sched_priority != 0)))
		return -EINVAL;

	/*
	 * Allow unprivileged RT tasks to decrease priority:
	 */
	if (user && !capable(CAP_SYS_NICE)) {
		if (fair_policy(policy)) {
			if (attr->sched_nice < task_nice(p) &&
			    !can_nice(p, attr->sched_nice))
				return -EPERM;
		}

		if (rt_policy(policy)) {
			unsigned long rlim_rtprio =
					task_rlimit(p, RLIMIT_RTPRIO);

			/* can't set/change the rt policy */
			if (policy != p->policy && !rlim_rtprio)
				return -EPERM;

			/* can't increase priority */
			if (attr->sched_priority > p->rt_priority &&
			    attr->sched_priority > rlim_rtprio)
				return -EPERM;
		}

		 /*
		  * Can't set/change SCHED_DEADLINE policy at all for now
		  * (safest behavior); in the future we would like to allow
		  * unprivileged DL tasks to increase their relative deadline
		  * or reduce their runtime (both ways reducing utilization)
		  */
		if (dl_policy(policy))
			return -EPERM;

		/*
		 * Treat SCHED_IDLE as nice 20. Only allow a switch to
		 * SCHED_NORMAL if the RLIMIT_NICE would normally permit it.
		 */
		if (idle_policy(p->policy) && !idle_policy(policy)) {
			if (!can_nice(p, task_nice(p)))
				return -EPERM;
		}

		/* can't change other user's priorities */
		if (!check_same_owner(p))
			return -EPERM;

		/* Normal users shall not reset the sched_reset_on_fork flag */
		if (p->sched_reset_on_fork && !reset_on_fork)
			return -EPERM;
	}

	if (user) {
		retval = security_task_setscheduler(p);
		if (retval)
			return retval;
	}

	/*
	 * make sure no PI-waiters arrive (or leave) while we are
	 * changing the priority of the task:
	 *
	 * To be able to change p->policy safely, the appropriate
	 * runqueue lock must be held.
	 */
	rq = task_rq_lock(p, &flags);
	update_rq_clock(rq);

	/*
	 * Changing the policy of the stop threads its a very bad idea
	 */
	if (p == rq->stop) {
		task_rq_unlock(rq, p, &flags);
		return -EINVAL;
	}

	/*
	 * If not changing anything there's no need to proceed further,
	 * but store a possible modification of reset_on_fork.
	 */
	if (unlikely(policy == p->policy)) {
		if (fair_policy(policy) && attr->sched_nice != task_nice(p))
			goto change;
		if (rt_policy(policy) && attr->sched_priority != p->rt_priority)
			goto change;
		if (dl_policy(policy) && dl_param_changed(p, attr))
			goto change;

		p->sched_reset_on_fork = reset_on_fork;
		task_rq_unlock(rq, p, &flags);
		return 0;
	}
change:

	if (user) {
#ifdef CONFIG_RT_GROUP_SCHED
		/*
		 * Do not allow realtime tasks into groups that have no runtime
		 * assigned.
		 */
		if (rt_bandwidth_enabled() && rt_policy(policy) &&
				task_group(p)->rt_bandwidth.rt_runtime == 0 &&
				!task_group_is_autogroup(task_group(p))) {
			task_rq_unlock(rq, p, &flags);
			return -EPERM;
		}
#endif
#ifdef CONFIG_SMP
		if (dl_bandwidth_enabled() && dl_policy(policy)) {
			cpumask_t *span = rq->rd->span;

			/*
			 * Don't allow tasks with an affinity mask smaller than
			 * the entire root_domain to become SCHED_DEADLINE. We
			 * will also fail if there's no bandwidth available.
			 */
			if (!cpumask_subset(span, &p->cpus_allowed) ||
			    rq->rd->dl_bw.bw == 0) {
				task_rq_unlock(rq, p, &flags);
				return -EPERM;
			}
		}
#endif
	}

	/* recheck policy now with rq lock held */
	if (unlikely(oldpolicy != -1 && oldpolicy != p->policy)) {
		policy = oldpolicy = -1;
		task_rq_unlock(rq, p, &flags);
		goto recheck;
	}

	/*
	 * If setscheduling to SCHED_DEADLINE (or changing the parameters
	 * of a SCHED_DEADLINE task) we need to check if enough bandwidth
	 * is available.
	 */
	if ((dl_policy(policy) || dl_task(p)) && dl_overflow(p, policy, attr)) {
		task_rq_unlock(rq, p, &flags);
		return -EBUSY;
	}

	p->sched_reset_on_fork = reset_on_fork;
	oldprio = p->prio;

	if (pi) {
		/*
		 * Take priority boosted tasks into account. If the new
		 * effective priority is unchanged, we just store the new
		 * normal parameters and do not touch the scheduler class and
		 * the runqueue. This will be done when the task deboost
		 * itself.
		 */
		new_effective_prio = rt_mutex_get_effective_prio(p, newprio);
		if (new_effective_prio == oldprio)
			queue_flags &= ~DEQUEUE_MOVE;
	}

	queued = task_on_rq_queued(p);
	running = task_current(rq, p);
	if (queued)
		dequeue_task(rq, p, queue_flags);
	if (running)
		put_prev_task(rq, p);

	prev_class = p->sched_class;
	__setscheduler(rq, p, attr, pi);

	if (running)
		p->sched_class->set_curr_task(rq);
	if (queued) {
		/*
		 * We enqueue to tail when the priority of a task is
		 * increased (user space view).
		 */
		if (oldprio < p->prio)
			queue_flags |= ENQUEUE_HEAD;

		enqueue_task(rq, p, queue_flags);
	}

	check_class_changed(rq, p, prev_class, oldprio);
	preempt_disable(); /* avoid rq from going away on us */
	task_rq_unlock(rq, p, &flags);

	if (pi)
		rt_mutex_adjust_pi(p);

	/*
	 * Run balance callbacks after we've adjusted the PI chain.
	 */
	balance_callback(rq);
	preempt_enable();

	return 0;
}

static int _sched_setscheduler(struct task_struct *p, int policy,
			       const struct sched_param *param, bool check)
{
	struct sched_attr attr = {
		.sched_policy   = policy,
		.sched_priority = param->sched_priority,
		.sched_nice	= PRIO_TO_NICE(p->static_prio),
	};

	/* Fixup the legacy SCHED_RESET_ON_FORK hack. */
	if ((policy != SETPARAM_POLICY) && (policy & SCHED_RESET_ON_FORK)) {
		attr.sched_flags |= SCHED_FLAG_RESET_ON_FORK;
		policy &= ~SCHED_RESET_ON_FORK;
		attr.sched_policy = policy;
	}

	return __sched_setscheduler(p, &attr, check, true);
}
/**
 * sched_setscheduler - change the scheduling policy and/or RT priority of a thread.
 * @p: the task in question.
 * @policy: new policy.
 * @param: structure containing the new RT priority.
 *
 * Return: 0 on success. An error code otherwise.
 *
 * NOTE that the task may be already dead.
 */
int sched_setscheduler(struct task_struct *p, int policy,
		       const struct sched_param *param)
{
	return _sched_setscheduler(p, policy, param, true);
}
EXPORT_SYMBOL_GPL(sched_setscheduler);

int sched_setattr(struct task_struct *p, const struct sched_attr *attr)
{
	return __sched_setscheduler(p, attr, true, true);
}
EXPORT_SYMBOL_GPL(sched_setattr);

/**
 * sched_setscheduler_nocheck - change the scheduling policy and/or RT priority of a thread from kernelspace.
 * @p: the task in question.
 * @policy: new policy.
 * @param: structure containing the new RT priority.
 *
 * Just like sched_setscheduler, only don't bother checking if the
 * current context has permission.  For example, this is needed in
 * stop_machine(): we create temporary high priority worker threads,
 * but our caller might not have that capability.
 *
 * Return: 0 on success. An error code otherwise.
 */
int sched_setscheduler_nocheck(struct task_struct *p, int policy,
			       const struct sched_param *param)
{
	return _sched_setscheduler(p, policy, param, false);
}
EXPORT_SYMBOL(sched_setscheduler_nocheck);

static int
do_sched_setscheduler(pid_t pid, int policy, struct sched_param __user *param)
{
	struct sched_param lparam;
	struct task_struct *p;
	int retval;

	if (!param || pid < 0)
		return -EINVAL;
	if (copy_from_user(&lparam, param, sizeof(struct sched_param)))
		return -EFAULT;

	rcu_read_lock();
	retval = -ESRCH;
	p = find_process_by_pid(pid);
	if (p != NULL)
		retval = sched_setscheduler(p, policy, &lparam);
	rcu_read_unlock();

	return retval;
}

/*
 * Mimics kernel/events/core.c perf_copy_attr().
 */
static int sched_copy_attr(struct sched_attr __user *uattr,
			   struct sched_attr *attr)
{
	u32 size;
	int ret;

	if (!access_ok(VERIFY_WRITE, uattr, SCHED_ATTR_SIZE_VER0))
		return -EFAULT;

	/*
	 * zero the full structure, so that a short copy will be nice.
	 */
	memset(attr, 0, sizeof(*attr));

	ret = get_user(size, &uattr->size);
	if (ret)
		return ret;

	if (size > PAGE_SIZE)	/* silly large */
		goto err_size;

	if (!size)		/* abi compat */
		size = SCHED_ATTR_SIZE_VER0;

	if (size < SCHED_ATTR_SIZE_VER0)
		goto err_size;

	/*
	 * If we're handed a bigger struct than we know of,
	 * ensure all the unknown bits are 0 - i.e. new
	 * user-space does not rely on any kernel feature
	 * extensions we dont know about yet.
	 */
	if (size > sizeof(*attr)) {
		unsigned char __user *addr;
		unsigned char __user *end;
		unsigned char val;

		addr = (void __user *)uattr + sizeof(*attr);
		end  = (void __user *)uattr + size;

		for (; addr < end; addr++) {
			ret = get_user(val, addr);
			if (ret)
				return ret;
			if (val)
				goto err_size;
		}
		size = sizeof(*attr);
	}

	ret = copy_from_user(attr, uattr, size);
	if (ret)
		return -EFAULT;

	/*
	 * XXX: do we want to be lenient like existing syscalls; or do we want
	 * to be strict and return an error on out-of-bounds values?
	 */
	attr->sched_nice = clamp(attr->sched_nice, MIN_NICE, MAX_NICE);

	return 0;

err_size:
	put_user(sizeof(*attr), &uattr->size);
	return -E2BIG;
}

/**
 * sys_sched_setscheduler - set/change the scheduler policy and RT priority
 * @pid: the pid in question.
 * @policy: new policy.
 * @param: structure containing the new RT priority.
 *
 * Return: 0 on success. An error code otherwise.
 */
SYSCALL_DEFINE3(sched_setscheduler, pid_t, pid, int, policy,
		struct sched_param __user *, param)
{
	/* negative values for policy are not valid */
	if (policy < 0)
		return -EINVAL;

	return do_sched_setscheduler(pid, policy, param);
}

/**
 * sys_sched_setparam - set/change the RT priority of a thread
 * @pid: the pid in question.
 * @param: structure containing the new RT priority.
 *
 * Return: 0 on success. An error code otherwise.
 */
SYSCALL_DEFINE2(sched_setparam, pid_t, pid, struct sched_param __user *, param)
{
	return do_sched_setscheduler(pid, SETPARAM_POLICY, param);
}

/**
 * sys_sched_setattr - same as above, but with extended sched_attr
 * @pid: the pid in question.
 * @uattr: structure containing the extended parameters.
 * @flags: for future extension.
 */
SYSCALL_DEFINE3(sched_setattr, pid_t, pid, struct sched_attr __user *, uattr,
			       unsigned int, flags)
{
	struct sched_attr attr;
	struct task_struct *p;
	int retval;

	if (!uattr || pid < 0 || flags)
		return -EINVAL;

	retval = sched_copy_attr(uattr, &attr);
	if (retval)
		return retval;

	if ((int)attr.sched_policy < 0)
		return -EINVAL;

	rcu_read_lock();
	retval = -ESRCH;
	p = find_process_by_pid(pid);
	if (p != NULL)
		retval = sched_setattr(p, &attr);
	rcu_read_unlock();

	return retval;
}

/**
 * sys_sched_getscheduler - get the policy (scheduling class) of a thread
 * @pid: the pid in question.
 *
 * Return: On success, the policy of the thread. Otherwise, a negative error
 * code.
 */
SYSCALL_DEFINE1(sched_getscheduler, pid_t, pid)
{
	struct task_struct *p;
	int retval;

	if (pid < 0)
		return -EINVAL;

	retval = -ESRCH;
	rcu_read_lock();
	p = find_process_by_pid(pid);
	if (p) {
		retval = security_task_getscheduler(p);
		if (!retval)
			retval = p->policy
				| (p->sched_reset_on_fork ? SCHED_RESET_ON_FORK : 0);
	}
	rcu_read_unlock();
	return retval;
}

/**
 * sys_sched_getparam - get the RT priority of a thread
 * @pid: the pid in question.
 * @param: structure containing the RT priority.
 *
 * Return: On success, 0 and the RT priority is in @param. Otherwise, an error
 * code.
 */
SYSCALL_DEFINE2(sched_getparam, pid_t, pid, struct sched_param __user *, param)
{
	struct sched_param lp = { .sched_priority = 0 };
	struct task_struct *p;
	int retval;

	if (!param || pid < 0)
		return -EINVAL;

	rcu_read_lock();
	p = find_process_by_pid(pid);
	retval = -ESRCH;
	if (!p)
		goto out_unlock;

	retval = security_task_getscheduler(p);
	if (retval)
		goto out_unlock;

	if (task_has_rt_policy(p))
		lp.sched_priority = p->rt_priority;
	rcu_read_unlock();

	/*
	 * This one might sleep, we cannot do it with a spinlock held ...
	 */
	retval = copy_to_user(param, &lp, sizeof(*param)) ? -EFAULT : 0;

	return retval;

out_unlock:
	rcu_read_unlock();
	return retval;
}

static int sched_read_attr(struct sched_attr __user *uattr,
			   struct sched_attr *attr,
			   unsigned int usize)
{
	int ret;

	if (!access_ok(VERIFY_WRITE, uattr, usize))
		return -EFAULT;

	/*
	 * If we're handed a smaller struct than we know of,
	 * ensure all the unknown bits are 0 - i.e. old
	 * user-space does not get uncomplete information.
	 */
	if (usize < sizeof(*attr)) {
		unsigned char *addr;
		unsigned char *end;

		addr = (void *)attr + usize;
		end  = (void *)attr + sizeof(*attr);

		for (; addr < end; addr++) {
			if (*addr)
				return -EFBIG;
		}

		attr->size = usize;
	}

	ret = copy_to_user(uattr, attr, attr->size);
	if (ret)
		return -EFAULT;

	return 0;
}

/**
 * sys_sched_getattr - similar to sched_getparam, but with sched_attr
 * @pid: the pid in question.
 * @uattr: structure containing the extended parameters.
 * @size: sizeof(attr) for fwd/bwd comp.
 * @flags: for future extension.
 */
SYSCALL_DEFINE4(sched_getattr, pid_t, pid, struct sched_attr __user *, uattr,
		unsigned int, size, unsigned int, flags)
{
	struct sched_attr attr = {
		.size = sizeof(struct sched_attr),
	};
	struct task_struct *p;
	int retval;

	if (!uattr || pid < 0 || size > PAGE_SIZE ||
	    size < SCHED_ATTR_SIZE_VER0 || flags)
		return -EINVAL;

	rcu_read_lock();
	p = find_process_by_pid(pid);
	retval = -ESRCH;
	if (!p)
		goto out_unlock;

	retval = security_task_getscheduler(p);
	if (retval)
		goto out_unlock;

	attr.sched_policy = p->policy;
	if (p->sched_reset_on_fork)
		attr.sched_flags |= SCHED_FLAG_RESET_ON_FORK;
	if (task_has_dl_policy(p))
		__getparam_dl(p, &attr);
	else if (task_has_rt_policy(p))
		attr.sched_priority = p->rt_priority;
	else
		attr.sched_nice = task_nice(p);

	rcu_read_unlock();

	retval = sched_read_attr(uattr, &attr, size);
	return retval;

out_unlock:
	rcu_read_unlock();
	return retval;
}

long sched_setaffinity(pid_t pid, const struct cpumask *in_mask)
{
	cpumask_var_t cpus_allowed, new_mask;
	struct task_struct *p;
	int retval;
	int dest_cpu;
	cpumask_t allowed_mask;

	rcu_read_lock();

	p = find_process_by_pid(pid);
	if (!p) {
		rcu_read_unlock();
		return -ESRCH;
	}

	/* Prevent p going away */
	get_task_struct(p);
	rcu_read_unlock();

	if (p->flags & PF_NO_SETAFFINITY) {
		retval = -EINVAL;
		goto out_put_task;
	}
	if (!alloc_cpumask_var(&cpus_allowed, GFP_KERNEL)) {
		retval = -ENOMEM;
		goto out_put_task;
	}
	if (!alloc_cpumask_var(&new_mask, GFP_KERNEL)) {
		retval = -ENOMEM;
		goto out_free_cpus_allowed;
	}
	retval = -EPERM;
	if (!check_same_owner(p)) {
		rcu_read_lock();
		if (!ns_capable(__task_cred(p)->user_ns, CAP_SYS_NICE)) {
			rcu_read_unlock();
			goto out_free_new_mask;
		}
		rcu_read_unlock();
	}

	retval = security_task_setscheduler(p);
	if (retval)
		goto out_free_new_mask;


	cpuset_cpus_allowed(p, cpus_allowed);
	cpumask_and(new_mask, in_mask, cpus_allowed);

	/*
	 * Since bandwidth control happens on root_domain basis,
	 * if admission test is enabled, we only admit -deadline
	 * tasks allowed to run on all the CPUs in the task's
	 * root_domain.
	 */
#ifdef CONFIG_SMP
	if (task_has_dl_policy(p) && dl_bandwidth_enabled()) {
		rcu_read_lock();
		if (!cpumask_subset(task_rq(p)->rd->span, new_mask)) {
			retval = -EBUSY;
			rcu_read_unlock();
			goto out_free_new_mask;
		}
		rcu_read_unlock();
	}
#endif
again:
	cpumask_andnot(&allowed_mask, new_mask, cpu_isolated_mask);
	dest_cpu = cpumask_any_and(cpu_active_mask, &allowed_mask);
	if (dest_cpu < nr_cpu_ids) {
		retval = __set_cpus_allowed_ptr(p, new_mask, true);
		if (!retval) {
			cpuset_cpus_allowed(p, cpus_allowed);
			if (!cpumask_subset(new_mask, cpus_allowed)) {
				/*
				 * We must have raced with a concurrent cpuset
				 * update. Just reset the cpus_allowed to the
				 * cpuset's cpus_allowed
				 */
				cpumask_copy(new_mask, cpus_allowed);
				goto again;
			}
		}
	} else {
		retval = -EINVAL;
	}

out_free_new_mask:
	free_cpumask_var(new_mask);
out_free_cpus_allowed:
	free_cpumask_var(cpus_allowed);
out_put_task:
	put_task_struct(p);
	return retval;
}

static int get_user_cpu_mask(unsigned long __user *user_mask_ptr, unsigned len,
			     struct cpumask *new_mask)
{
	if (len < cpumask_size())
		cpumask_clear(new_mask);
	else if (len > cpumask_size())
		len = cpumask_size();

	return copy_from_user(new_mask, user_mask_ptr, len) ? -EFAULT : 0;
}

/**
 * sys_sched_setaffinity - set the cpu affinity of a process
 * @pid: pid of the process
 * @len: length in bytes of the bitmask pointed to by user_mask_ptr
 * @user_mask_ptr: user-space pointer to the new cpu mask
 *
 * Return: 0 on success. An error code otherwise.
 */
SYSCALL_DEFINE3(sched_setaffinity, pid_t, pid, unsigned int, len,
		unsigned long __user *, user_mask_ptr)
{
	cpumask_var_t new_mask;
	int retval;

	if (!alloc_cpumask_var(&new_mask, GFP_KERNEL))
		return -ENOMEM;

	retval = get_user_cpu_mask(user_mask_ptr, len, new_mask);
	if (retval == 0)
		retval = sched_setaffinity(pid, new_mask);
	free_cpumask_var(new_mask);
	return retval;
}

long sched_getaffinity(pid_t pid, struct cpumask *mask)
{
	struct task_struct *p;
	unsigned long flags;
	int retval;

	rcu_read_lock();

	retval = -ESRCH;
	p = find_process_by_pid(pid);
	if (!p)
		goto out_unlock;

	retval = security_task_getscheduler(p);
	if (retval)
		goto out_unlock;

	raw_spin_lock_irqsave(&p->pi_lock, flags);
	cpumask_and(mask, &p->cpus_allowed, cpu_active_mask);
	raw_spin_unlock_irqrestore(&p->pi_lock, flags);

out_unlock:
	rcu_read_unlock();

	return retval;
}

/**
 * sys_sched_getaffinity - get the cpu affinity of a process
 * @pid: pid of the process
 * @len: length in bytes of the bitmask pointed to by user_mask_ptr
 * @user_mask_ptr: user-space pointer to hold the current cpu mask
 *
 * Return: 0 on success. An error code otherwise.
 */
SYSCALL_DEFINE3(sched_getaffinity, pid_t, pid, unsigned int, len,
		unsigned long __user *, user_mask_ptr)
{
	int ret;
	cpumask_var_t mask;

	if ((len * BITS_PER_BYTE) < nr_cpu_ids)
		return -EINVAL;
	if (len & (sizeof(unsigned long)-1))
		return -EINVAL;

	if (!alloc_cpumask_var(&mask, GFP_KERNEL))
		return -ENOMEM;

	ret = sched_getaffinity(pid, mask);
	if (ret == 0) {
		size_t retlen = min_t(size_t, len, cpumask_size());

		if (copy_to_user(user_mask_ptr, mask, retlen))
			ret = -EFAULT;
		else
			ret = retlen;
	}
	free_cpumask_var(mask);

	return ret;
}

/**
 * sys_sched_yield - yield the current processor to other threads.
 *
 * This function yields the current CPU to other tasks. If there are no
 * other threads running on this CPU then this function will return.
 *
 * Return: 0.
 */
SYSCALL_DEFINE0(sched_yield)
{
	struct rq *rq = this_rq_lock();

	schedstat_inc(rq, yld_count);
	current->sched_class->yield_task(rq);

	/*
	 * Since we are going to call schedule() anyway, there's
	 * no need to preempt or enable interrupts:
	 */
	__release(rq->lock);
	spin_release(&rq->lock.dep_map, 1, _THIS_IP_);
	do_raw_spin_unlock(&rq->lock);
	sched_preempt_enable_no_resched();

	schedule();

	return 0;
}

int __sched _cond_resched(void)
{
	if (should_resched(0)) {
		preempt_schedule_common();
		return 1;
	}
	return 0;
}
EXPORT_SYMBOL(_cond_resched);

/*
 * __cond_resched_lock() - if a reschedule is pending, drop the given lock,
 * call schedule, and on return reacquire the lock.
 *
 * This works OK both with and without CONFIG_PREEMPT. We do strange low-level
 * operations here to prevent schedule() from being called twice (once via
 * spin_unlock(), once by hand).
 */
int __cond_resched_lock(spinlock_t *lock)
{
	int resched = should_resched(PREEMPT_LOCK_OFFSET);
	int ret = 0;

	lockdep_assert_held(lock);

	if (spin_needbreak(lock) || resched) {
		spin_unlock(lock);
		if (resched)
			preempt_schedule_common();
		else
			cpu_relax();
		ret = 1;
		spin_lock(lock);
	}
	return ret;
}
EXPORT_SYMBOL(__cond_resched_lock);

int __sched __cond_resched_softirq(void)
{
	BUG_ON(!in_softirq());

	if (should_resched(SOFTIRQ_DISABLE_OFFSET)) {
		local_bh_enable();
		preempt_schedule_common();
		local_bh_disable();
		return 1;
	}
	return 0;
}
EXPORT_SYMBOL(__cond_resched_softirq);

/**
 * yield - yield the current processor to other threads.
 *
 * Do not ever use this function, there's a 99% chance you're doing it wrong.
 *
 * The scheduler is at all times free to pick the calling task as the most
 * eligible task to run, if removing the yield() call from your code breaks
 * it, its already broken.
 *
 * Typical broken usage is:
 *
 * while (!event)
 * 	yield();
 *
 * where one assumes that yield() will let 'the other' process run that will
 * make event true. If the current task is a SCHED_FIFO task that will never
 * happen. Never use yield() as a progress guarantee!!
 *
 * If you want to use yield() to wait for something, use wait_event().
 * If you want to use yield() to be 'nice' for others, use cond_resched().
 * If you still want to use yield(), do not!
 */
void __sched yield(void)
{
	set_current_state(TASK_RUNNING);
	sys_sched_yield();
}
EXPORT_SYMBOL(yield);

/**
 * yield_to - yield the current processor to another thread in
 * your thread group, or accelerate that thread toward the
 * processor it's on.
 * @p: target task
 * @preempt: whether task preemption is allowed or not
 *
 * It's the caller's job to ensure that the target task struct
 * can't go away on us before we can do any checks.
 *
 * Return:
 *	true (>0) if we indeed boosted the target task.
 *	false (0) if we failed to boost the target.
 *	-ESRCH if there's no task to yield to.
 */
int __sched yield_to(struct task_struct *p, bool preempt)
{
	struct task_struct *curr = current;
	struct rq *rq, *p_rq;
	unsigned long flags;
	int yielded = 0;

	local_irq_save(flags);
	rq = this_rq();

again:
	p_rq = task_rq(p);
	/*
	 * If we're the only runnable task on the rq and target rq also
	 * has only one task, there's absolutely no point in yielding.
	 */
	if (rq->nr_running == 1 && p_rq->nr_running == 1) {
		yielded = -ESRCH;
		goto out_irq;
	}

	double_rq_lock(rq, p_rq);
	if (task_rq(p) != p_rq) {
		double_rq_unlock(rq, p_rq);
		goto again;
	}

	if (!curr->sched_class->yield_to_task)
		goto out_unlock;

	if (curr->sched_class != p->sched_class)
		goto out_unlock;

	if (task_running(p_rq, p) || p->state)
		goto out_unlock;

	yielded = curr->sched_class->yield_to_task(rq, p, preempt);
	if (yielded) {
		schedstat_inc(rq, yld_count);
		/*
		 * Make p's CPU reschedule; pick_next_entity takes care of
		 * fairness.
		 */
		if (preempt && rq != p_rq)
			resched_curr(p_rq);
	}

out_unlock:
	double_rq_unlock(rq, p_rq);
out_irq:
	local_irq_restore(flags);

	if (yielded > 0)
		schedule();

	return yielded;
}
EXPORT_SYMBOL_GPL(yield_to);

/*
 * This task is about to go to sleep on IO. Increment rq->nr_iowait so
 * that process accounting knows that this is a task in IO wait state.
 */
long __sched io_schedule_timeout(long timeout)
{
	int old_iowait = current->in_iowait;
	struct rq *rq;
	long ret;

	current->in_iowait = 1;
	blk_schedule_flush_plug(current);

	delayacct_blkio_start();
	rq = raw_rq();
	atomic_inc(&rq->nr_iowait);
	ret = schedule_timeout(timeout);
	current->in_iowait = old_iowait;
	atomic_dec(&rq->nr_iowait);
	delayacct_blkio_end();

	return ret;
}
EXPORT_SYMBOL(io_schedule_timeout);

/**
 * sys_sched_get_priority_max - return maximum RT priority.
 * @policy: scheduling class.
 *
 * Return: On success, this syscall returns the maximum
 * rt_priority that can be used by a given scheduling class.
 * On failure, a negative error code is returned.
 */
SYSCALL_DEFINE1(sched_get_priority_max, int, policy)
{
	int ret = -EINVAL;

	switch (policy) {
	case SCHED_FIFO:
	case SCHED_RR:
		ret = MAX_USER_RT_PRIO-1;
		break;
	case SCHED_DEADLINE:
	case SCHED_NORMAL:
	case SCHED_BATCH:
	case SCHED_IDLE:
		ret = 0;
		break;
	}
	return ret;
}

/**
 * sys_sched_get_priority_min - return minimum RT priority.
 * @policy: scheduling class.
 *
 * Return: On success, this syscall returns the minimum
 * rt_priority that can be used by a given scheduling class.
 * On failure, a negative error code is returned.
 */
SYSCALL_DEFINE1(sched_get_priority_min, int, policy)
{
	int ret = -EINVAL;

	switch (policy) {
	case SCHED_FIFO:
	case SCHED_RR:
		ret = 1;
		break;
	case SCHED_DEADLINE:
	case SCHED_NORMAL:
	case SCHED_BATCH:
	case SCHED_IDLE:
		ret = 0;
	}
	return ret;
}

/**
 * sys_sched_rr_get_interval - return the default timeslice of a process.
 * @pid: pid of the process.
 * @interval: userspace pointer to the timeslice value.
 *
 * this syscall writes the default timeslice value of a given process
 * into the user-space timespec buffer. A value of '0' means infinity.
 *
 * Return: On success, 0 and the timeslice is in @interval. Otherwise,
 * an error code.
 */
SYSCALL_DEFINE2(sched_rr_get_interval, pid_t, pid,
		struct timespec __user *, interval)
{
	struct task_struct *p;
	unsigned int time_slice;
	unsigned long flags;
	struct rq *rq;
	int retval;
	struct timespec t;

	if (pid < 0)
		return -EINVAL;

	retval = -ESRCH;
	rcu_read_lock();
	p = find_process_by_pid(pid);
	if (!p)
		goto out_unlock;

	retval = security_task_getscheduler(p);
	if (retval)
		goto out_unlock;

	rq = task_rq_lock(p, &flags);
	time_slice = 0;
	if (p->sched_class->get_rr_interval)
		time_slice = p->sched_class->get_rr_interval(rq, p);
	task_rq_unlock(rq, p, &flags);

	rcu_read_unlock();
	jiffies_to_timespec(time_slice, &t);
	retval = copy_to_user(interval, &t, sizeof(t)) ? -EFAULT : 0;
	return retval;

out_unlock:
	rcu_read_unlock();
	return retval;
}

static const char stat_nam[] = TASK_STATE_TO_CHAR_STR;

void sched_show_task(struct task_struct *p)
{
	unsigned long free = 0;
	int ppid;
	unsigned long state = p->state;

	if (state)
		state = __ffs(state) + 1;
	printk(KERN_INFO "%-15.15s %c", p->comm,
		state < sizeof(stat_nam) - 1 ? stat_nam[state] : '?');
#if BITS_PER_LONG == 32
	if (state == TASK_RUNNING)
		printk(KERN_CONT " running  ");
	else
		printk(KERN_CONT " %08lx ", thread_saved_pc(p));
#else
	if (state == TASK_RUNNING)
		printk(KERN_CONT "  running task    ");
	else
		printk(KERN_CONT " %016lx ", thread_saved_pc(p));
#endif
#ifdef CONFIG_DEBUG_STACK_USAGE
	free = stack_not_used(p);
#endif
	ppid = 0;
	rcu_read_lock();
	if (pid_alive(p))
		ppid = task_pid_nr(rcu_dereference(p->real_parent));
	rcu_read_unlock();
	printk(KERN_CONT "%5lu %5d %6d 0x%08lx\n", free,
		task_pid_nr(p), ppid,
		(unsigned long)task_thread_info(p)->flags);

	print_worker_info(KERN_INFO, p);
	show_stack(p, NULL);
}

void show_state_filter(unsigned long state_filter)
{
	struct task_struct *g, *p;

#if BITS_PER_LONG == 32
	printk(KERN_INFO
		"  task                PC stack   pid father\n");
#else
	printk(KERN_INFO
		"  task                        PC stack   pid father\n");
#endif
	rcu_read_lock();
	for_each_process_thread(g, p) {
		/*
		 * reset the NMI-timeout, listing all files on a slow
		 * console might take a lot of time:
		 * Also, reset softlockup watchdogs on all CPUs, because
		 * another CPU might be blocked waiting for us to process
		 * an IPI.
		 */
		touch_nmi_watchdog();
		touch_all_softlockup_watchdogs();
		if (!state_filter || (p->state & state_filter))
			sched_show_task(p);
	}

	touch_all_softlockup_watchdogs();

#ifdef CONFIG_SCHED_DEBUG
	sysrq_sched_debug_show();
#endif
	rcu_read_unlock();
	/*
	 * Only show locks if all tasks are dumped:
	 */
	if (!state_filter)
		debug_show_all_locks();
}

void init_idle_bootup_task(struct task_struct *idle)
{
	idle->sched_class = &idle_sched_class;
}

/**
 * init_idle - set up an idle thread for a given CPU
 * @idle: task in question
 * @cpu: cpu the idle task belongs to
 * @cpu_up: differentiate between initial boot vs hotplug
 *
 * NOTE: this function does not set the idle thread's NEED_RESCHED
 * flag, to make booting more robust.
 */
void init_idle(struct task_struct *idle, int cpu, bool cpu_up)
{
	struct rq *rq = cpu_rq(cpu);
	unsigned long flags;

	if (!cpu_up)
		init_new_task_load(idle, true);

	raw_spin_lock_irqsave(&idle->pi_lock, flags);
	raw_spin_lock(&rq->lock);

	__sched_fork(0, idle);

	idle->state = TASK_RUNNING;
	idle->se.exec_start = sched_clock();

	kasan_unpoison_task_stack(idle);

#ifdef CONFIG_SMP
	/*
	 * Its possible that init_idle() gets called multiple times on a task,
	 * in that case do_set_cpus_allowed() will not do the right thing.
	 *
	 * And since this is boot we can forgo the serialization.
	 */
	set_cpus_allowed_common(idle, cpumask_of(cpu));
#endif
	/*
	 * We're having a chicken and egg problem, even though we are
	 * holding rq->lock, the cpu isn't yet set to this cpu so the
	 * lockdep check in task_group() will fail.
	 *
	 * Similar case to sched_fork(). / Alternatively we could
	 * use task_rq_lock() here and obtain the other rq->lock.
	 *
	 * Silence PROVE_RCU
	 */
	rcu_read_lock();
	__set_task_cpu(idle, cpu);
	rcu_read_unlock();

	rq->curr = rq->idle = idle;
	idle->on_rq = TASK_ON_RQ_QUEUED;
#ifdef CONFIG_SMP
	idle->on_cpu = 1;
#endif
	raw_spin_unlock(&rq->lock);
	raw_spin_unlock_irqrestore(&idle->pi_lock, flags);

	/* Set the preempt count _outside_ the spinlocks! */
	init_idle_preempt_count(idle, cpu);

	/*
	 * The idle tasks have their own, simple scheduling class:
	 */
	idle->sched_class = &idle_sched_class;
	ftrace_graph_init_idle_task(idle, cpu);
	vtime_init_idle(idle, cpu);
#ifdef CONFIG_SMP
	sprintf(idle->comm, "%s/%d", INIT_TASK_COMM, cpu);
#endif
}

int cpuset_cpumask_can_shrink(const struct cpumask *cur,
			      const struct cpumask *trial)
{
	int ret = 1, trial_cpus;
	struct dl_bw *cur_dl_b;
	unsigned long flags;

	if (!cpumask_weight(cur))
		return ret;

	rcu_read_lock_sched();
	cur_dl_b = dl_bw_of(cpumask_any(cur));
	trial_cpus = cpumask_weight(trial);

	raw_spin_lock_irqsave(&cur_dl_b->lock, flags);
	if (cur_dl_b->bw != -1 &&
	    cur_dl_b->bw * trial_cpus < cur_dl_b->total_bw)
		ret = 0;
	raw_spin_unlock_irqrestore(&cur_dl_b->lock, flags);
	rcu_read_unlock_sched();

	return ret;
}

int task_can_attach(struct task_struct *p,
		    const struct cpumask *cs_cpus_allowed)
{
	int ret = 0;

	/*
	 * Kthreads which disallow setaffinity shouldn't be moved
	 * to a new cpuset; we don't want to change their cpu
	 * affinity and isolating such threads by their set of
	 * allowed nodes is unnecessary.  Thus, cpusets are not
	 * applicable for such threads.  This prevents checking for
	 * success of set_cpus_allowed_ptr() on all attached tasks
	 * before cpus_allowed may be changed.
	 */
	if (p->flags & PF_NO_SETAFFINITY) {
		ret = -EINVAL;
		goto out;
	}

#ifdef CONFIG_SMP
	if (dl_task(p) && !cpumask_intersects(task_rq(p)->rd->span,
					      cs_cpus_allowed)) {
		unsigned int dest_cpu = cpumask_any_and(cpu_active_mask,
							cs_cpus_allowed);
		struct dl_bw *dl_b;
		bool overflow;
		int cpus;
		unsigned long flags;

		rcu_read_lock_sched();
		dl_b = dl_bw_of(dest_cpu);
		raw_spin_lock_irqsave(&dl_b->lock, flags);
		cpus = dl_bw_cpus(dest_cpu);
		overflow = __dl_overflow(dl_b, cpus, 0, p->dl.dl_bw);
		if (overflow)
			ret = -EBUSY;
		else {
			/*
			 * We reserve space for this task in the destination
			 * root_domain, as we can't fail after this point.
			 * We will free resources in the source root_domain
			 * later on (see set_cpus_allowed_dl()).
			 */
			__dl_add(dl_b, p->dl.dl_bw);
		}
		raw_spin_unlock_irqrestore(&dl_b->lock, flags);
		rcu_read_unlock_sched();

	}
#endif
out:
	return ret;
}

#ifdef CONFIG_SMP

#ifdef CONFIG_NUMA_BALANCING
/* Migrate current task p to target_cpu */
int migrate_task_to(struct task_struct *p, int target_cpu)
{
	struct migration_arg arg = { p, target_cpu };
	int curr_cpu = task_cpu(p);

	if (curr_cpu == target_cpu)
		return 0;

	if (!cpumask_test_cpu(target_cpu, tsk_cpus_allowed(p)))
		return -EINVAL;

	/* TODO: This is not properly updating schedstats */

	trace_sched_move_numa(p, curr_cpu, target_cpu);
	return stop_one_cpu(curr_cpu, migration_cpu_stop, &arg);
}

/*
 * Requeue a task on a given node and accurately track the number of NUMA
 * tasks on the runqueues
 */
void sched_setnuma(struct task_struct *p, int nid)
{
	struct rq *rq;
	unsigned long flags;
	bool queued, running;

	rq = task_rq_lock(p, &flags);
	queued = task_on_rq_queued(p);
	running = task_current(rq, p);

	if (queued)
		dequeue_task(rq, p, DEQUEUE_SAVE);
	if (running)
		put_prev_task(rq, p);

	p->numa_preferred_nid = nid;

	if (running)
		p->sched_class->set_curr_task(rq);
	if (queued)
		enqueue_task(rq, p, ENQUEUE_RESTORE);
	task_rq_unlock(rq, p, &flags);
}
#endif /* CONFIG_NUMA_BALANCING */

#ifdef CONFIG_HOTPLUG_CPU
/*
 * Ensures that the idle task is using init_mm right before its cpu goes
 * offline.
 */
void idle_task_exit(void)
{
	struct mm_struct *mm = current->active_mm;

	BUG_ON(cpu_online(smp_processor_id()));

	if (mm != &init_mm) {
		switch_mm(mm, &init_mm, current);
		finish_arch_post_lock_switch();
	}
	mmdrop(mm);
}

/*
 * Since this CPU is going 'away' for a while, fold any nr_active delta
 * we might have. Assumes we're called after migrate_tasks() so that the
 * nr_active count is stable.
 *
 * Also see the comment "Global load-average calculations".
 */
static void calc_load_migrate(struct rq *rq)
{
	long delta = calc_load_fold_active(rq);
	if (delta)
		atomic_long_add(delta, &calc_load_tasks);
}

static void put_prev_task_fake(struct rq *rq, struct task_struct *prev)
{
}

static const struct sched_class fake_sched_class = {
	.put_prev_task = put_prev_task_fake,
};

static struct task_struct fake_task = {
	/*
	 * Avoid pull_{rt,dl}_task()
	 */
	.prio = MAX_PRIO + 1,
	.sched_class = &fake_sched_class,
};

/*
 * Remove a task from the runqueue and pretend that it's migrating. This
 * should prevent migrations for the detached task and disallow further
 * changes to tsk_cpus_allowed.
 */
static void
detach_one_task(struct task_struct *p, struct rq *rq, struct list_head *tasks)
{
	lockdep_assert_held(&rq->lock);

	p->on_rq = TASK_ON_RQ_MIGRATING;
	deactivate_task(rq, p, 0);
	list_add(&p->se.group_node, tasks);
}

static void attach_tasks(struct list_head *tasks, struct rq *rq)
{
	struct task_struct *p;

	lockdep_assert_held(&rq->lock);

	while (!list_empty(tasks)) {
		p = list_first_entry(tasks, struct task_struct, se.group_node);
		list_del_init(&p->se.group_node);

		BUG_ON(task_rq(p) != rq);
		activate_task(rq, p, 0);
		p->on_rq = TASK_ON_RQ_QUEUED;
	}
}

/*
 * Migrate all tasks (not pinned if pinned argument say so) from the rq,
 * sleeping tasks will be migrated by try_to_wake_up()->select_task_rq().
 *
 * Called with rq->lock held even though we'er in stop_machine() and
 * there's no concurrency possible, we hold the required locks anyway
 * because of lock validation efforts.
 */
static void migrate_tasks(struct rq *dead_rq, bool migrate_pinned_tasks)
{
	struct rq *rq = dead_rq;
	struct task_struct *next, *stop = rq->stop;
	int dest_cpu;
	unsigned int num_pinned_kthreads = 1; /* this thread */
	LIST_HEAD(tasks);
	cpumask_t avail_cpus;

	cpumask_andnot(&avail_cpus, cpu_online_mask, cpu_isolated_mask);

	/*
	 * Fudge the rq selection such that the below task selection loop
	 * doesn't get stuck on the currently eligible stop task.
	 *
	 * We're currently inside stop_machine() and the rq is either stuck
	 * in the stop_machine_cpu_stop() loop, or we're executing this code,
	 * either way we should never end up calling schedule() until we're
	 * done here.
	 */
	rq->stop = NULL;

	/*
	 * put_prev_task() and pick_next_task() sched
	 * class method both need to have an up-to-date
	 * value of rq->clock[_task]
	 */
	update_rq_clock(rq);

	for (;;) {
		/*
		 * There's this thread running, bail when that's the only
		 * remaining thread.
		 */
		if (rq->nr_running == 1)
			break;

		/*
		 * pick_next_task assumes pinned rq->lock.
		 */
		lockdep_pin_lock(&rq->lock);
		next = pick_next_task(rq, &fake_task);
		BUG_ON(!next);
		next->sched_class->put_prev_task(rq, next);

		if (!migrate_pinned_tasks && next->flags & PF_KTHREAD &&
			!cpumask_intersects(&avail_cpus, &next->cpus_allowed)) {
			detach_one_task(next, rq, &tasks);
			num_pinned_kthreads += 1;
			lockdep_unpin_lock(&rq->lock);
			continue;
		}

		/*
		 * Rules for changing task_struct::cpus_allowed are holding
		 * both pi_lock and rq->lock, such that holding either
		 * stabilizes the mask.
		 *
		 * Drop rq->lock is not quite as disastrous as it usually is
		 * because !cpu_active at this point, which means load-balance
		 * will not interfere. Also, stop-machine.
		 */
		lockdep_unpin_lock(&rq->lock);
		raw_spin_unlock(&rq->lock);
		raw_spin_lock(&next->pi_lock);
		raw_spin_lock(&rq->lock);

		/*
		 * Since we're inside stop-machine, _nothing_ should have
		 * changed the task, WARN if weird stuff happened, because in
		 * that case the above rq->lock drop is a fail too.
		 * However, during cpu isolation the load balancer might have
		 * interferred since we don't stop all CPUs. Ignore warning for
		 * this case.
		 */
		if (task_rq(next) != rq || !task_on_rq_queued(next)) {
			WARN_ON(migrate_pinned_tasks);
			raw_spin_unlock(&next->pi_lock);
			continue;
		}

		/* Find suitable destination for @next, with force if needed. */
		dest_cpu = select_fallback_rq(dead_rq->cpu, next, false);

		rq = __migrate_task(rq, next, dest_cpu);
		if (rq != dead_rq) {
			raw_spin_unlock(&next->pi_lock);
			raw_spin_unlock(&rq->lock);
			notify_migration(dead_rq->cpu, dest_cpu, true, next);
			rq = dead_rq;
			raw_spin_lock(&next->pi_lock);
			raw_spin_lock(&rq->lock);
		}
		raw_spin_unlock(&next->pi_lock);
	}

	rq->stop = stop;

	if (num_pinned_kthreads > 1)
		attach_tasks(&tasks, rq);
}

static void set_rq_online(struct rq *rq);
static void set_rq_offline(struct rq *rq);

int do_isolation_work_cpu_stop(void *data)
{
	unsigned int cpu = smp_processor_id();
	struct rq *rq = cpu_rq(cpu);

	watchdog_disable(cpu);

	irq_migrate_all_off_this_cpu();

	local_irq_disable();

	sched_ttwu_pending();

	raw_spin_lock(&rq->lock);

	/*
	 * Temporarily mark the rq as offline. This will allow us to
	 * move tasks off the CPU.
	 */
	if (rq->rd) {
		BUG_ON(!cpumask_test_cpu(cpu, rq->rd->span));
		set_rq_offline(rq);
	}

	migrate_tasks(rq, false);

	if (rq->rd)
		set_rq_online(rq);
	raw_spin_unlock(&rq->lock);

	/*
	 * We might have been in tickless state. Clear NOHZ flags to avoid
	 * us being kicked for helping out with balancing
	 */
	nohz_balance_clear_nohz_mask(cpu);

	clear_hmp_request(cpu);
	local_irq_enable();
	return 0;
}

int do_unisolation_work_cpu_stop(void *data)
{
	watchdog_enable(smp_processor_id());
	return 0;
}

static void init_sched_groups_capacity(int cpu, struct sched_domain *sd);

static void sched_update_group_capacities(int cpu)
{
	struct sched_domain *sd;

	mutex_lock(&sched_domains_mutex);
	rcu_read_lock();

	for_each_domain(cpu, sd) {
		int balance_cpu = group_balance_cpu(sd->groups);

		init_sched_groups_capacity(cpu, sd);
		/*
		 * Need to ensure this is also called with balancing
		 * cpu.
		*/
		if (cpu != balance_cpu)
			init_sched_groups_capacity(balance_cpu, sd);
	}

	rcu_read_unlock();
	mutex_unlock(&sched_domains_mutex);
}

static unsigned int cpu_isolation_vote[NR_CPUS];

int sched_isolate_count(const cpumask_t *mask, bool include_offline)
{
	cpumask_t count_mask = CPU_MASK_NONE;

	if (include_offline) {
		cpumask_complement(&count_mask, cpu_online_mask);
		cpumask_or(&count_mask, &count_mask, cpu_isolated_mask);
		cpumask_and(&count_mask, &count_mask, mask);
	} else {
		cpumask_and(&count_mask, mask, cpu_isolated_mask);
	}

	return cpumask_weight(&count_mask);
}

/*
 * 1) CPU is isolated and cpu is offlined:
 *	Unisolate the core.
 * 2) CPU is not isolated and CPU is offlined:
 *	No action taken.
 * 3) CPU is offline and request to isolate
 *	Request ignored.
 * 4) CPU is offline and isolated:
 *	Not a possible state.
 * 5) CPU is online and request to isolate
 *	Normal case: Isolate the CPU
 * 6) CPU is not isolated and comes back online
 *	Nothing to do
 *
 * Note: The client calling sched_isolate_cpu() is repsonsible for ONLY
 * calling sched_unisolate_cpu() on a CPU that the client previously isolated.
 * Client is also responsible for unisolating when a core goes offline
 * (after CPU is marked offline).
 */
int sched_isolate_cpu(int cpu)
{
	struct rq *rq = cpu_rq(cpu);
	cpumask_t avail_cpus;
	int ret_code = 0;
	u64 start_time = 0;

	if (trace_sched_isolate_enabled())
		start_time = sched_clock();

	cpu_maps_update_begin();

	cpumask_andnot(&avail_cpus, cpu_online_mask, cpu_isolated_mask);

	/* We cannot isolate ALL cpus in the system */
	if (cpumask_weight(&avail_cpus) == 1) {
		ret_code = -EINVAL;
		goto out;
	}

	if (!cpu_online(cpu)) {
		ret_code = -EINVAL;
		goto out;
	}

	if (++cpu_isolation_vote[cpu] > 1)
		goto out;

	/*
	 * There is a race between watchdog being enabled by hotplug and
	 * core isolation disabling the watchdog. When a CPU is hotplugged in
	 * and the hotplug lock has been released the watchdog thread might
	 * not have run yet to enable the watchdog.
	 * We have to wait for the watchdog to be enabled before proceeding.
	 */
	if (!watchdog_configured(cpu)) {
		msleep(20);
		if (!watchdog_configured(cpu)) {
			--cpu_isolation_vote[cpu];
			ret_code = -EBUSY;
			goto out;
		}
	}

	set_cpu_isolated(cpu, true);
	cpumask_clear_cpu(cpu, &avail_cpus);

	/* Migrate timers */
	smp_call_function_any(&avail_cpus, hrtimer_quiesce_cpu, &cpu, 1);
	smp_call_function_any(&avail_cpus, timer_quiesce_cpu, &cpu, 1);

	stop_cpus(cpumask_of(cpu), do_isolation_work_cpu_stop, 0);

	calc_load_migrate(rq);
	update_max_interval();
	sched_update_group_capacities(cpu);

out:
	cpu_maps_update_done();
	trace_sched_isolate(cpu, cpumask_bits(cpu_isolated_mask)[0],
			    start_time, 1);
	return ret_code;
}

/*
 * Note: The client calling sched_isolate_cpu() is repsonsible for ONLY
 * calling sched_unisolate_cpu() on a CPU that the client previously isolated.
 * Client is also responsible for unisolating when a core goes offline
 * (after CPU is marked offline).
 */
int sched_unisolate_cpu_unlocked(int cpu)
{
	int ret_code = 0;
	struct rq *rq = cpu_rq(cpu);
	u64 start_time = 0;

	if (trace_sched_isolate_enabled())
		start_time = sched_clock();

	if (!cpu_isolation_vote[cpu]) {
		ret_code = -EINVAL;
		goto out;
	}

	if (--cpu_isolation_vote[cpu])
		goto out;

	if (cpu_online(cpu)) {
		unsigned long flags;

		raw_spin_lock_irqsave(&rq->lock, flags);
		rq->age_stamp = sched_clock_cpu(cpu);
		raw_spin_unlock_irqrestore(&rq->lock, flags);
	}

	set_cpu_isolated(cpu, false);
	update_max_interval();
	sched_update_group_capacities(cpu);

	if (cpu_online(cpu)) {
		stop_cpus(cpumask_of(cpu), do_unisolation_work_cpu_stop, 0);

		/* Kick CPU to immediately do load balancing */
		if (!test_and_set_bit(NOHZ_BALANCE_KICK, nohz_flags(cpu)))
			smp_send_reschedule(cpu);
	}

out:
	trace_sched_isolate(cpu, cpumask_bits(cpu_isolated_mask)[0],
			    start_time, 0);
	return ret_code;
}

int sched_unisolate_cpu(int cpu)
{
	int ret_code;

	cpu_maps_update_begin();
	ret_code = sched_unisolate_cpu_unlocked(cpu);
	cpu_maps_update_done();
	return ret_code;
}

#endif /* CONFIG_HOTPLUG_CPU */

#if defined(CONFIG_SCHED_DEBUG) && defined(CONFIG_SYSCTL)

static struct ctl_table sd_ctl_dir[] = {
	{
		.procname	= "sched_domain",
		.mode		= 0555,
	},
	{}
};

static struct ctl_table sd_ctl_root[] = {
	{
		.procname	= "kernel",
		.mode		= 0555,
		.child		= sd_ctl_dir,
	},
	{}
};

static struct ctl_table *sd_alloc_ctl_entry(int n)
{
	struct ctl_table *entry =
		kcalloc(n, sizeof(struct ctl_table), GFP_KERNEL);

	return entry;
}

static void sd_free_ctl_entry(struct ctl_table **tablep)
{
	struct ctl_table *entry;

	/*
	 * In the intermediate directories, both the child directory and
	 * procname are dynamically allocated and could fail but the mode
	 * will always be set. In the lowest directory the names are
	 * static strings and all have proc handlers.
	 */
	for (entry = *tablep; entry->mode; entry++) {
		if (entry->child)
			sd_free_ctl_entry(&entry->child);
		if (entry->proc_handler == NULL)
			kfree(entry->procname);
	}

	kfree(*tablep);
	*tablep = NULL;
}

static int min_load_idx = 0;
static int max_load_idx = CPU_LOAD_IDX_MAX-1;

static void
set_table_entry(struct ctl_table *entry,
		const char *procname, void *data, int maxlen,
		umode_t mode, proc_handler *proc_handler,
		bool load_idx)
{
	entry->procname = procname;
	entry->data = data;
	entry->maxlen = maxlen;
	entry->mode = mode;
	entry->proc_handler = proc_handler;

	if (load_idx) {
		entry->extra1 = &min_load_idx;
		entry->extra2 = &max_load_idx;
	}
}

static struct ctl_table *
sd_alloc_ctl_energy_table(struct sched_group_energy *sge)
{
	struct ctl_table *table = sd_alloc_ctl_entry(5);

	if (table == NULL)
		return NULL;

	set_table_entry(&table[0], "nr_idle_states", &sge->nr_idle_states,
			sizeof(int), 0644, proc_dointvec_minmax, false);
	set_table_entry(&table[1], "idle_states", &sge->idle_states[0].power,
			sge->nr_idle_states*sizeof(struct idle_state), 0644,
			proc_doulongvec_minmax, false);
	set_table_entry(&table[2], "nr_cap_states", &sge->nr_cap_states,
			sizeof(int), 0644, proc_dointvec_minmax, false);
	set_table_entry(&table[3], "cap_states", &sge->cap_states[0].cap,
			sge->nr_cap_states*sizeof(struct capacity_state), 0644,
			proc_doulongvec_minmax, false);

	return table;
}

static struct ctl_table *
sd_alloc_ctl_group_table(struct sched_group *sg)
{
	struct ctl_table *table = sd_alloc_ctl_entry(2);

	if (table == NULL)
		return NULL;

	table->procname = kstrdup("energy", GFP_KERNEL);
	table->mode = 0555;
	table->child = sd_alloc_ctl_energy_table((struct sched_group_energy *)sg->sge);

	return table;
}

static struct ctl_table *
sd_alloc_ctl_domain_table(struct sched_domain *sd)
{
	struct ctl_table *table;
	unsigned int nr_entries = 14;

	int i = 0;
	struct sched_group *sg = sd->groups;

	if (sg->sge) {
		int nr_sgs = 0;

		do {} while (nr_sgs++, sg = sg->next, sg != sd->groups);

		nr_entries += nr_sgs;
	}

	table = sd_alloc_ctl_entry(nr_entries);

	if (table == NULL)
		return NULL;

	set_table_entry(&table[0], "min_interval", &sd->min_interval,
		sizeof(long), 0644, proc_doulongvec_minmax, false);
	set_table_entry(&table[1], "max_interval", &sd->max_interval,
		sizeof(long), 0644, proc_doulongvec_minmax, false);
	set_table_entry(&table[2], "busy_idx", &sd->busy_idx,
		sizeof(int), 0644, proc_dointvec_minmax, true);
	set_table_entry(&table[3], "idle_idx", &sd->idle_idx,
		sizeof(int), 0644, proc_dointvec_minmax, true);
	set_table_entry(&table[4], "newidle_idx", &sd->newidle_idx,
		sizeof(int), 0644, proc_dointvec_minmax, true);
	set_table_entry(&table[5], "wake_idx", &sd->wake_idx,
		sizeof(int), 0644, proc_dointvec_minmax, true);
	set_table_entry(&table[6], "forkexec_idx", &sd->forkexec_idx,
		sizeof(int), 0644, proc_dointvec_minmax, true);
	set_table_entry(&table[7], "busy_factor", &sd->busy_factor,
		sizeof(int), 0644, proc_dointvec_minmax, false);
	set_table_entry(&table[8], "imbalance_pct", &sd->imbalance_pct,
		sizeof(int), 0644, proc_dointvec_minmax, false);
	set_table_entry(&table[9], "cache_nice_tries",
		&sd->cache_nice_tries,
		sizeof(int), 0644, proc_dointvec_minmax, false);
	set_table_entry(&table[10], "flags", &sd->flags,
		sizeof(int), 0644, proc_dointvec_minmax, false);
	set_table_entry(&table[11], "max_newidle_lb_cost",
		&sd->max_newidle_lb_cost,
		sizeof(long), 0644, proc_doulongvec_minmax, false);
	set_table_entry(&table[12], "name", sd->name,
		CORENAME_MAX_SIZE, 0444, proc_dostring, false);
	sg = sd->groups;
	if (sg->sge) {
		char buf[32];
		struct ctl_table *entry = &table[13];

		do {
			snprintf(buf, 32, "group%d", i);
			entry->procname = kstrdup(buf, GFP_KERNEL);
			entry->mode = 0555;
			entry->child = sd_alloc_ctl_group_table(sg);
		} while (entry++, i++, sg = sg->next, sg != sd->groups);
	}
	/* &table[nr_entries-1] is terminator */

	return table;
}

static struct ctl_table *sd_alloc_ctl_cpu_table(int cpu)
{
	struct ctl_table *entry, *table;
	struct sched_domain *sd;
	int domain_num = 0, i;
	char buf[32];

	for_each_domain(cpu, sd)
		domain_num++;
	entry = table = sd_alloc_ctl_entry(domain_num + 1);
	if (table == NULL)
		return NULL;

	i = 0;
	for_each_domain(cpu, sd) {
		snprintf(buf, 32, "domain%d", i);
		entry->procname = kstrdup(buf, GFP_KERNEL);
		entry->mode = 0555;
		entry->child = sd_alloc_ctl_domain_table(sd);
		entry++;
		i++;
	}
	return table;
}

static struct ctl_table_header *sd_sysctl_header;
static void register_sched_domain_sysctl(void)
{
	int i, cpu_num = num_possible_cpus();
	struct ctl_table *entry = sd_alloc_ctl_entry(cpu_num + 1);
	char buf[32];

	WARN_ON(sd_ctl_dir[0].child);
	sd_ctl_dir[0].child = entry;

	if (entry == NULL)
		return;

	for_each_possible_cpu(i) {
		snprintf(buf, 32, "cpu%d", i);
		entry->procname = kstrdup(buf, GFP_KERNEL);
		entry->mode = 0555;
		entry->child = sd_alloc_ctl_cpu_table(i);
		entry++;
	}

	WARN_ON(sd_sysctl_header);
	sd_sysctl_header = register_sysctl_table(sd_ctl_root);
}

/* may be called multiple times per register */
static void unregister_sched_domain_sysctl(void)
{
	unregister_sysctl_table(sd_sysctl_header);
	sd_sysctl_header = NULL;
	if (sd_ctl_dir[0].child)
		sd_free_ctl_entry(&sd_ctl_dir[0].child);
}
#else
static void register_sched_domain_sysctl(void)
{
}
static void unregister_sched_domain_sysctl(void)
{
}
#endif /* CONFIG_SCHED_DEBUG && CONFIG_SYSCTL */

static void set_rq_online(struct rq *rq)
{
	if (!rq->online) {
		const struct sched_class *class;

		cpumask_set_cpu(rq->cpu, rq->rd->online);
		rq->online = 1;

		for_each_class(class) {
			if (class->rq_online)
				class->rq_online(rq);
		}
	}
}

static void set_rq_offline(struct rq *rq)
{
	if (rq->online) {
		const struct sched_class *class;

		for_each_class(class) {
			if (class->rq_offline)
				class->rq_offline(rq);
		}

		cpumask_clear_cpu(rq->cpu, rq->rd->online);
		rq->online = 0;
	}
}

/*
 * migration_call - callback that gets triggered when a CPU is added.
 * Here we can start up the necessary migration thread for the new CPU.
 */
static int
migration_call(struct notifier_block *nfb, unsigned long action, void *hcpu)
{
	int cpu = (long)hcpu;
	unsigned long flags;
	struct rq *rq = cpu_rq(cpu);

	switch (action & ~CPU_TASKS_FROZEN) {

	case CPU_UP_PREPARE:
		raw_spin_lock_irqsave(&rq->lock, flags);
		set_window_start(rq);
		raw_spin_unlock_irqrestore(&rq->lock, flags);
		rq->calc_load_update = calc_load_update;
		break;

	case CPU_ONLINE:
		/* Update our root-domain */
		raw_spin_lock_irqsave(&rq->lock, flags);
		if (rq->rd) {
			BUG_ON(!cpumask_test_cpu(cpu, rq->rd->span));

			set_rq_online(rq);
		}
		raw_spin_unlock_irqrestore(&rq->lock, flags);
		break;

#ifdef CONFIG_HOTPLUG_CPU
	case CPU_DYING:
		sched_ttwu_pending();
		/* Update our root-domain */
		raw_spin_lock_irqsave(&rq->lock, flags);

		if (rq->rd) {
			BUG_ON(!cpumask_test_cpu(cpu, rq->rd->span));
			set_rq_offline(rq);
		}
		migrate_tasks(rq, true);
		BUG_ON(rq->nr_running != 1); /* the migration thread */
		raw_spin_unlock_irqrestore(&rq->lock, flags);
		break;

	case CPU_DEAD:
		clear_hmp_request(cpu);
		calc_load_migrate(rq);
		break;
#endif
	}

	update_max_interval();

	return NOTIFY_OK;
}

/*
 * Register at high priority so that task migration (migrate_all_tasks)
 * happens before everything else.  This has to be lower priority than
 * the notifier in the perf_event subsystem, though.
 */
static struct notifier_block migration_notifier = {
	.notifier_call = migration_call,
	.priority = CPU_PRI_MIGRATION,
};

static void set_cpu_rq_start_time(void)
{
	int cpu = smp_processor_id();
	struct rq *rq = cpu_rq(cpu);
	rq->age_stamp = sched_clock_cpu(cpu);
}

static int sched_cpu_active(struct notifier_block *nfb,
				      unsigned long action, void *hcpu)
{
	int cpu = (long)hcpu;

	switch (action & ~CPU_TASKS_FROZEN) {
	case CPU_STARTING:
		set_cpu_rq_start_time();
		return NOTIFY_OK;

	case CPU_ONLINE:
		/*
		 * At this point a starting CPU has marked itself as online via
		 * set_cpu_online(). But it might not yet have marked itself
		 * as active, which is essential from here on.
		 */
		set_cpu_active(cpu, true);
		stop_machine_unpark(cpu);
		return NOTIFY_OK;

	case CPU_DOWN_FAILED:
		set_cpu_active(cpu, true);
		return NOTIFY_OK;

	default:
		return NOTIFY_DONE;
	}
}

static int sched_cpu_inactive(struct notifier_block *nfb,
					unsigned long action, void *hcpu)
{
	switch (action & ~CPU_TASKS_FROZEN) {
	case CPU_DOWN_PREPARE:
		set_cpu_active((long)hcpu, false);
		return NOTIFY_OK;
	default:
		return NOTIFY_DONE;
	}
}

static int __init migration_init(void)
{
	void *cpu = (void *)(long)smp_processor_id();
	int err;

	/* Initialize migration for the boot CPU */
	err = migration_call(&migration_notifier, CPU_UP_PREPARE, cpu);
	BUG_ON(err == NOTIFY_BAD);
	migration_call(&migration_notifier, CPU_ONLINE, cpu);
	register_cpu_notifier(&migration_notifier);

	/* Register cpu active notifiers */
	cpu_notifier(sched_cpu_active, CPU_PRI_SCHED_ACTIVE);
	cpu_notifier(sched_cpu_inactive, CPU_PRI_SCHED_INACTIVE);

	return 0;
}
early_initcall(migration_init);

static cpumask_var_t sched_domains_tmpmask; /* sched_domains_mutex */

#ifdef CONFIG_SCHED_DEBUG

static __read_mostly int sched_debug_enabled;

static int __init sched_debug_setup(char *str)
{
	sched_debug_enabled = 1;

	return 0;
}
early_param("sched_debug", sched_debug_setup);

static inline bool sched_debug(void)
{
	return sched_debug_enabled;
}

static int sched_domain_debug_one(struct sched_domain *sd, int cpu, int level,
				  struct cpumask *groupmask)
{
	struct sched_group *group = sd->groups;

	cpumask_clear(groupmask);

	printk(KERN_DEBUG "%*s domain %d: ", level, "", level);

	if (!(sd->flags & SD_LOAD_BALANCE)) {
		printk("does not load-balance\n");
		return -1;
	}

	printk(KERN_CONT "span %*pbl level %s\n",
	       cpumask_pr_args(sched_domain_span(sd)), sd->name);

	if (!cpumask_test_cpu(cpu, sched_domain_span(sd))) {
		printk(KERN_ERR "ERROR: domain->span does not contain "
				"CPU%d\n", cpu);
	}
	if (!cpumask_test_cpu(cpu, sched_group_cpus(group))) {
		printk(KERN_ERR "ERROR: domain->groups does not contain"
				" CPU%d\n", cpu);
	}

	printk(KERN_DEBUG "%*s groups:", level + 1, "");
	do {
		if (!group) {
			printk("\n");
			printk(KERN_ERR "ERROR: group is NULL\n");
			break;
		}

		if (!cpumask_weight(sched_group_cpus(group))) {
			printk(KERN_CONT "\n");
			printk(KERN_ERR "ERROR: empty group\n");
			break;
		}

		if (!(sd->flags & SD_OVERLAP) &&
		    cpumask_intersects(groupmask, sched_group_cpus(group))) {
			printk(KERN_CONT "\n");
			printk(KERN_ERR "ERROR: repeated CPUs\n");
			break;
		}

		cpumask_or(groupmask, groupmask, sched_group_cpus(group));

		printk(KERN_CONT " %*pbl",
		       cpumask_pr_args(sched_group_cpus(group)));
		if (group->sgc->capacity != SCHED_CAPACITY_SCALE) {
			printk(KERN_CONT " (cpu_capacity = %lu)",
				group->sgc->capacity);
		}

		group = group->next;
	} while (group != sd->groups);
	printk(KERN_CONT "\n");

	if (!cpumask_equal(sched_domain_span(sd), groupmask))
		printk(KERN_ERR "ERROR: groups don't span domain->span\n");

	if (sd->parent &&
	    !cpumask_subset(groupmask, sched_domain_span(sd->parent)))
		printk(KERN_ERR "ERROR: parent span is not a superset "
			"of domain->span\n");
	return 0;
}

static void sched_domain_debug(struct sched_domain *sd, int cpu)
{
	int level = 0;

	if (!sched_debug_enabled)
		return;

	if (!sd) {
		printk(KERN_DEBUG "CPU%d attaching NULL sched-domain.\n", cpu);
		return;
	}

	printk(KERN_DEBUG "CPU%d attaching sched-domain:\n", cpu);

	for (;;) {
		if (sched_domain_debug_one(sd, cpu, level, sched_domains_tmpmask))
			break;
		level++;
		sd = sd->parent;
		if (!sd)
			break;
	}
}
#else /* !CONFIG_SCHED_DEBUG */
# define sched_domain_debug(sd, cpu) do { } while (0)
static inline bool sched_debug(void)
{
	return false;
}
#endif /* CONFIG_SCHED_DEBUG */

static int sd_degenerate(struct sched_domain *sd)
{
	if (cpumask_weight(sched_domain_span(sd)) == 1) {
		if (sd->groups->sge)
			sd->flags &= ~SD_LOAD_BALANCE;
		else
			return 1;
	}

	/* Following flags need at least 2 groups */
	if (sd->flags & (SD_LOAD_BALANCE |
			 SD_BALANCE_NEWIDLE |
			 SD_BALANCE_FORK |
			 SD_BALANCE_EXEC |
			 SD_SHARE_CPUCAPACITY |
			 SD_ASYM_CPUCAPACITY |
			 SD_SHARE_PKG_RESOURCES |
			 SD_SHARE_POWERDOMAIN |
			 SD_SHARE_CAP_STATES)) {
		if (sd->groups != sd->groups->next)
			return 0;
	}

	/* Following flags don't use groups */
	if (sd->flags & (SD_WAKE_AFFINE))
		return 0;

	return 1;
}

static int
sd_parent_degenerate(struct sched_domain *sd, struct sched_domain *parent)
{
	unsigned long cflags = sd->flags, pflags = parent->flags;

	if (sd_degenerate(parent))
		return 1;

	if (!cpumask_equal(sched_domain_span(sd), sched_domain_span(parent)))
		return 0;

	/* Flags needing groups don't count if only 1 group in parent */
	if (parent->groups == parent->groups->next) {
		pflags &= ~(SD_LOAD_BALANCE |
				SD_BALANCE_NEWIDLE |
				SD_BALANCE_FORK |
				SD_BALANCE_EXEC |
				SD_ASYM_CPUCAPACITY |
				SD_SHARE_CPUCAPACITY |
				SD_SHARE_PKG_RESOURCES |
				SD_PREFER_SIBLING |
				SD_SHARE_POWERDOMAIN |
				SD_SHARE_CAP_STATES);
		if (parent->groups->sge) {
			parent->flags &= ~SD_LOAD_BALANCE;
			return 0;
		}
		if (nr_node_ids == 1)
			pflags &= ~SD_SERIALIZE;
	}
	if (~cflags & pflags)
		return 0;

	return 1;
}

static void free_rootdomain(struct rcu_head *rcu)
{
	struct root_domain *rd = container_of(rcu, struct root_domain, rcu);

	cpupri_cleanup(&rd->cpupri);
	cpudl_cleanup(&rd->cpudl);
	free_cpumask_var(rd->dlo_mask);
	free_cpumask_var(rd->rto_mask);
	free_cpumask_var(rd->online);
	free_cpumask_var(rd->span);
	kfree(rd);
}

static void rq_attach_root(struct rq *rq, struct root_domain *rd)
{
	struct root_domain *old_rd = NULL;
	unsigned long flags;

	raw_spin_lock_irqsave(&rq->lock, flags);

	if (rq->rd) {
		old_rd = rq->rd;

		if (cpumask_test_cpu(rq->cpu, old_rd->online))
			set_rq_offline(rq);

		cpumask_clear_cpu(rq->cpu, old_rd->span);

		/*
		 * If we dont want to free the old_rd yet then
		 * set old_rd to NULL to skip the freeing later
		 * in this function:
		 */
		if (!atomic_dec_and_test(&old_rd->refcount))
			old_rd = NULL;
	}

	atomic_inc(&rd->refcount);
	rq->rd = rd;

	cpumask_set_cpu(rq->cpu, rd->span);
	if (cpumask_test_cpu(rq->cpu, cpu_active_mask))
		set_rq_online(rq);

	raw_spin_unlock_irqrestore(&rq->lock, flags);

	if (old_rd)
		call_rcu_sched(&old_rd->rcu, free_rootdomain);
}

static int init_rootdomain(struct root_domain *rd)
{
	memset(rd, 0, sizeof(*rd));

	if (!zalloc_cpumask_var(&rd->span, GFP_KERNEL))
		goto out;
	if (!zalloc_cpumask_var(&rd->online, GFP_KERNEL))
		goto free_span;
	if (!zalloc_cpumask_var(&rd->dlo_mask, GFP_KERNEL))
		goto free_online;
	if (!zalloc_cpumask_var(&rd->rto_mask, GFP_KERNEL))
		goto free_dlo_mask;

	init_dl_bw(&rd->dl_bw);
	if (cpudl_init(&rd->cpudl) != 0)
		goto free_dlo_mask;

	if (cpupri_init(&rd->cpupri) != 0)
		goto free_rto_mask;

	init_max_cpu_capacity(&rd->max_cpu_capacity);

	rd->max_cap_orig_cpu = rd->min_cap_orig_cpu = -1;

	return 0;

free_rto_mask:
	free_cpumask_var(rd->rto_mask);
free_dlo_mask:
	free_cpumask_var(rd->dlo_mask);
free_online:
	free_cpumask_var(rd->online);
free_span:
	free_cpumask_var(rd->span);
out:
	return -ENOMEM;
}

/*
 * By default the system creates a single root-domain with all cpus as
 * members (mimicking the global state we have today).
 */
struct root_domain def_root_domain;

static void init_defrootdomain(void)
{
	init_rootdomain(&def_root_domain);

	atomic_set(&def_root_domain.refcount, 1);
}

static struct root_domain *alloc_rootdomain(void)
{
	struct root_domain *rd;

	rd = kmalloc(sizeof(*rd), GFP_KERNEL);
	if (!rd)
		return NULL;

	if (init_rootdomain(rd) != 0) {
		kfree(rd);
		return NULL;
	}

	return rd;
}

static void free_sched_groups(struct sched_group *sg, int free_sgc)
{
	struct sched_group *tmp, *first;

	if (!sg)
		return;

	first = sg;
	do {
		tmp = sg->next;

		if (free_sgc && atomic_dec_and_test(&sg->sgc->ref))
			kfree(sg->sgc);

		kfree(sg);
		sg = tmp;
	} while (sg != first);
}

static void free_sched_domain(struct rcu_head *rcu)
{
	struct sched_domain *sd = container_of(rcu, struct sched_domain, rcu);

	/*
	 * If its an overlapping domain it has private groups, iterate and
	 * nuke them all.
	 */
	if (sd->flags & SD_OVERLAP) {
		free_sched_groups(sd->groups, 1);
	} else if (atomic_dec_and_test(&sd->groups->ref)) {
		kfree(sd->groups->sgc);
		kfree(sd->groups);
	}
	kfree(sd);
}

static void destroy_sched_domain(struct sched_domain *sd, int cpu)
{
	call_rcu(&sd->rcu, free_sched_domain);
}

static void destroy_sched_domains(struct sched_domain *sd, int cpu)
{
	for (; sd; sd = sd->parent)
		destroy_sched_domain(sd, cpu);
}

/*
 * Keep a special pointer to the highest sched_domain that has
 * SD_SHARE_PKG_RESOURCE set (Last Level Cache Domain) for this
 * allows us to avoid some pointer chasing select_idle_sibling().
 *
 * Also keep a unique ID per domain (we use the first cpu number in
 * the cpumask of the domain), this allows us to quickly tell if
 * two cpus are in the same cache domain, see cpus_share_cache().
 */
DEFINE_PER_CPU(struct sched_domain *, sd_llc);
DEFINE_PER_CPU(int, sd_llc_size);
DEFINE_PER_CPU(int, sd_llc_id);
DEFINE_PER_CPU(struct sched_domain *, sd_numa);
DEFINE_PER_CPU(struct sched_domain *, sd_busy);
DEFINE_PER_CPU(struct sched_domain *, sd_asym);
DEFINE_PER_CPU(struct sched_domain *, sd_ea);
DEFINE_PER_CPU(struct sched_domain *, sd_scs);

static void update_top_cache_domain(int cpu)
{
	struct sched_domain *sd;
	struct sched_domain *busy_sd = NULL, *ea_sd = NULL;
	int id = cpu;
	int size = 1;

	sd = highest_flag_domain(cpu, SD_SHARE_PKG_RESOURCES);
	if (sd) {
		id = cpumask_first(sched_domain_span(sd));
		size = cpumask_weight(sched_domain_span(sd));
		busy_sd = sd->parent; /* sd_busy */
	}
	rcu_assign_pointer(per_cpu(sd_busy, cpu), busy_sd);

	rcu_assign_pointer(per_cpu(sd_llc, cpu), sd);
	per_cpu(sd_llc_size, cpu) = size;
	per_cpu(sd_llc_id, cpu) = id;

	sd = lowest_flag_domain(cpu, SD_NUMA);
	rcu_assign_pointer(per_cpu(sd_numa, cpu), sd);

	sd = highest_flag_domain(cpu, SD_ASYM_PACKING);
	rcu_assign_pointer(per_cpu(sd_asym, cpu), sd);

	for_each_domain(cpu, sd) {
		if (sd->groups->sge)
			ea_sd = sd;
		else
			break;
	}
	rcu_assign_pointer(per_cpu(sd_ea, cpu), ea_sd);

	sd = highest_flag_domain(cpu, SD_SHARE_CAP_STATES);
	rcu_assign_pointer(per_cpu(sd_scs, cpu), sd);
}

/*
 * Attach the domain 'sd' to 'cpu' as its base domain. Callers must
 * hold the hotplug lock.
 */
static void
cpu_attach_domain(struct sched_domain *sd, struct root_domain *rd, int cpu)
{
	struct rq *rq = cpu_rq(cpu);
	struct sched_domain *tmp;
	unsigned long next_balance = rq->next_balance;

	/* Remove the sched domains which do not contribute to scheduling. */
	for (tmp = sd; tmp; ) {
		struct sched_domain *parent = tmp->parent;
		if (!parent)
			break;

		if (sd_parent_degenerate(tmp, parent)) {
			tmp->parent = parent->parent;
			if (parent->parent)
				parent->parent->child = tmp;
			/*
			 * Transfer SD_PREFER_SIBLING down in case of a
			 * degenerate parent; the spans match for this
			 * so the property transfers.
			 */
			if (parent->flags & SD_PREFER_SIBLING)
				tmp->flags |= SD_PREFER_SIBLING;
			destroy_sched_domain(parent, cpu);
		} else
			tmp = tmp->parent;
	}

	if (sd && sd_degenerate(sd)) {
		tmp = sd;
		sd = sd->parent;
		destroy_sched_domain(tmp, cpu);
		if (sd)
			sd->child = NULL;
	}

	for (tmp = sd; tmp; ) {
		unsigned long interval;

		interval = msecs_to_jiffies(tmp->balance_interval);
		if (time_after(next_balance, tmp->last_balance + interval))
			next_balance = tmp->last_balance + interval;

		tmp = tmp->parent;
	}
	rq->next_balance = next_balance;

	sched_domain_debug(sd, cpu);

	rq_attach_root(rq, rd);
	tmp = rq->sd;
	rcu_assign_pointer(rq->sd, sd);
	destroy_sched_domains(tmp, cpu);

	update_top_cache_domain(cpu);
}

/* Setup the mask of cpus configured for isolated domains */
static int __init isolated_cpu_setup(char *str)
{
	alloc_bootmem_cpumask_var(&cpu_isolated_map);
	cpulist_parse(str, cpu_isolated_map);
	return 1;
}

__setup("isolcpus=", isolated_cpu_setup);

struct s_data {
	struct sched_domain ** __percpu sd;
	struct root_domain	*rd;
};

enum s_alloc {
	sa_rootdomain,
	sa_sd,
	sa_sd_storage,
	sa_none,
};

/*
 * Build an iteration mask that can exclude certain CPUs from the upwards
 * domain traversal.
 *
 * Only CPUs that can arrive at this group should be considered to continue
 * balancing.
 *
 * Asymmetric node setups can result in situations where the domain tree is of
 * unequal depth, make sure to skip domains that already cover the entire
 * range.
 *
 * In that case build_sched_domains() will have terminated the iteration early
 * and our sibling sd spans will be empty. Domains should always include the
 * cpu they're built on, so check that.
 *
 */
static void build_group_mask(struct sched_domain *sd, struct sched_group *sg)
{
	const struct cpumask *sg_span = sched_group_cpus(sg);
	struct sd_data *sdd = sd->private;
	struct sched_domain *sibling;
	int i;

	for_each_cpu(i, sg_span) {
		sibling = *per_cpu_ptr(sdd->sd, i);

		/*
		 * Can happen in the asymmetric case, where these siblings are
		 * unused. The mask will not be empty because those CPUs that
		 * do have the top domain _should_ span the domain.
		 */
		if (!sibling->child)
			continue;

		/* If we would not end up here, we can't continue from here */
		if (!cpumask_equal(sg_span, sched_domain_span(sibling->child)))
			continue;

		cpumask_set_cpu(i, sched_group_mask(sg));
	}

	/* We must not have empty masks here */
	WARN_ON_ONCE(cpumask_empty(sched_group_mask(sg)));
}

/*
 * Return the canonical balance cpu for this group, this is the first cpu
 * of this group that's also in the iteration mask.
 */
int group_balance_cpu(struct sched_group *sg)
{
	return cpumask_first_and(sched_group_cpus(sg), sched_group_mask(sg));
}

static int
build_overlap_sched_groups(struct sched_domain *sd, int cpu)
{
	struct sched_group *first = NULL, *last = NULL, *groups = NULL, *sg;
	const struct cpumask *span = sched_domain_span(sd);
	struct cpumask *covered = sched_domains_tmpmask;
	struct sd_data *sdd = sd->private;
	struct sched_domain *sibling;
	int i;

	cpumask_clear(covered);

	for_each_cpu(i, span) {
		struct cpumask *sg_span;

		if (cpumask_test_cpu(i, covered))
			continue;

		sibling = *per_cpu_ptr(sdd->sd, i);

		/* See the comment near build_group_mask(). */
		if (!cpumask_test_cpu(i, sched_domain_span(sibling)))
			continue;

		sg = kzalloc_node(sizeof(struct sched_group) + cpumask_size(),
				GFP_KERNEL, cpu_to_node(cpu));

		if (!sg)
			goto fail;

		sg_span = sched_group_cpus(sg);
		if (sibling->child)
			cpumask_copy(sg_span, sched_domain_span(sibling->child));
		else
			cpumask_set_cpu(i, sg_span);

		cpumask_or(covered, covered, sg_span);

		sg->sgc = *per_cpu_ptr(sdd->sgc, i);
		if (atomic_inc_return(&sg->sgc->ref) == 1)
			build_group_mask(sd, sg);

		/*
		 * Initialize sgc->capacity such that even if we mess up the
		 * domains and no possible iteration will get us here, we won't
		 * die on a /0 trap.
		 */
		sg->sgc->capacity = SCHED_CAPACITY_SCALE * cpumask_weight(sg_span);
		sg->sgc->max_capacity = SCHED_CAPACITY_SCALE;
		sg->sgc->min_capacity = SCHED_CAPACITY_SCALE;

		/*
		 * Make sure the first group of this domain contains the
		 * canonical balance cpu. Otherwise the sched_domain iteration
		 * breaks. See update_sg_lb_stats().
		 */
		if ((!groups && cpumask_test_cpu(cpu, sg_span)) ||
		    group_balance_cpu(sg) == cpu)
			groups = sg;

		if (!first)
			first = sg;
		if (last)
			last->next = sg;
		last = sg;
		last->next = first;
	}
	sd->groups = groups;

	return 0;

fail:
	free_sched_groups(first, 0);

	return -ENOMEM;
}

static int get_group(int cpu, struct sd_data *sdd, struct sched_group **sg)
{
	struct sched_domain *sd = *per_cpu_ptr(sdd->sd, cpu);
	struct sched_domain *child = sd->child;

	if (child)
		cpu = cpumask_first(sched_domain_span(child));

	if (sg) {
		*sg = *per_cpu_ptr(sdd->sg, cpu);
		(*sg)->sgc = *per_cpu_ptr(sdd->sgc, cpu);
		atomic_set(&(*sg)->sgc->ref, 1); /* for claim_allocations */
	}

	return cpu;
}

/*
 * build_sched_groups will build a circular linked list of the groups
 * covered by the given span, and will set each group's ->cpumask correctly,
 * and ->cpu_capacity to 0.
 *
 * Assumes the sched_domain tree is fully constructed
 */
static int
build_sched_groups(struct sched_domain *sd, int cpu)
{
	struct sched_group *first = NULL, *last = NULL;
	struct sd_data *sdd = sd->private;
	const struct cpumask *span = sched_domain_span(sd);
	struct cpumask *covered;
	int i;

	get_group(cpu, sdd, &sd->groups);
	atomic_inc(&sd->groups->ref);

	if (cpu != cpumask_first(span))
		return 0;

	lockdep_assert_held(&sched_domains_mutex);
	covered = sched_domains_tmpmask;

	cpumask_clear(covered);

	for_each_cpu(i, span) {
		struct sched_group *sg;
		int group, j;

		if (cpumask_test_cpu(i, covered))
			continue;

		group = get_group(i, sdd, &sg);
		cpumask_setall(sched_group_mask(sg));

		for_each_cpu(j, span) {
			if (get_group(j, sdd, NULL) != group)
				continue;

			cpumask_set_cpu(j, covered);
			cpumask_set_cpu(j, sched_group_cpus(sg));
		}

		if (!first)
			first = sg;
		if (last)
			last->next = sg;
		last = sg;
	}
	last->next = first;

	return 0;
}

/*
 * Initialize sched groups cpu_capacity.
 *
 * cpu_capacity indicates the capacity of sched group, which is used while
 * distributing the load between different sched groups in a sched domain.
 * Typically cpu_capacity for all the groups in a sched domain will be same
 * unless there are asymmetries in the topology. If there are asymmetries,
 * group having more cpu_capacity will pickup more load compared to the
 * group having less cpu_capacity.
 */
static void init_sched_groups_capacity(int cpu, struct sched_domain *sd)
{
	struct sched_group *sg = sd->groups;
	cpumask_t avail_mask;

	WARN_ON(!sg);

	do {
		cpumask_andnot(&avail_mask, sched_group_cpus(sg),
							cpu_isolated_mask);
		sg->group_weight = cpumask_weight(&avail_mask);
		sg = sg->next;
	} while (sg != sd->groups);

	if (cpu != group_balance_cpu(sg))
		return;

	update_group_capacity(sd, cpu);
	atomic_set(&sg->sgc->nr_busy_cpus, sg->group_weight);
}

/*
 * Check that the per-cpu provided sd energy data is consistent for all cpus
 * within the mask.
 */
static inline void check_sched_energy_data(int cpu, sched_domain_energy_f fn,
					   const struct cpumask *cpumask)
{
	const struct sched_group_energy * const sge = fn(cpu);
	struct cpumask mask;
	int i;

	if (cpumask_weight(cpumask) <= 1)
		return;

	cpumask_xor(&mask, cpumask, get_cpu_mask(cpu));

	for_each_cpu(i, &mask) {
		const struct sched_group_energy * const e = fn(i);
		int y;

		BUG_ON(e->nr_idle_states != sge->nr_idle_states);

		for (y = 0; y < (e->nr_idle_states); y++) {
			BUG_ON(e->idle_states[y].power !=
					sge->idle_states[y].power);
		}

		BUG_ON(e->nr_cap_states != sge->nr_cap_states);

		for (y = 0; y < (e->nr_cap_states); y++) {
			BUG_ON(e->cap_states[y].cap != sge->cap_states[y].cap);
			BUG_ON(e->cap_states[y].power !=
					sge->cap_states[y].power);
		}
	}
}

static void init_sched_energy(int cpu, struct sched_domain *sd,
			      sched_domain_energy_f fn)
{
	if (!(fn && fn(cpu)))
		return;

	if (cpu != group_balance_cpu(sd->groups))
		return;

	if (sd->child && !sd->child->groups->sge) {
		pr_err("BUG: EAS setup broken for CPU%d\n", cpu);
#ifdef CONFIG_SCHED_DEBUG
		pr_err("     energy data on %s but not on %s domain\n",
			sd->name, sd->child->name);
#endif
		return;
	}

	check_sched_energy_data(cpu, fn, sched_group_cpus(sd->groups));

	sd->groups->sge = fn(cpu);
}

/*
 * Initializers for schedule domains
 * Non-inlined to reduce accumulated stack pressure in build_sched_domains()
 */

static int default_relax_domain_level = -1;
int sched_domain_level_max;

static int __init setup_relax_domain_level(char *str)
{
	if (kstrtoint(str, 0, &default_relax_domain_level))
		pr_warn("Unable to set relax_domain_level\n");

	return 1;
}
__setup("relax_domain_level=", setup_relax_domain_level);

static void set_domain_attribute(struct sched_domain *sd,
				 struct sched_domain_attr *attr)
{
	int request;

	if (!attr || attr->relax_domain_level < 0) {
		if (default_relax_domain_level < 0)
			return;
		else
			request = default_relax_domain_level;
	} else
		request = attr->relax_domain_level;
	if (request < sd->level) {
		/* turn off idle balance on this domain */
		sd->flags &= ~(SD_BALANCE_WAKE|SD_BALANCE_NEWIDLE);
	} else {
		/* turn on idle balance on this domain */
		sd->flags |= (SD_BALANCE_WAKE|SD_BALANCE_NEWIDLE);
	}
}

static void __sdt_free(const struct cpumask *cpu_map);
static int __sdt_alloc(const struct cpumask *cpu_map);

static void __free_domain_allocs(struct s_data *d, enum s_alloc what,
				 const struct cpumask *cpu_map)
{
	switch (what) {
	case sa_rootdomain:
		if (!atomic_read(&d->rd->refcount))
			free_rootdomain(&d->rd->rcu); /* fall through */
	case sa_sd:
		free_percpu(d->sd); /* fall through */
	case sa_sd_storage:
		__sdt_free(cpu_map); /* fall through */
	case sa_none:
		break;
	}
}

static enum s_alloc __visit_domain_allocation_hell(struct s_data *d,
						   const struct cpumask *cpu_map)
{
	memset(d, 0, sizeof(*d));

	if (__sdt_alloc(cpu_map))
		return sa_sd_storage;
	d->sd = alloc_percpu(struct sched_domain *);
	if (!d->sd)
		return sa_sd_storage;
	d->rd = alloc_rootdomain();
	if (!d->rd)
		return sa_sd;
	return sa_rootdomain;
}

/*
 * NULL the sd_data elements we've used to build the sched_domain and
 * sched_group structure so that the subsequent __free_domain_allocs()
 * will not free the data we're using.
 */
static void claim_allocations(int cpu, struct sched_domain *sd)
{
	struct sd_data *sdd = sd->private;

	WARN_ON_ONCE(*per_cpu_ptr(sdd->sd, cpu) != sd);
	*per_cpu_ptr(sdd->sd, cpu) = NULL;

	if (atomic_read(&(*per_cpu_ptr(sdd->sg, cpu))->ref))
		*per_cpu_ptr(sdd->sg, cpu) = NULL;

	if (atomic_read(&(*per_cpu_ptr(sdd->sgc, cpu))->ref))
		*per_cpu_ptr(sdd->sgc, cpu) = NULL;
}

#ifdef CONFIG_NUMA
static int sched_domains_numa_levels;
enum numa_topology_type sched_numa_topology_type;
static int *sched_domains_numa_distance;
int sched_max_numa_distance;
static struct cpumask ***sched_domains_numa_masks;
static int sched_domains_curr_level;
#endif

/*
 * SD_flags allowed in topology descriptions.
 *
 * These flags are purely descriptive of the topology and do not prescribe
 * behaviour. Behaviour is artificial and mapped in the below sd_init()
 * function:
 *
 *   SD_SHARE_CPUCAPACITY   - describes SMT topologies
 *   SD_SHARE_PKG_RESOURCES - describes shared caches
 *   SD_NUMA                - describes NUMA topologies
 *   SD_SHARE_POWERDOMAIN   - describes shared power domain
 *   SD_ASYM_CPUCAPACITY    - describes mixed capacity topologies
 *   SD_SHARE_CAP_STATES    - describes shared capacity states
 *
 * Odd one out, which beside describing the topology has a quirk also
 * prescribes the desired behaviour that goes along with it:
 *
 * Odd one out:
 * SD_ASYM_PACKING        - describes SMT quirks
 */
#define TOPOLOGY_SD_FLAGS		\
	(SD_SHARE_CPUCAPACITY |		\
	 SD_SHARE_PKG_RESOURCES |	\
	 SD_NUMA |			\
	 SD_ASYM_PACKING |		\
	 SD_ASYM_CPUCAPACITY |		\
	 SD_SHARE_POWERDOMAIN |		\
	 SD_SHARE_CAP_STATES)

static struct sched_domain *
sd_init(struct sched_domain_topology_level *tl,
	struct sched_domain *child, int cpu)
{
	struct sched_domain *sd = *per_cpu_ptr(tl->data.sd, cpu);
	int sd_weight, sd_flags = 0;

#ifdef CONFIG_NUMA
	/*
	 * Ugly hack to pass state to sd_numa_mask()...
	 */
	sched_domains_curr_level = tl->numa_level;
#endif

	sd_weight = cpumask_weight(tl->mask(cpu));

	if (tl->sd_flags)
		sd_flags = (*tl->sd_flags)();
	if (WARN_ONCE(sd_flags & ~TOPOLOGY_SD_FLAGS,
			"wrong sd_flags in topology description\n"))
		sd_flags &= ~TOPOLOGY_SD_FLAGS;

	*sd = (struct sched_domain){
		.min_interval		= sd_weight,
		.max_interval		= 2*sd_weight,
		.busy_factor		= 32,
		.imbalance_pct		= 125,

		.cache_nice_tries	= 0,
		.busy_idx		= 0,
		.idle_idx		= 0,
		.newidle_idx		= 0,
		.wake_idx		= 0,
		.forkexec_idx		= 0,

		.flags			= 1*SD_LOAD_BALANCE
					| 1*SD_BALANCE_NEWIDLE
					| 1*SD_BALANCE_EXEC
					| 1*SD_BALANCE_FORK
					| 0*SD_BALANCE_WAKE
					| 1*SD_WAKE_AFFINE
					| 0*SD_SHARE_CPUCAPACITY
					| 0*SD_SHARE_PKG_RESOURCES
					| 0*SD_SERIALIZE
					| 0*SD_PREFER_SIBLING
					| 0*SD_NUMA
					| sd_flags
					,

		.last_balance		= jiffies,
		.balance_interval	= sd_weight,
		.smt_gain		= 0,
		.max_newidle_lb_cost	= 0,
		.next_decay_max_lb_cost	= jiffies,
		.child			= child,
#ifdef CONFIG_SCHED_DEBUG
		.name			= tl->name,
#endif
	};

	/*
	 * Convert topological properties into behaviour.
	 */

	if (sd->flags & SD_ASYM_CPUCAPACITY) {
		struct sched_domain *t = sd;

		for_each_lower_domain(t)
			t->flags |= SD_BALANCE_WAKE;
	}

	if (sd->flags & SD_SHARE_CPUCAPACITY) {
		sd->flags |= SD_PREFER_SIBLING;
		sd->imbalance_pct = 110;
		sd->smt_gain = 1178; /* ~15% */

	} else if (sd->flags & SD_SHARE_PKG_RESOURCES) {
		sd->imbalance_pct = 117;
		sd->cache_nice_tries = 1;
		sd->busy_idx = 2;

#ifdef CONFIG_NUMA
	} else if (sd->flags & SD_NUMA) {
		sd->cache_nice_tries = 2;
		sd->busy_idx = 3;
		sd->idle_idx = 2;

		sd->flags |= SD_SERIALIZE;
		if (sched_domains_numa_distance[tl->numa_level] > RECLAIM_DISTANCE) {
			sd->flags &= ~(SD_BALANCE_EXEC |
				       SD_BALANCE_FORK |
				       SD_WAKE_AFFINE);
		}

#endif
	} else {
		sd->flags |= SD_PREFER_SIBLING;
		sd->cache_nice_tries = 1;
		sd->busy_idx = 2;
		sd->idle_idx = 1;
	}

	sd->private = &tl->data;

	return sd;
}

/*
 * Topology list, bottom-up.
 */
static struct sched_domain_topology_level default_topology[] = {
#ifdef CONFIG_SCHED_SMT
	{ cpu_smt_mask, cpu_smt_flags, SD_INIT_NAME(SMT) },
#endif
#ifdef CONFIG_SCHED_MC
	{ cpu_coregroup_mask, cpu_core_flags, SD_INIT_NAME(MC) },
#endif
	{ cpu_cpu_mask, SD_INIT_NAME(DIE) },
	{ NULL, },
};

static struct sched_domain_topology_level *sched_domain_topology =
	default_topology;

#define for_each_sd_topology(tl)			\
	for (tl = sched_domain_topology; tl->mask; tl++)

void set_sched_topology(struct sched_domain_topology_level *tl)
{
	sched_domain_topology = tl;
}

#ifdef CONFIG_NUMA

static const struct cpumask *sd_numa_mask(int cpu)
{
	return sched_domains_numa_masks[sched_domains_curr_level][cpu_to_node(cpu)];
}

static void sched_numa_warn(const char *str)
{
	static int done = false;
	int i,j;

	if (done)
		return;

	done = true;

	printk(KERN_WARNING "ERROR: %s\n\n", str);

	for (i = 0; i < nr_node_ids; i++) {
		printk(KERN_WARNING "  ");
		for (j = 0; j < nr_node_ids; j++)
			printk(KERN_CONT "%02d ", node_distance(i,j));
		printk(KERN_CONT "\n");
	}
	printk(KERN_WARNING "\n");
}

bool find_numa_distance(int distance)
{
	int i;

	if (distance == node_distance(0, 0))
		return true;

	for (i = 0; i < sched_domains_numa_levels; i++) {
		if (sched_domains_numa_distance[i] == distance)
			return true;
	}

	return false;
}

/*
 * A system can have three types of NUMA topology:
 * NUMA_DIRECT: all nodes are directly connected, or not a NUMA system
 * NUMA_GLUELESS_MESH: some nodes reachable through intermediary nodes
 * NUMA_BACKPLANE: nodes can reach other nodes through a backplane
 *
 * The difference between a glueless mesh topology and a backplane
 * topology lies in whether communication between not directly
 * connected nodes goes through intermediary nodes (where programs
 * could run), or through backplane controllers. This affects
 * placement of programs.
 *
 * The type of topology can be discerned with the following tests:
 * - If the maximum distance between any nodes is 1 hop, the system
 *   is directly connected.
 * - If for two nodes A and B, located N > 1 hops away from each other,
 *   there is an intermediary node C, which is < N hops away from both
 *   nodes A and B, the system is a glueless mesh.
 */
static void init_numa_topology_type(void)
{
	int a, b, c, n;

	n = sched_max_numa_distance;

	if (sched_domains_numa_levels <= 1) {
		sched_numa_topology_type = NUMA_DIRECT;
		return;
	}

	for_each_online_node(a) {
		for_each_online_node(b) {
			/* Find two nodes furthest removed from each other. */
			if (node_distance(a, b) < n)
				continue;

			/* Is there an intermediary node between a and b? */
			for_each_online_node(c) {
				if (node_distance(a, c) < n &&
				    node_distance(b, c) < n) {
					sched_numa_topology_type =
							NUMA_GLUELESS_MESH;
					return;
				}
			}

			sched_numa_topology_type = NUMA_BACKPLANE;
			return;
		}
	}
}

static void sched_init_numa(void)
{
	int next_distance, curr_distance = node_distance(0, 0);
	struct sched_domain_topology_level *tl;
	int level = 0;
	int i, j, k;

	sched_domains_numa_distance = kzalloc(sizeof(int) * nr_node_ids, GFP_KERNEL);
	if (!sched_domains_numa_distance)
		return;

	/*
	 * O(nr_nodes^2) deduplicating selection sort -- in order to find the
	 * unique distances in the node_distance() table.
	 *
	 * Assumes node_distance(0,j) includes all distances in
	 * node_distance(i,j) in order to avoid cubic time.
	 */
	next_distance = curr_distance;
	for (i = 0; i < nr_node_ids; i++) {
		for (j = 0; j < nr_node_ids; j++) {
			for (k = 0; k < nr_node_ids; k++) {
				int distance = node_distance(i, k);

				if (distance > curr_distance &&
				    (distance < next_distance ||
				     next_distance == curr_distance))
					next_distance = distance;

				/*
				 * While not a strong assumption it would be nice to know
				 * about cases where if node A is connected to B, B is not
				 * equally connected to A.
				 */
				if (sched_debug() && node_distance(k, i) != distance)
					sched_numa_warn("Node-distance not symmetric");

				if (sched_debug() && i && !find_numa_distance(distance))
					sched_numa_warn("Node-0 not representative");
			}
			if (next_distance != curr_distance) {
				sched_domains_numa_distance[level++] = next_distance;
				sched_domains_numa_levels = level;
				curr_distance = next_distance;
			} else break;
		}

		/*
		 * In case of sched_debug() we verify the above assumption.
		 */
		if (!sched_debug())
			break;
	}

	if (!level)
		return;

	/*
	 * 'level' contains the number of unique distances, excluding the
	 * identity distance node_distance(i,i).
	 *
	 * The sched_domains_numa_distance[] array includes the actual distance
	 * numbers.
	 */

	/*
	 * Here, we should temporarily reset sched_domains_numa_levels to 0.
	 * If it fails to allocate memory for array sched_domains_numa_masks[][],
	 * the array will contain less then 'level' members. This could be
	 * dangerous when we use it to iterate array sched_domains_numa_masks[][]
	 * in other functions.
	 *
	 * We reset it to 'level' at the end of this function.
	 */
	sched_domains_numa_levels = 0;

	sched_domains_numa_masks = kzalloc(sizeof(void *) * level, GFP_KERNEL);
	if (!sched_domains_numa_masks)
		return;

	/*
	 * Now for each level, construct a mask per node which contains all
	 * cpus of nodes that are that many hops away from us.
	 */
	for (i = 0; i < level; i++) {
		sched_domains_numa_masks[i] =
			kzalloc(nr_node_ids * sizeof(void *), GFP_KERNEL);
		if (!sched_domains_numa_masks[i])
			return;

		for (j = 0; j < nr_node_ids; j++) {
			struct cpumask *mask = kzalloc(cpumask_size(), GFP_KERNEL);
			if (!mask)
				return;

			sched_domains_numa_masks[i][j] = mask;

			for_each_node(k) {
				if (node_distance(j, k) > sched_domains_numa_distance[i])
					continue;

				cpumask_or(mask, mask, cpumask_of_node(k));
			}
		}
	}

	/* Compute default topology size */
	for (i = 0; sched_domain_topology[i].mask; i++);

	tl = kzalloc((i + level + 1) *
			sizeof(struct sched_domain_topology_level), GFP_KERNEL);
	if (!tl)
		return;

	/*
	 * Copy the default topology bits..
	 */
	for (i = 0; sched_domain_topology[i].mask; i++)
		tl[i] = sched_domain_topology[i];

	/*
	 * .. and append 'j' levels of NUMA goodness.
	 */
	for (j = 0; j < level; i++, j++) {
		tl[i] = (struct sched_domain_topology_level){
			.mask = sd_numa_mask,
			.sd_flags = cpu_numa_flags,
			.flags = SDTL_OVERLAP,
			.numa_level = j,
			SD_INIT_NAME(NUMA)
		};
	}

	sched_domain_topology = tl;

	sched_domains_numa_levels = level;
	sched_max_numa_distance = sched_domains_numa_distance[level - 1];

	init_numa_topology_type();
}

static void sched_domains_numa_masks_set(int cpu)
{
	int i, j;
	int node = cpu_to_node(cpu);

	for (i = 0; i < sched_domains_numa_levels; i++) {
		for (j = 0; j < nr_node_ids; j++) {
			if (node_distance(j, node) <= sched_domains_numa_distance[i])
				cpumask_set_cpu(cpu, sched_domains_numa_masks[i][j]);
		}
	}
}

static void sched_domains_numa_masks_clear(int cpu)
{
	int i, j;
	for (i = 0; i < sched_domains_numa_levels; i++) {
		for (j = 0; j < nr_node_ids; j++)
			cpumask_clear_cpu(cpu, sched_domains_numa_masks[i][j]);
	}
}

/*
 * Update sched_domains_numa_masks[level][node] array when new cpus
 * are onlined.
 */
static int sched_domains_numa_masks_update(struct notifier_block *nfb,
					   unsigned long action,
					   void *hcpu)
{
	int cpu = (long)hcpu;

	switch (action & ~CPU_TASKS_FROZEN) {
	case CPU_ONLINE:
		sched_domains_numa_masks_set(cpu);
		break;

	case CPU_DEAD:
		sched_domains_numa_masks_clear(cpu);
		break;

	default:
		return NOTIFY_DONE;
	}

	return NOTIFY_OK;
}
#else
static inline void sched_init_numa(void)
{
}

static int sched_domains_numa_masks_update(struct notifier_block *nfb,
					   unsigned long action,
					   void *hcpu)
{
	return 0;
}
#endif /* CONFIG_NUMA */

static int __sdt_alloc(const struct cpumask *cpu_map)
{
	struct sched_domain_topology_level *tl;
	int j;

	for_each_sd_topology(tl) {
		struct sd_data *sdd = &tl->data;

		sdd->sd = alloc_percpu(struct sched_domain *);
		if (!sdd->sd)
			return -ENOMEM;

		sdd->sg = alloc_percpu(struct sched_group *);
		if (!sdd->sg)
			return -ENOMEM;

		sdd->sgc = alloc_percpu(struct sched_group_capacity *);
		if (!sdd->sgc)
			return -ENOMEM;

		for_each_cpu(j, cpu_map) {
			struct sched_domain *sd;
			struct sched_group *sg;
			struct sched_group_capacity *sgc;

			sd = kzalloc_node(sizeof(struct sched_domain) + cpumask_size(),
					GFP_KERNEL, cpu_to_node(j));
			if (!sd)
				return -ENOMEM;

			*per_cpu_ptr(sdd->sd, j) = sd;

			sg = kzalloc_node(sizeof(struct sched_group) + cpumask_size(),
					GFP_KERNEL, cpu_to_node(j));
			if (!sg)
				return -ENOMEM;

			sg->next = sg;

			*per_cpu_ptr(sdd->sg, j) = sg;

			sgc = kzalloc_node(sizeof(struct sched_group_capacity) + cpumask_size(),
					GFP_KERNEL, cpu_to_node(j));
			if (!sgc)
				return -ENOMEM;

			*per_cpu_ptr(sdd->sgc, j) = sgc;
		}
	}

	return 0;
}

static void __sdt_free(const struct cpumask *cpu_map)
{
	struct sched_domain_topology_level *tl;
	int j;

	for_each_sd_topology(tl) {
		struct sd_data *sdd = &tl->data;

		for_each_cpu(j, cpu_map) {
			struct sched_domain *sd;

			if (sdd->sd) {
				sd = *per_cpu_ptr(sdd->sd, j);
				if (sd && (sd->flags & SD_OVERLAP))
					free_sched_groups(sd->groups, 0);
				kfree(*per_cpu_ptr(sdd->sd, j));
			}

			if (sdd->sg)
				kfree(*per_cpu_ptr(sdd->sg, j));
			if (sdd->sgc)
				kfree(*per_cpu_ptr(sdd->sgc, j));
		}
		free_percpu(sdd->sd);
		sdd->sd = NULL;
		free_percpu(sdd->sg);
		sdd->sg = NULL;
		free_percpu(sdd->sgc);
		sdd->sgc = NULL;
	}
}

struct sched_domain *build_sched_domain(struct sched_domain_topology_level *tl,
		const struct cpumask *cpu_map, struct sched_domain_attr *attr,
		struct sched_domain *child, int cpu)
{
	struct sched_domain *sd = sd_init(tl, child, cpu);

	cpumask_and(sched_domain_span(sd), cpu_map, tl->mask(cpu));
	if (child) {
		sd->level = child->level + 1;
		sched_domain_level_max = max(sched_domain_level_max, sd->level);
		child->parent = sd;

		if (!cpumask_subset(sched_domain_span(child),
				    sched_domain_span(sd))) {
			pr_err("BUG: arch topology borken\n");
#ifdef CONFIG_SCHED_DEBUG
			pr_err("     the %s domain not a subset of the %s domain\n",
					child->name, sd->name);
#endif
#ifdef CONFIG_PANIC_ON_SCHED_BUG
			BUG();
#endif
			/* Fixup, ensure @sd has at least @child cpus. */
			cpumask_or(sched_domain_span(sd),
				   sched_domain_span(sd),
				   sched_domain_span(child));
		}

	}
	set_domain_attribute(sd, attr);

	return sd;
}

/*
 * Build sched domains for a given set of cpus and attach the sched domains
 * to the individual cpus
 */
static int build_sched_domains(const struct cpumask *cpu_map,
			       struct sched_domain_attr *attr)
{
	enum s_alloc alloc_state;
	struct sched_domain *sd;
	struct s_data d;
	int i, ret = -ENOMEM;

	alloc_state = __visit_domain_allocation_hell(&d, cpu_map);
	if (alloc_state != sa_rootdomain)
		goto error;

	/* Set up domains for cpus specified by the cpu_map. */
	for_each_cpu(i, cpu_map) {
		struct sched_domain_topology_level *tl;

		sd = NULL;
		for_each_sd_topology(tl) {
			sd = build_sched_domain(tl, cpu_map, attr, sd, i);
			if (tl == sched_domain_topology)
				*per_cpu_ptr(d.sd, i) = sd;
			if (tl->flags & SDTL_OVERLAP || sched_feat(FORCE_SD_OVERLAP))
				sd->flags |= SD_OVERLAP;
		}
	}

	/* Build the groups for the domains */
	for_each_cpu(i, cpu_map) {
		for (sd = *per_cpu_ptr(d.sd, i); sd; sd = sd->parent) {
			sd->span_weight = cpumask_weight(sched_domain_span(sd));
			if (sd->flags & SD_OVERLAP) {
				if (build_overlap_sched_groups(sd, i))
					goto error;
			} else {
				if (build_sched_groups(sd, i))
					goto error;
			}
		}
	}

	/* Calculate CPU capacity for physical packages and nodes */
	for (i = nr_cpumask_bits-1; i >= 0; i--) {
		struct sched_domain_topology_level *tl = sched_domain_topology;

		if (!cpumask_test_cpu(i, cpu_map))
			continue;

		for (sd = *per_cpu_ptr(d.sd, i); sd; sd = sd->parent, tl++) {
			if (energy_aware())
				init_sched_energy(i, sd, tl->energy);
			claim_allocations(i, sd);
			init_sched_groups_capacity(i, sd);
		}
	}

	/* Attach the domains */
	rcu_read_lock();
	for_each_cpu(i, cpu_map) {
		int max_cpu = READ_ONCE(d.rd->max_cap_orig_cpu);
		int min_cpu = READ_ONCE(d.rd->min_cap_orig_cpu);

		if ((max_cpu < 0) || (cpu_rq(i)->cpu_capacity_orig >
		    cpu_rq(max_cpu)->cpu_capacity_orig))
			WRITE_ONCE(d.rd->max_cap_orig_cpu, i);

		if ((min_cpu < 0) || (cpu_rq(i)->cpu_capacity_orig <
		    cpu_rq(min_cpu)->cpu_capacity_orig))
			WRITE_ONCE(d.rd->min_cap_orig_cpu, i);

		sd = *per_cpu_ptr(d.sd, i);

		cpu_attach_domain(sd, d.rd, i);
	}
	rcu_read_unlock();

	ret = 0;
error:
	__free_domain_allocs(&d, alloc_state, cpu_map);
	return ret;
}

static cpumask_var_t *doms_cur;	/* current sched domains */
static int ndoms_cur;		/* number of sched domains in 'doms_cur' */
static struct sched_domain_attr *dattr_cur;
				/* attribues of custom domains in 'doms_cur' */

/*
 * Special case: If a kmalloc of a doms_cur partition (array of
 * cpumask) fails, then fallback to a single sched domain,
 * as determined by the single cpumask fallback_doms.
 */
static cpumask_var_t fallback_doms;

/*
 * arch_update_cpu_topology lets virtualized architectures update the
 * cpu core maps. It is supposed to return 1 if the topology changed
 * or 0 if it stayed the same.
 */
int __weak arch_update_cpu_topology(void)
{
	return 0;
}

cpumask_var_t *alloc_sched_domains(unsigned int ndoms)
{
	int i;
	cpumask_var_t *doms;

	doms = kmalloc(sizeof(*doms) * ndoms, GFP_KERNEL);
	if (!doms)
		return NULL;
	for (i = 0; i < ndoms; i++) {
		if (!alloc_cpumask_var(&doms[i], GFP_KERNEL)) {
			free_sched_domains(doms, i);
			return NULL;
		}
	}
	return doms;
}

void free_sched_domains(cpumask_var_t doms[], unsigned int ndoms)
{
	unsigned int i;
	for (i = 0; i < ndoms; i++)
		free_cpumask_var(doms[i]);
	kfree(doms);
}

/*
 * Set up scheduler domains and groups. Callers must hold the hotplug lock.
 * For now this just excludes isolated cpus, but could be used to
 * exclude other special cases in the future.
 */
static int init_sched_domains(const struct cpumask *cpu_map)
{
	int err;

	arch_update_cpu_topology();
	ndoms_cur = 1;
	doms_cur = alloc_sched_domains(ndoms_cur);
	if (!doms_cur)
		doms_cur = &fallback_doms;
	cpumask_andnot(doms_cur[0], cpu_map, cpu_isolated_map);
	err = build_sched_domains(doms_cur[0], NULL);
	register_sched_domain_sysctl();

	return err;
}

/*
 * Detach sched domains from a group of cpus specified in cpu_map
 * These cpus will now be attached to the NULL domain
 */
static void detach_destroy_domains(const struct cpumask *cpu_map)
{
	int i;

	rcu_read_lock();
	for_each_cpu(i, cpu_map)
		cpu_attach_domain(NULL, &def_root_domain, i);
	rcu_read_unlock();
}

/* handle null as "default" */
static int dattrs_equal(struct sched_domain_attr *cur, int idx_cur,
			struct sched_domain_attr *new, int idx_new)
{
	struct sched_domain_attr tmp;

	/* fast path */
	if (!new && !cur)
		return 1;

	tmp = SD_ATTR_INIT;
	return !memcmp(cur ? (cur + idx_cur) : &tmp,
			new ? (new + idx_new) : &tmp,
			sizeof(struct sched_domain_attr));
}

/*
 * Partition sched domains as specified by the 'ndoms_new'
 * cpumasks in the array doms_new[] of cpumasks. This compares
 * doms_new[] to the current sched domain partitioning, doms_cur[].
 * It destroys each deleted domain and builds each new domain.
 *
 * 'doms_new' is an array of cpumask_var_t's of length 'ndoms_new'.
 * The masks don't intersect (don't overlap.) We should setup one
 * sched domain for each mask. CPUs not in any of the cpumasks will
 * not be load balanced. If the same cpumask appears both in the
 * current 'doms_cur' domains and in the new 'doms_new', we can leave
 * it as it is.
 *
 * The passed in 'doms_new' should be allocated using
 * alloc_sched_domains.  This routine takes ownership of it and will
 * free_sched_domains it when done with it. If the caller failed the
 * alloc call, then it can pass in doms_new == NULL && ndoms_new == 1,
 * and partition_sched_domains() will fallback to the single partition
 * 'fallback_doms', it also forces the domains to be rebuilt.
 *
 * If doms_new == NULL it will be replaced with cpu_online_mask.
 * ndoms_new == 0 is a special case for destroying existing domains,
 * and it will not create the default domain.
 *
 * Call with hotplug lock held
 */
void partition_sched_domains(int ndoms_new, cpumask_var_t doms_new[],
			     struct sched_domain_attr *dattr_new)
{
	int i, j, n;
	int new_topology;

	mutex_lock(&sched_domains_mutex);

	/* always unregister in case we don't destroy any domains */
	unregister_sched_domain_sysctl();

	/* Let architecture update cpu core mappings. */
	new_topology = arch_update_cpu_topology();

	n = doms_new ? ndoms_new : 0;

	/* Destroy deleted domains */
	for (i = 0; i < ndoms_cur; i++) {
		for (j = 0; j < n && !new_topology; j++) {
			if (cpumask_equal(doms_cur[i], doms_new[j])
			    && dattrs_equal(dattr_cur, i, dattr_new, j))
				goto match1;
		}
		/* no match - a current sched domain not in new doms_new[] */
		detach_destroy_domains(doms_cur[i]);
match1:
		;
	}

	n = ndoms_cur;
	if (doms_new == NULL) {
		n = 0;
		doms_new = &fallback_doms;
		cpumask_andnot(doms_new[0], cpu_active_mask, cpu_isolated_map);
		WARN_ON_ONCE(dattr_new);
	}

	/* Build new domains */
	for (i = 0; i < ndoms_new; i++) {
		for (j = 0; j < n && !new_topology; j++) {
			if (cpumask_equal(doms_new[i], doms_cur[j])
			    && dattrs_equal(dattr_new, i, dattr_cur, j))
				goto match2;
		}
		/* no match - add a new doms_new */
		build_sched_domains(doms_new[i], dattr_new ? dattr_new + i : NULL);
match2:
		;
	}

	/* Remember the new sched domains */
	if (doms_cur != &fallback_doms)
		free_sched_domains(doms_cur, ndoms_cur);
	kfree(dattr_cur);	/* kfree(NULL) is safe */
	doms_cur = doms_new;
	dattr_cur = dattr_new;
	ndoms_cur = ndoms_new;

	register_sched_domain_sysctl();

	mutex_unlock(&sched_domains_mutex);
}

static int num_cpus_frozen;	/* used to mark begin/end of suspend/resume */

/*
 * Update cpusets according to cpu_active mask.  If cpusets are
 * disabled, cpuset_update_active_cpus() becomes a simple wrapper
 * around partition_sched_domains().
 *
 * If we come here as part of a suspend/resume, don't touch cpusets because we
 * want to restore it back to its original state upon resume anyway.
 */
static int cpuset_cpu_active(struct notifier_block *nfb, unsigned long action,
			     void *hcpu)
{
	switch (action) {
	case CPU_ONLINE_FROZEN:
	case CPU_DOWN_FAILED_FROZEN:

		/*
		 * num_cpus_frozen tracks how many CPUs are involved in suspend
		 * resume sequence. As long as this is not the last online
		 * operation in the resume sequence, just build a single sched
		 * domain, ignoring cpusets.
		 */
		partition_sched_domains(1, NULL, NULL);
		if (--num_cpus_frozen)
			break;

		/*
		 * This is the last CPU online operation. So fall through and
		 * restore the original sched domains by considering the
		 * cpuset configurations.
		 */
		cpuset_force_rebuild();

	case CPU_ONLINE:
		cpuset_update_active_cpus(true);
		break;
	default:
		return NOTIFY_DONE;
	}
	return NOTIFY_OK;
}

static int cpuset_cpu_inactive(struct notifier_block *nfb, unsigned long action,
			       void *hcpu)
{
	unsigned long flags;
	long cpu = (long)hcpu;
	struct dl_bw *dl_b;
	bool overflow;
	int cpus;

	switch (action) {
	case CPU_DOWN_PREPARE:
		rcu_read_lock_sched();
		dl_b = dl_bw_of(cpu);

		raw_spin_lock_irqsave(&dl_b->lock, flags);
		cpus = dl_bw_cpus(cpu);
		overflow = __dl_overflow(dl_b, cpus, 0, 0);
		raw_spin_unlock_irqrestore(&dl_b->lock, flags);

		rcu_read_unlock_sched();

		if (overflow)
			return notifier_from_errno(-EBUSY);
		cpuset_update_active_cpus(false);
		break;
	case CPU_DOWN_PREPARE_FROZEN:
		num_cpus_frozen++;
		partition_sched_domains(1, NULL, NULL);
		break;
	default:
		return NOTIFY_DONE;
	}
	return NOTIFY_OK;
}

void __init sched_init_smp(void)
{
	cpumask_var_t non_isolated_cpus;

	alloc_cpumask_var(&non_isolated_cpus, GFP_KERNEL);
	alloc_cpumask_var(&fallback_doms, GFP_KERNEL);

	sched_init_numa();

	/*
	 * There's no userspace yet to cause hotplug operations; hence all the
	 * cpu masks are stable and all blatant races in the below code cannot
	 * happen.
	 */
	mutex_lock(&sched_domains_mutex);
	init_sched_domains(cpu_active_mask);
	cpumask_andnot(non_isolated_cpus, cpu_possible_mask, cpu_isolated_map);
	if (cpumask_empty(non_isolated_cpus))
		cpumask_set_cpu(smp_processor_id(), non_isolated_cpus);
	mutex_unlock(&sched_domains_mutex);

	hotcpu_notifier(sched_domains_numa_masks_update, CPU_PRI_SCHED_ACTIVE);
	hotcpu_notifier(cpuset_cpu_active, CPU_PRI_CPUSET_ACTIVE);
	hotcpu_notifier(cpuset_cpu_inactive, CPU_PRI_CPUSET_INACTIVE);

	update_cluster_topology();

	init_hrtick();

	/* Move init over to a non-isolated CPU */
	if (set_cpus_allowed_ptr(current, non_isolated_cpus) < 0)
		BUG();
	sched_init_granularity();
	free_cpumask_var(non_isolated_cpus);

	init_sched_rt_class();
	init_sched_dl_class();
}
#else
void __init sched_init_smp(void)
{
	sched_init_granularity();
}
#endif /* CONFIG_SMP */


int in_sched_functions(unsigned long addr)
{
	return in_lock_functions(addr) ||
		(addr >= (unsigned long)__sched_text_start
		&& addr < (unsigned long)__sched_text_end);
}

#ifdef CONFIG_CGROUP_SCHED
/*
 * Default task group.
 * Every task in system belongs to this group at bootup.
 */
struct task_group root_task_group;
LIST_HEAD(task_groups);
#endif

DECLARE_PER_CPU(cpumask_var_t, load_balance_mask);

void __init sched_init(void)
{
	int i, j;
	unsigned long alloc_size = 0, ptr;

#ifdef CONFIG_SCHED_HMP
	pr_info("HMP scheduling enabled.\n");
#endif

	BUG_ON(num_possible_cpus() > BITS_PER_LONG);

	sched_boost_parse_dt();
	init_clusters();

#ifdef CONFIG_FAIR_GROUP_SCHED
	alloc_size += 2 * nr_cpu_ids * sizeof(void **);
#endif
#ifdef CONFIG_RT_GROUP_SCHED
	alloc_size += 2 * nr_cpu_ids * sizeof(void **);
#endif
	if (alloc_size) {
		ptr = (unsigned long)kzalloc(alloc_size, GFP_NOWAIT);

#ifdef CONFIG_FAIR_GROUP_SCHED
		root_task_group.se = (struct sched_entity **)ptr;
		ptr += nr_cpu_ids * sizeof(void **);

		root_task_group.cfs_rq = (struct cfs_rq **)ptr;
		ptr += nr_cpu_ids * sizeof(void **);

#endif /* CONFIG_FAIR_GROUP_SCHED */
#ifdef CONFIG_RT_GROUP_SCHED
		root_task_group.rt_se = (struct sched_rt_entity **)ptr;
		ptr += nr_cpu_ids * sizeof(void **);

		root_task_group.rt_rq = (struct rt_rq **)ptr;
		ptr += nr_cpu_ids * sizeof(void **);

#endif /* CONFIG_RT_GROUP_SCHED */
	}
#ifdef CONFIG_CPUMASK_OFFSTACK
	for_each_possible_cpu(i) {
		per_cpu(load_balance_mask, i) = (cpumask_var_t)kzalloc_node(
			cpumask_size(), GFP_KERNEL, cpu_to_node(i));
	}
#endif /* CONFIG_CPUMASK_OFFSTACK */

	init_rt_bandwidth(&def_rt_bandwidth,
			global_rt_period(), global_rt_runtime());
	init_dl_bandwidth(&def_dl_bandwidth,
			global_rt_period(), global_rt_runtime());

#ifdef CONFIG_SMP
	init_defrootdomain();
#endif

#ifdef CONFIG_RT_GROUP_SCHED
	init_rt_bandwidth(&root_task_group.rt_bandwidth,
			global_rt_period(), global_rt_runtime());
#endif /* CONFIG_RT_GROUP_SCHED */

#ifdef CONFIG_CGROUP_SCHED
	list_add(&root_task_group.list, &task_groups);
	INIT_LIST_HEAD(&root_task_group.children);
	INIT_LIST_HEAD(&root_task_group.siblings);
	autogroup_init(&init_task);

#endif /* CONFIG_CGROUP_SCHED */

	for_each_possible_cpu(i) {
		struct rq *rq;

		rq = cpu_rq(i);
		raw_spin_lock_init(&rq->lock);
		rq->nr_running = 0;
		rq->calc_load_active = 0;
		rq->calc_load_update = jiffies + LOAD_FREQ;
		init_cfs_rq(&rq->cfs);
		init_rt_rq(&rq->rt);
		init_dl_rq(&rq->dl);
#ifdef CONFIG_FAIR_GROUP_SCHED
		root_task_group.shares = ROOT_TASK_GROUP_LOAD;
		INIT_LIST_HEAD(&rq->leaf_cfs_rq_list);
		rq->tmp_alone_branch = &rq->leaf_cfs_rq_list;
		/*
		 * How much cpu bandwidth does root_task_group get?
		 *
		 * In case of task-groups formed thr' the cgroup filesystem, it
		 * gets 100% of the cpu resources in the system. This overall
		 * system cpu resource is divided among the tasks of
		 * root_task_group and its child task-groups in a fair manner,
		 * based on each entity's (task or task-group's) weight
		 * (se->load.weight).
		 *
		 * In other words, if root_task_group has 10 tasks of weight
		 * 1024) and two child groups A0 and A1 (of weight 1024 each),
		 * then A0's share of the cpu resource is:
		 *
		 *	A0's bandwidth = 1024 / (10*1024 + 1024 + 1024) = 8.33%
		 *
		 * We achieve this by letting root_task_group's tasks sit
		 * directly in rq->cfs (i.e root_task_group->se[] = NULL).
		 */
		init_cfs_bandwidth(&root_task_group.cfs_bandwidth);
		init_tg_cfs_entry(&root_task_group, &rq->cfs, NULL, i, NULL);
#endif /* CONFIG_FAIR_GROUP_SCHED */

		rq->rt.rt_runtime = def_rt_bandwidth.rt_runtime;
#ifdef CONFIG_RT_GROUP_SCHED
		init_tg_rt_entry(&root_task_group, &rq->rt, NULL, i, NULL);
#endif

		for (j = 0; j < CPU_LOAD_IDX_MAX; j++)
			rq->cpu_load[j] = 0;

		rq->last_load_update_tick = jiffies;

#ifdef CONFIG_SMP
		rq->sd = NULL;
		rq->rd = NULL;
		rq->cpu_capacity = rq->cpu_capacity_orig = SCHED_CAPACITY_SCALE;
		rq->balance_callback = NULL;
		rq->active_balance = 0;
		rq->next_balance = jiffies;
		rq->push_cpu = 0;
		rq->push_task = NULL;
		rq->cpu = i;
		rq->online = 0;
		rq->idle_stamp = 0;
		rq->avg_idle = 2*sysctl_sched_migration_cost;
#ifdef CONFIG_SCHED_HMP
		cpumask_set_cpu(i, &rq->freq_domain_cpumask);
		rq->hmp_stats.cumulative_runnable_avg = 0;
		rq->window_start = 0;
		rq->hmp_stats.nr_big_tasks = 0;
		rq->hmp_flags = 0;
		rq->cur_irqload = 0;
		rq->avg_irqload = 0;
		rq->irqload_ts = 0;
		rq->static_cpu_pwr_cost = 0;
		rq->cc.cycles = 1;
		rq->cc.time = 1;
		rq->cstate = 0;
		rq->wakeup_latency = 0;
		rq->wakeup_energy = 0;

		/*
		 * All cpus part of same cluster by default. This avoids the
		 * need to check for rq->cluster being non-NULL in hot-paths
		 * like select_best_cpu()
		 */
		rq->cluster = &init_cluster;
		rq->curr_runnable_sum = rq->prev_runnable_sum = 0;
		rq->nt_curr_runnable_sum = rq->nt_prev_runnable_sum = 0;
		memset(&rq->grp_time, 0, sizeof(struct group_cpu_time));
		rq->old_busy_time = 0;
		rq->old_estimated_time = 0;
		rq->old_busy_time_group = 0;
		rq->hmp_stats.pred_demands_sum = 0;
		rq->curr_table = 0;
		rq->prev_top = 0;
		rq->curr_top = 0;

		for (j = 0; j < NUM_TRACKED_WINDOWS; j++) {
			memset(&rq->load_subs[j], 0,
					sizeof(struct load_subtractions));

			rq->top_tasks[j] = kcalloc(NUM_LOAD_INDICES,
						sizeof(u8), GFP_NOWAIT);

			/* No other choice */
			BUG_ON(!rq->top_tasks[j]);

			clear_top_tasks_bitmap(rq->top_tasks_bitmap[j]);
		}
#endif
		rq->max_idle_balance_cost = sysctl_sched_migration_cost;

		INIT_LIST_HEAD(&rq->cfs_tasks);

		rq_attach_root(rq, &def_root_domain);
#ifdef CONFIG_NO_HZ_COMMON
		rq->nohz_flags = 0;
#endif
#ifdef CONFIG_NO_HZ_FULL
		rq->last_sched_tick = 0;
#endif
#endif
		init_rq_hrtick(rq);
		atomic_set(&rq->nr_iowait, 0);
	}

	i = alloc_related_thread_groups();
	BUG_ON(i);

	set_hmp_defaults();

	set_load_weight(&init_task);

#ifdef CONFIG_PREEMPT_NOTIFIERS
	INIT_HLIST_HEAD(&init_task.preempt_notifiers);
#endif

	/*
	 * The boot idle thread does lazy MMU switching as well:
	 */
	atomic_inc(&init_mm.mm_count);
	enter_lazy_tlb(&init_mm, current);

	/*
	 * During early bootup we pretend to be a normal task:
	 */
	current->sched_class = &fair_sched_class;

	/*
	 * Make us the idle thread. Technically, schedule() should not be
	 * called from this thread, however somewhere below it might be,
	 * but because we are the idle thread, we just pick up running again
	 * when this runqueue becomes "idle".
	 */
	init_idle(current, smp_processor_id(), false);

	calc_load_update = jiffies + LOAD_FREQ;

#ifdef CONFIG_SMP
	zalloc_cpumask_var(&sched_domains_tmpmask, GFP_NOWAIT);
	/* May be allocated at isolcpus cmdline parse time */
	if (cpu_isolated_map == NULL)
		zalloc_cpumask_var(&cpu_isolated_map, GFP_NOWAIT);
	idle_thread_set_boot_cpu();
	set_cpu_rq_start_time();
#endif
	init_sched_fair_class();

	scheduler_running = 1;
}

#ifdef CONFIG_DEBUG_ATOMIC_SLEEP
static inline int preempt_count_equals(int preempt_offset)
{
	int nested = preempt_count() + rcu_preempt_depth();

	return (nested == preempt_offset);
}

static int __might_sleep_init_called;
int __init __might_sleep_init(void)
{
	__might_sleep_init_called = 1;
	return 0;
}
early_initcall(__might_sleep_init);

void __might_sleep(const char *file, int line, int preempt_offset)
{
	/*
	 * Blocking primitives will set (and therefore destroy) current->state,
	 * since we will exit with TASK_RUNNING make sure we enter with it,
	 * otherwise we will destroy state.
	 */
	WARN_ONCE(current->state != TASK_RUNNING && current->task_state_change,
			"do not call blocking ops when !TASK_RUNNING; "
			"state=%lx set at [<%p>] %pS\n",
			current->state,
			(void *)current->task_state_change,
			(void *)current->task_state_change);

	___might_sleep(file, line, preempt_offset);
}
EXPORT_SYMBOL(__might_sleep);

void ___might_sleep(const char *file, int line, int preempt_offset)
{
	static unsigned long prev_jiffy;	/* ratelimiting */
	unsigned long preempt_disable_ip;

	rcu_sleep_check(); /* WARN_ON_ONCE() by default, no rate limit reqd. */
	if ((preempt_count_equals(preempt_offset) && !irqs_disabled() &&
	     !is_idle_task(current)) || oops_in_progress)
		return;
	if (system_state != SYSTEM_RUNNING &&
	    (!__might_sleep_init_called || system_state != SYSTEM_BOOTING))
		return;
	if (time_before(jiffies, prev_jiffy + HZ) && prev_jiffy)
		return;
	prev_jiffy = jiffies;

	/* Save this before calling printk(), since that will clobber it */
	preempt_disable_ip = get_preempt_disable_ip(current);

	printk(KERN_ERR
		"BUG: sleeping function called from invalid context at %s:%d\n",
			file, line);
	printk(KERN_ERR
		"in_atomic(): %d, irqs_disabled(): %d, pid: %d, name: %s\n",
			in_atomic(), irqs_disabled(),
			current->pid, current->comm);

	if (task_stack_end_corrupted(current))
		printk(KERN_EMERG "Thread overran stack, or stack corrupted\n");

	debug_show_held_locks(current);
	if (irqs_disabled())
		print_irqtrace_events(current);
	if (IS_ENABLED(CONFIG_DEBUG_PREEMPT)
	    && !preempt_count_equals(preempt_offset)) {
		pr_err("Preemption disabled at:");
		print_ip_sym(preempt_disable_ip);
		pr_cont("\n");
	}
#ifdef CONFIG_PANIC_ON_SCHED_BUG
	BUG();
#endif
	dump_stack();
}
EXPORT_SYMBOL(___might_sleep);
#endif

#ifdef CONFIG_MAGIC_SYSRQ
void normalize_rt_tasks(void)
{
	struct task_struct *g, *p;
	struct sched_attr attr = {
		.sched_policy = SCHED_NORMAL,
	};

	read_lock(&tasklist_lock);
	for_each_process_thread(g, p) {
		/*
		 * Only normalize user tasks:
		 */
		if (p->flags & PF_KTHREAD)
			continue;

		p->se.exec_start		= 0;
#ifdef CONFIG_SCHEDSTATS
		p->se.statistics.wait_start	= 0;
		p->se.statistics.sleep_start	= 0;
		p->se.statistics.block_start	= 0;
#endif

		if (!dl_task(p) && !rt_task(p)) {
			/*
			 * Renice negative nice level userspace
			 * tasks back to 0:
			 */
			if (task_nice(p) < 0)
				set_user_nice(p, 0);
			continue;
		}

		__sched_setscheduler(p, &attr, false, false);
	}
	read_unlock(&tasklist_lock);
}

#endif /* CONFIG_MAGIC_SYSRQ */

#if defined(CONFIG_IA64) || defined(CONFIG_KGDB_KDB)
/*
 * These functions are only useful for the IA64 MCA handling, or kdb.
 *
 * They can only be called when the whole system has been
 * stopped - every CPU needs to be quiescent, and no scheduling
 * activity can take place. Using them for anything else would
 * be a serious bug, and as a result, they aren't even visible
 * under any other configuration.
 */

/**
 * curr_task - return the current task for a given cpu.
 * @cpu: the processor in question.
 *
 * ONLY VALID WHEN THE WHOLE SYSTEM IS STOPPED!
 *
 * Return: The current task for @cpu.
 */
struct task_struct *curr_task(int cpu)
{
	return cpu_curr(cpu);
}

#endif /* defined(CONFIG_IA64) || defined(CONFIG_KGDB_KDB) */

#ifdef CONFIG_IA64
/**
 * set_curr_task - set the current task for a given cpu.
 * @cpu: the processor in question.
 * @p: the task pointer to set.
 *
 * Description: This function must only be used when non-maskable interrupts
 * are serviced on a separate stack. It allows the architecture to switch the
 * notion of the current task on a cpu in a non-blocking manner. This function
 * must be called with all CPU's synchronized, and interrupts disabled, the
 * and caller must save the original value of the current task (see
 * curr_task() above) and restore that value before reenabling interrupts and
 * re-starting the system.
 *
 * ONLY VALID WHEN THE WHOLE SYSTEM IS STOPPED!
 */
void set_curr_task(int cpu, struct task_struct *p)
{
	cpu_curr(cpu) = p;
}

#endif

#ifdef CONFIG_CGROUP_SCHED
/* task_group_lock serializes the addition/removal of task groups */
static DEFINE_SPINLOCK(task_group_lock);

static void sched_free_group(struct task_group *tg)
{
	free_fair_sched_group(tg);
	free_rt_sched_group(tg);
	autogroup_free(tg);
	kfree(tg);
}

/* allocate runqueue etc for a new task group */
struct task_group *sched_create_group(struct task_group *parent)
{
	struct task_group *tg;

	tg = kzalloc(sizeof(*tg), GFP_KERNEL);
	if (!tg)
		return ERR_PTR(-ENOMEM);

	if (!alloc_fair_sched_group(tg, parent))
		goto err;

	if (!alloc_rt_sched_group(tg, parent))
		goto err;

	return tg;

err:
	sched_free_group(tg);
	return ERR_PTR(-ENOMEM);
}

void sched_online_group(struct task_group *tg, struct task_group *parent)
{
	unsigned long flags;

	spin_lock_irqsave(&task_group_lock, flags);
	list_add_rcu(&tg->list, &task_groups);

	WARN_ON(!parent); /* root should already exist */

	tg->parent = parent;
	INIT_LIST_HEAD(&tg->children);
	list_add_rcu(&tg->siblings, &parent->children);
	spin_unlock_irqrestore(&task_group_lock, flags);
}

/* rcu callback to free various structures associated with a task group */
static void sched_free_group_rcu(struct rcu_head *rhp)
{
	/* now it should be safe to free those cfs_rqs */
	sched_free_group(container_of(rhp, struct task_group, rcu));
}

void sched_destroy_group(struct task_group *tg)
{
	/* wait for possible concurrent references to cfs_rqs complete */
	call_rcu(&tg->rcu, sched_free_group_rcu);
}

void sched_offline_group(struct task_group *tg)
{
	unsigned long flags;

	/* end participation in shares distribution */
	unregister_fair_sched_group(tg);

	spin_lock_irqsave(&task_group_lock, flags);
	list_del_rcu(&tg->list);
	list_del_rcu(&tg->siblings);
	spin_unlock_irqrestore(&task_group_lock, flags);
}

static void sched_change_group(struct task_struct *tsk, int type)
{
	struct task_group *tg;

	/*
	 * All callers are synchronized by task_rq_lock(); we do not use RCU
	 * which is pointless here. Thus, we pass "true" to task_css_check()
	 * to prevent lockdep warnings.
	 */
	tg = container_of(task_css_check(tsk, cpu_cgrp_id, true),
			  struct task_group, css);
	tg = autogroup_task_group(tsk, tg);
	tsk->sched_task_group = tg;

#ifdef CONFIG_FAIR_GROUP_SCHED
	if (tsk->sched_class->task_change_group)
		tsk->sched_class->task_change_group(tsk, type);
	else
#endif
		set_task_rq(tsk, task_cpu(tsk));
}

/*
 * Change task's runqueue when it moves between groups.
 *
 * The caller of this function should have put the task in its new group by
 * now. This function just updates tsk->se.cfs_rq and tsk->se.parent to reflect
 * its new group.
 */
void sched_move_task(struct task_struct *tsk)
{
	int queued, running;
	unsigned long flags;
	struct rq *rq;

	rq = task_rq_lock(tsk, &flags);

	running = task_current(rq, tsk);
	queued = task_on_rq_queued(tsk);

	if (queued)
		dequeue_task(rq, tsk, DEQUEUE_SAVE | DEQUEUE_MOVE);
	if (unlikely(running))
		put_prev_task(rq, tsk);

	sched_change_group(tsk, TASK_MOVE_GROUP);

	if (unlikely(running))
		tsk->sched_class->set_curr_task(rq);
	if (queued)
		enqueue_task(rq, tsk, ENQUEUE_RESTORE | ENQUEUE_MOVE);

	task_rq_unlock(rq, tsk, &flags);
}
#endif /* CONFIG_CGROUP_SCHED */

#ifdef CONFIG_RT_GROUP_SCHED
/*
 * Ensure that the real time constraints are schedulable.
 */
static DEFINE_MUTEX(rt_constraints_mutex);

/* Must be called with tasklist_lock held */
static inline int tg_has_rt_tasks(struct task_group *tg)
{
	struct task_struct *g, *p;

	/*
	 * Autogroups do not have RT tasks; see autogroup_create().
	 */
	if (task_group_is_autogroup(tg))
		return 0;

	for_each_process_thread(g, p) {
		if (rt_task(p) && task_group(p) == tg)
			return 1;
	}

	return 0;
}

struct rt_schedulable_data {
	struct task_group *tg;
	u64 rt_period;
	u64 rt_runtime;
};

static int tg_rt_schedulable(struct task_group *tg, void *data)
{
	struct rt_schedulable_data *d = data;
	struct task_group *child;
	unsigned long total, sum = 0;
	u64 period, runtime;

	period = ktime_to_ns(tg->rt_bandwidth.rt_period);
	runtime = tg->rt_bandwidth.rt_runtime;

	if (tg == d->tg) {
		period = d->rt_period;
		runtime = d->rt_runtime;
	}

	/*
	 * Cannot have more runtime than the period.
	 */
	if (runtime > period && runtime != RUNTIME_INF)
		return -EINVAL;

	/*
	 * Ensure we don't starve existing RT tasks.
	 */
	if (rt_bandwidth_enabled() && !runtime && tg_has_rt_tasks(tg))
		return -EBUSY;

	total = to_ratio(period, runtime);

	/*
	 * Nobody can have more than the global setting allows.
	 */
	if (total > to_ratio(global_rt_period(), global_rt_runtime()))
		return -EINVAL;

	/*
	 * The sum of our children's runtime should not exceed our own.
	 */
	list_for_each_entry_rcu(child, &tg->children, siblings) {
		period = ktime_to_ns(child->rt_bandwidth.rt_period);
		runtime = child->rt_bandwidth.rt_runtime;

		if (child == d->tg) {
			period = d->rt_period;
			runtime = d->rt_runtime;
		}

		sum += to_ratio(period, runtime);
	}

	if (sum > total)
		return -EINVAL;

	return 0;
}

static int __rt_schedulable(struct task_group *tg, u64 period, u64 runtime)
{
	int ret;

	struct rt_schedulable_data data = {
		.tg = tg,
		.rt_period = period,
		.rt_runtime = runtime,
	};

	rcu_read_lock();
	ret = walk_tg_tree(tg_rt_schedulable, tg_nop, &data);
	rcu_read_unlock();

	return ret;
}

static int tg_set_rt_bandwidth(struct task_group *tg,
		u64 rt_period, u64 rt_runtime)
{
	int i, err = 0;

	/*
	 * Disallowing the root group RT runtime is BAD, it would disallow the
	 * kernel creating (and or operating) RT threads.
	 */
	if (tg == &root_task_group && rt_runtime == 0)
		return -EINVAL;

	/* No period doesn't make any sense. */
	if (rt_period == 0)
		return -EINVAL;

	mutex_lock(&rt_constraints_mutex);
	read_lock(&tasklist_lock);
	err = __rt_schedulable(tg, rt_period, rt_runtime);
	if (err)
		goto unlock;

	raw_spin_lock_irq(&tg->rt_bandwidth.rt_runtime_lock);
	tg->rt_bandwidth.rt_period = ns_to_ktime(rt_period);
	tg->rt_bandwidth.rt_runtime = rt_runtime;

	for_each_possible_cpu(i) {
		struct rt_rq *rt_rq = tg->rt_rq[i];

		raw_spin_lock(&rt_rq->rt_runtime_lock);
		rt_rq->rt_runtime = rt_runtime;
		raw_spin_unlock(&rt_rq->rt_runtime_lock);
	}
	raw_spin_unlock_irq(&tg->rt_bandwidth.rt_runtime_lock);
unlock:
	read_unlock(&tasklist_lock);
	mutex_unlock(&rt_constraints_mutex);

	return err;
}

static int sched_group_set_rt_runtime(struct task_group *tg, long rt_runtime_us)
{
	u64 rt_runtime, rt_period;

	rt_period = ktime_to_ns(tg->rt_bandwidth.rt_period);
	rt_runtime = (u64)rt_runtime_us * NSEC_PER_USEC;
	if (rt_runtime_us < 0)
		rt_runtime = RUNTIME_INF;

	return tg_set_rt_bandwidth(tg, rt_period, rt_runtime);
}

static long sched_group_rt_runtime(struct task_group *tg)
{
	u64 rt_runtime_us;

	if (tg->rt_bandwidth.rt_runtime == RUNTIME_INF)
		return -1;

	rt_runtime_us = tg->rt_bandwidth.rt_runtime;
	do_div(rt_runtime_us, NSEC_PER_USEC);
	return rt_runtime_us;
}

static int sched_group_set_rt_period(struct task_group *tg, u64 rt_period_us)
{
	u64 rt_runtime, rt_period;

	rt_period = rt_period_us * NSEC_PER_USEC;
	rt_runtime = tg->rt_bandwidth.rt_runtime;

	return tg_set_rt_bandwidth(tg, rt_period, rt_runtime);
}

static long sched_group_rt_period(struct task_group *tg)
{
	u64 rt_period_us;

	rt_period_us = ktime_to_ns(tg->rt_bandwidth.rt_period);
	do_div(rt_period_us, NSEC_PER_USEC);
	return rt_period_us;
}
#endif /* CONFIG_RT_GROUP_SCHED */

#ifdef CONFIG_RT_GROUP_SCHED
static int sched_rt_global_constraints(void)
{
	int ret = 0;

	mutex_lock(&rt_constraints_mutex);
	read_lock(&tasklist_lock);
	ret = __rt_schedulable(NULL, 0, 0);
	read_unlock(&tasklist_lock);
	mutex_unlock(&rt_constraints_mutex);

	return ret;
}

static int sched_rt_can_attach(struct task_group *tg, struct task_struct *tsk)
{
	/* Don't accept realtime tasks when there is no way for them to run */
	if (rt_task(tsk) && tg->rt_bandwidth.rt_runtime == 0)
		return 0;

	return 1;
}

#else /* !CONFIG_RT_GROUP_SCHED */
static int sched_rt_global_constraints(void)
{
	unsigned long flags;
	int i, ret = 0;

	raw_spin_lock_irqsave(&def_rt_bandwidth.rt_runtime_lock, flags);
	for_each_possible_cpu(i) {
		struct rt_rq *rt_rq = &cpu_rq(i)->rt;

		raw_spin_lock(&rt_rq->rt_runtime_lock);
		rt_rq->rt_runtime = global_rt_runtime();
		raw_spin_unlock(&rt_rq->rt_runtime_lock);
	}
	raw_spin_unlock_irqrestore(&def_rt_bandwidth.rt_runtime_lock, flags);

	return ret;
}
#endif /* CONFIG_RT_GROUP_SCHED */

static int sched_dl_global_validate(void)
{
	u64 runtime = global_rt_runtime();
	u64 period = global_rt_period();
	u64 new_bw = to_ratio(period, runtime);
	struct dl_bw *dl_b;
	int cpu, ret = 0;
	unsigned long flags;

	/*
	 * Here we want to check the bandwidth not being set to some
	 * value smaller than the currently allocated bandwidth in
	 * any of the root_domains.
	 *
	 * FIXME: Cycling on all the CPUs is overdoing, but simpler than
	 * cycling on root_domains... Discussion on different/better
	 * solutions is welcome!
	 */
	for_each_possible_cpu(cpu) {
		rcu_read_lock_sched();
		dl_b = dl_bw_of(cpu);

		raw_spin_lock_irqsave(&dl_b->lock, flags);
		if (new_bw < dl_b->total_bw)
			ret = -EBUSY;
		raw_spin_unlock_irqrestore(&dl_b->lock, flags);

		rcu_read_unlock_sched();

		if (ret)
			break;
	}

	return ret;
}

static void sched_dl_do_global(void)
{
	u64 new_bw = -1;
	struct dl_bw *dl_b;
	int cpu;
	unsigned long flags;

	def_dl_bandwidth.dl_period = global_rt_period();
	def_dl_bandwidth.dl_runtime = global_rt_runtime();

	if (global_rt_runtime() != RUNTIME_INF)
		new_bw = to_ratio(global_rt_period(), global_rt_runtime());

	/*
	 * FIXME: As above...
	 */
	for_each_possible_cpu(cpu) {
		rcu_read_lock_sched();
		dl_b = dl_bw_of(cpu);

		raw_spin_lock_irqsave(&dl_b->lock, flags);
		dl_b->bw = new_bw;
		raw_spin_unlock_irqrestore(&dl_b->lock, flags);

		rcu_read_unlock_sched();
	}
}

static int sched_rt_global_validate(void)
{
	if (sysctl_sched_rt_period <= 0)
		return -EINVAL;

	if ((sysctl_sched_rt_runtime != RUNTIME_INF) &&
		(sysctl_sched_rt_runtime > sysctl_sched_rt_period))
		return -EINVAL;

	return 0;
}

static void sched_rt_do_global(void)
{
	def_rt_bandwidth.rt_runtime = global_rt_runtime();
	def_rt_bandwidth.rt_period = ns_to_ktime(global_rt_period());
}

int sched_rt_handler(struct ctl_table *table, int write,
		void __user *buffer, size_t *lenp,
		loff_t *ppos)
{
	int old_period, old_runtime;
	static DEFINE_MUTEX(mutex);
	int ret;

	mutex_lock(&mutex);
	old_period = sysctl_sched_rt_period;
	old_runtime = sysctl_sched_rt_runtime;

	ret = proc_dointvec(table, write, buffer, lenp, ppos);

	if (!ret && write) {
		ret = sched_rt_global_validate();
		if (ret)
			goto undo;

		ret = sched_dl_global_validate();
		if (ret)
			goto undo;

		ret = sched_rt_global_constraints();
		if (ret)
			goto undo;

		sched_rt_do_global();
		sched_dl_do_global();
	}
	if (0) {
undo:
		sysctl_sched_rt_period = old_period;
		sysctl_sched_rt_runtime = old_runtime;
	}
	mutex_unlock(&mutex);

	return ret;
}

int sched_rr_handler(struct ctl_table *table, int write,
		void __user *buffer, size_t *lenp,
		loff_t *ppos)
{
	int ret;
	static DEFINE_MUTEX(mutex);

	mutex_lock(&mutex);
	ret = proc_dointvec(table, write, buffer, lenp, ppos);
	/* make sure that internally we keep jiffies */
	/* also, writing zero resets timeslice to default */
	if (!ret && write) {
		sched_rr_timeslice = sched_rr_timeslice <= 0 ?
			RR_TIMESLICE : msecs_to_jiffies(sched_rr_timeslice);
	}
	mutex_unlock(&mutex);
	return ret;
}

#ifdef CONFIG_CGROUP_SCHED

inline struct task_group *css_tg(struct cgroup_subsys_state *css)
{
	return css ? container_of(css, struct task_group, css) : NULL;
}

static struct cgroup_subsys_state *
cpu_cgroup_css_alloc(struct cgroup_subsys_state *parent_css)
{
	struct task_group *parent = css_tg(parent_css);
	struct task_group *tg;

	if (!parent) {
		/* This is early initialization for the top cgroup */
		return &root_task_group.css;
	}

	tg = sched_create_group(parent);
	if (IS_ERR(tg))
		return ERR_PTR(-ENOMEM);

	return &tg->css;
}

/* Expose task group only after completing cgroup initialization */
static int cpu_cgroup_css_online(struct cgroup_subsys_state *css)
{
	struct task_group *tg = css_tg(css);
	struct task_group *parent = css_tg(css->parent);

	if (parent)
		sched_online_group(tg, parent);
	return 0;
}

static void cpu_cgroup_css_released(struct cgroup_subsys_state *css)
{
	struct task_group *tg = css_tg(css);

	sched_offline_group(tg);
}

static void cpu_cgroup_css_free(struct cgroup_subsys_state *css)
{
	struct task_group *tg = css_tg(css);

	/*
	 * Relies on the RCU grace period between css_released() and this.
	 */
	sched_free_group(tg);
}

/*
 * This is called before wake_up_new_task(), therefore we really only
 * have to set its group bits, all the other stuff does not apply.
 */
static void cpu_cgroup_fork(struct task_struct *task, void *private)
{
	unsigned long flags;
	struct rq *rq;

	rq = task_rq_lock(task, &flags);

	update_rq_clock(rq);
	sched_change_group(task, TASK_SET_GROUP);

	task_rq_unlock(rq, task, &flags);
}

static int cpu_cgroup_can_attach(struct cgroup_taskset *tset)
{
	struct task_struct *task;
	struct cgroup_subsys_state *css;
	int ret = 0;

	cgroup_taskset_for_each(task, css, tset) {
#ifdef CONFIG_RT_GROUP_SCHED
		if (!sched_rt_can_attach(css_tg(css), task))
			return -EINVAL;
#else
		/* We don't support RT-tasks being in separate groups */
		if (task->sched_class != &fair_sched_class)
			return -EINVAL;
#endif
		/*
		 * Serialize against wake_up_new_task() such that if its
		 * running, we're sure to observe its full state.
		 */
		raw_spin_lock_irq(&task->pi_lock);
		/*
		 * Avoid calling sched_move_task() before wake_up_new_task()
		 * has happened. This would lead to problems with PELT, due to
		 * move wanting to detach+attach while we're not attached yet.
		 */
		if (task->state == TASK_NEW)
			ret = -EINVAL;
		raw_spin_unlock_irq(&task->pi_lock);

		if (ret)
			break;
	}
	return ret;
}

static void cpu_cgroup_attach(struct cgroup_taskset *tset)
{
	struct task_struct *task;
	struct cgroup_subsys_state *css;

	cgroup_taskset_for_each(task, css, tset)
		sched_move_task(task);
}

#ifdef CONFIG_FAIR_GROUP_SCHED
static int cpu_shares_write_u64(struct cgroup_subsys_state *css,
				struct cftype *cftype, u64 shareval)
{
	return sched_group_set_shares(css_tg(css), scale_load(shareval));
}

static u64 cpu_shares_read_u64(struct cgroup_subsys_state *css,
			       struct cftype *cft)
{
	struct task_group *tg = css_tg(css);

	return (u64) scale_load_down(tg->shares);
}

#ifdef CONFIG_CFS_BANDWIDTH
static DEFINE_MUTEX(cfs_constraints_mutex);

const u64 max_cfs_quota_period = 1 * NSEC_PER_SEC; /* 1s */
const u64 min_cfs_quota_period = 1 * NSEC_PER_MSEC; /* 1ms */

static int __cfs_schedulable(struct task_group *tg, u64 period, u64 runtime);

static int tg_set_cfs_bandwidth(struct task_group *tg, u64 period, u64 quota)
{
	int i, ret = 0, runtime_enabled, runtime_was_enabled;
	struct cfs_bandwidth *cfs_b = &tg->cfs_bandwidth;

	if (tg == &root_task_group)
		return -EINVAL;

	/*
	 * Ensure we have at some amount of bandwidth every period.  This is
	 * to prevent reaching a state of large arrears when throttled via
	 * entity_tick() resulting in prolonged exit starvation.
	 */
	if (quota < min_cfs_quota_period || period < min_cfs_quota_period)
		return -EINVAL;

	/*
	 * Likewise, bound things on the otherside by preventing insane quota
	 * periods.  This also allows us to normalize in computing quota
	 * feasibility.
	 */
	if (period > max_cfs_quota_period)
		return -EINVAL;

	/*
	 * Prevent race between setting of cfs_rq->runtime_enabled and
	 * unthrottle_offline_cfs_rqs().
	 */
	get_online_cpus();
	mutex_lock(&cfs_constraints_mutex);
	ret = __cfs_schedulable(tg, period, quota);
	if (ret)
		goto out_unlock;

	runtime_enabled = quota != RUNTIME_INF;
	runtime_was_enabled = cfs_b->quota != RUNTIME_INF;
	/*
	 * If we need to toggle cfs_bandwidth_used, off->on must occur
	 * before making related changes, and on->off must occur afterwards
	 */
	if (runtime_enabled && !runtime_was_enabled)
		cfs_bandwidth_usage_inc();
	raw_spin_lock_irq(&cfs_b->lock);
	cfs_b->period = ns_to_ktime(period);
	cfs_b->quota = quota;

	__refill_cfs_bandwidth_runtime(cfs_b);
	/* restart the period timer (if active) to handle new period expiry */
	if (runtime_enabled)
		start_cfs_bandwidth(cfs_b);
	raw_spin_unlock_irq(&cfs_b->lock);

	for_each_online_cpu(i) {
		struct cfs_rq *cfs_rq = tg->cfs_rq[i];
		struct rq *rq = cfs_rq->rq;

		raw_spin_lock_irq(&rq->lock);
		cfs_rq->runtime_enabled = runtime_enabled;
		cfs_rq->runtime_remaining = 0;

		if (cfs_rq->throttled)
			unthrottle_cfs_rq(cfs_rq);
		raw_spin_unlock_irq(&rq->lock);
	}
	if (runtime_was_enabled && !runtime_enabled)
		cfs_bandwidth_usage_dec();
out_unlock:
	mutex_unlock(&cfs_constraints_mutex);
	put_online_cpus();

	return ret;
}

int tg_set_cfs_quota(struct task_group *tg, long cfs_quota_us)
{
	u64 quota, period;

	period = ktime_to_ns(tg->cfs_bandwidth.period);
	if (cfs_quota_us < 0)
		quota = RUNTIME_INF;
	else
		quota = (u64)cfs_quota_us * NSEC_PER_USEC;

	return tg_set_cfs_bandwidth(tg, period, quota);
}

long tg_get_cfs_quota(struct task_group *tg)
{
	u64 quota_us;

	if (tg->cfs_bandwidth.quota == RUNTIME_INF)
		return -1;

	quota_us = tg->cfs_bandwidth.quota;
	do_div(quota_us, NSEC_PER_USEC);

	return quota_us;
}

int tg_set_cfs_period(struct task_group *tg, long cfs_period_us)
{
	u64 quota, period;

	period = (u64)cfs_period_us * NSEC_PER_USEC;
	quota = tg->cfs_bandwidth.quota;

	return tg_set_cfs_bandwidth(tg, period, quota);
}

long tg_get_cfs_period(struct task_group *tg)
{
	u64 cfs_period_us;

	cfs_period_us = ktime_to_ns(tg->cfs_bandwidth.period);
	do_div(cfs_period_us, NSEC_PER_USEC);

	return cfs_period_us;
}

static s64 cpu_cfs_quota_read_s64(struct cgroup_subsys_state *css,
				  struct cftype *cft)
{
	return tg_get_cfs_quota(css_tg(css));
}

static int cpu_cfs_quota_write_s64(struct cgroup_subsys_state *css,
				   struct cftype *cftype, s64 cfs_quota_us)
{
	return tg_set_cfs_quota(css_tg(css), cfs_quota_us);
}

static u64 cpu_cfs_period_read_u64(struct cgroup_subsys_state *css,
				   struct cftype *cft)
{
	return tg_get_cfs_period(css_tg(css));
}

static int cpu_cfs_period_write_u64(struct cgroup_subsys_state *css,
				    struct cftype *cftype, u64 cfs_period_us)
{
	return tg_set_cfs_period(css_tg(css), cfs_period_us);
}

struct cfs_schedulable_data {
	struct task_group *tg;
	u64 period, quota;
};

/*
 * normalize group quota/period to be quota/max_period
 * note: units are usecs
 */
static u64 normalize_cfs_quota(struct task_group *tg,
			       struct cfs_schedulable_data *d)
{
	u64 quota, period;

	if (tg == d->tg) {
		period = d->period;
		quota = d->quota;
	} else {
		period = tg_get_cfs_period(tg);
		quota = tg_get_cfs_quota(tg);
	}

	/* note: these should typically be equivalent */
	if (quota == RUNTIME_INF || quota == -1)
		return RUNTIME_INF;

	return to_ratio(period, quota);
}

static int tg_cfs_schedulable_down(struct task_group *tg, void *data)
{
	struct cfs_schedulable_data *d = data;
	struct cfs_bandwidth *cfs_b = &tg->cfs_bandwidth;
	s64 quota = 0, parent_quota = -1;

	if (!tg->parent) {
		quota = RUNTIME_INF;
	} else {
		struct cfs_bandwidth *parent_b = &tg->parent->cfs_bandwidth;

		quota = normalize_cfs_quota(tg, d);
		parent_quota = parent_b->hierarchical_quota;

		/*
		 * ensure max(child_quota) <= parent_quota, inherit when no
		 * limit is set
		 */
		if (quota == RUNTIME_INF)
			quota = parent_quota;
		else if (parent_quota != RUNTIME_INF && quota > parent_quota)
			return -EINVAL;
	}
	cfs_b->hierarchical_quota = quota;

	return 0;
}

static int __cfs_schedulable(struct task_group *tg, u64 period, u64 quota)
{
	int ret;
	struct cfs_schedulable_data data = {
		.tg = tg,
		.period = period,
		.quota = quota,
	};

	if (quota != RUNTIME_INF) {
		do_div(data.period, NSEC_PER_USEC);
		do_div(data.quota, NSEC_PER_USEC);
	}

	rcu_read_lock();
	ret = walk_tg_tree(tg_cfs_schedulable_down, tg_nop, &data);
	rcu_read_unlock();

	return ret;
}

static int cpu_stats_show(struct seq_file *sf, void *v)
{
	struct task_group *tg = css_tg(seq_css(sf));
	struct cfs_bandwidth *cfs_b = &tg->cfs_bandwidth;

	seq_printf(sf, "nr_periods %d\n", cfs_b->nr_periods);
	seq_printf(sf, "nr_throttled %d\n", cfs_b->nr_throttled);
	seq_printf(sf, "throttled_time %llu\n", cfs_b->throttled_time);

	return 0;
}
#endif /* CONFIG_CFS_BANDWIDTH */
#endif /* CONFIG_FAIR_GROUP_SCHED */

#ifdef CONFIG_RT_GROUP_SCHED
static int cpu_rt_runtime_write(struct cgroup_subsys_state *css,
				struct cftype *cft, s64 val)
{
	return sched_group_set_rt_runtime(css_tg(css), val);
}

static s64 cpu_rt_runtime_read(struct cgroup_subsys_state *css,
			       struct cftype *cft)
{
	return sched_group_rt_runtime(css_tg(css));
}

static int cpu_rt_period_write_uint(struct cgroup_subsys_state *css,
				    struct cftype *cftype, u64 rt_period_us)
{
	return sched_group_set_rt_period(css_tg(css), rt_period_us);
}

static u64 cpu_rt_period_read_uint(struct cgroup_subsys_state *css,
				   struct cftype *cft)
{
	return sched_group_rt_period(css_tg(css));
}
#endif /* CONFIG_RT_GROUP_SCHED */

static struct cftype cpu_files[] = {
#ifdef CONFIG_SCHED_HMP
	{
		.name = "upmigrate_discourage",
		.read_u64 = cpu_upmigrate_discourage_read_u64,
		.write_u64 = cpu_upmigrate_discourage_write_u64,
	},
#endif
#ifdef CONFIG_FAIR_GROUP_SCHED
	{
		.name = "shares",
		.read_u64 = cpu_shares_read_u64,
		.write_u64 = cpu_shares_write_u64,
	},
#endif
#ifdef CONFIG_CFS_BANDWIDTH
	{
		.name = "cfs_quota_us",
		.read_s64 = cpu_cfs_quota_read_s64,
		.write_s64 = cpu_cfs_quota_write_s64,
	},
	{
		.name = "cfs_period_us",
		.read_u64 = cpu_cfs_period_read_u64,
		.write_u64 = cpu_cfs_period_write_u64,
	},
	{
		.name = "stat",
		.seq_show = cpu_stats_show,
	},
#endif
#ifdef CONFIG_RT_GROUP_SCHED
	{
		.name = "rt_runtime_us",
		.read_s64 = cpu_rt_runtime_read,
		.write_s64 = cpu_rt_runtime_write,
	},
	{
		.name = "rt_period_us",
		.read_u64 = cpu_rt_period_read_uint,
		.write_u64 = cpu_rt_period_write_uint,
	},
#endif
	{ }	/* terminate */
};

struct cgroup_subsys cpu_cgrp_subsys = {
	.css_alloc	= cpu_cgroup_css_alloc,
	.css_online	= cpu_cgroup_css_online,
	.css_released	= cpu_cgroup_css_released,
	.css_free	= cpu_cgroup_css_free,
	.fork		= cpu_cgroup_fork,
	.can_attach	= cpu_cgroup_can_attach,
	.attach		= cpu_cgroup_attach,
	.legacy_cftypes	= cpu_files,
	.early_init	= 1,
};

#endif	/* CONFIG_CGROUP_SCHED */

void dump_cpu_task(int cpu)
{
	pr_info("Task dump for CPU %d:\n", cpu);
	sched_show_task(cpu_curr(cpu));
}<|MERGE_RESOLUTION|>--- conflicted
+++ resolved
@@ -3293,7 +3293,6 @@
 #endif
 	rq_last_tick_reset(rq);
 
-<<<<<<< HEAD
 	rcu_read_lock();
 	grp = task_related_thread_group(curr);
 	if (update_preferred_cluster(grp, curr, old_load))
@@ -3305,10 +3304,6 @@
 
 	if (cpu == tick_do_timer_cpu)
 		core_ctl_check(wallclock);
-=======
-	if (curr->sched_class == &fair_sched_class)
-		check_for_migration(rq, curr);
->>>>>>> aed4c54a
 }
 
 #ifdef CONFIG_NO_HZ_FULL
