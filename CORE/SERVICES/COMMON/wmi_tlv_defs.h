--- conflicted
+++ resolved
@@ -748,8 +748,6 @@
     WMITLV_TAG_STRUC_wmi_rx_stats_thresh,
     WMITLV_TAG_STRUC_wmi_pdev_set_stats_threshold_cmd_fixed_param,
     WMITLV_TAG_STRUC_wmi_request_wlan_stats_cmd_fixed_param,
-<<<<<<< HEAD
-=======
     WMITLV_TAG_STRUC_wmi_rx_aggr_failure_event_fixed_param,
     WMITLV_TAG_STRUC_wmi_rx_aggr_failure_info,
     WMITLV_TAG_STRUC_wmi_vdev_encrypt_decrypt_data_req_cmd_fixed_param,
@@ -757,7 +755,6 @@
     WMITLV_TAG_STRUC_wmi_pdev_band_to_mac,
     WMITLV_TAG_STRUC_wmi_tbtt_offset_info,
     WMITLV_TAG_STRUC_wmi_tbtt_offset_ext_event_fixed_param,
->>>>>>> f9b3052d
 } WMITLV_TAG_ID;
 
 /*
@@ -1061,10 +1058,7 @@
     OP(WMI_COEX_GET_ANTENNA_ISOLATION_CMDID) \
     OP(WMI_PDEV_SET_STATS_THRESHOLD_CMDID) \
     OP(WMI_REQUEST_WLAN_STATS_CMDID) \
-<<<<<<< HEAD
-=======
     OP(WMI_VDEV_ENCRYPT_DECRYPT_DATA_REQ_CMDID) \
->>>>>>> f9b3052d
     /* add new CMD_LIST elements above this line */
 
 /*
@@ -1224,11 +1218,8 @@
     OP(WMI_PDEV_CHIP_POWER_STATS_EVENTID) \
     OP(WMI_COEX_REPORT_ANTENNA_ISOLATION_EVENTID) \
     OP(WMI_REPORT_STATS_EVENTID) \
-<<<<<<< HEAD
-=======
     OP(WMI_REPORT_RX_AGGR_FAILURE_EVENTID) \
     OP(WMI_VDEV_ENCRYPT_DECRYPT_DATA_RESP_EVENTID) \
->>>>>>> f9b3052d
     /* add new EVT_LIST elements above this line */
 
 
@@ -2601,15 +2592,12 @@
     WMITLV_ELEM(id, op, buf, len, WMITLV_TAG_STRUC_wmi_pdev_get_antdiv_status_cmd_fixed_param, wmi_pdev_get_antdiv_status_cmd_fixed_param, fixed_param, WMITLV_SIZE_FIX)
 WMITLV_CREATE_PARAM_STRUC(WMI_PDEV_GET_ANTDIV_STATUS_CMDID);
 
-<<<<<<< HEAD
-=======
 /* DISA feature : vdev encrypt decrypt request */
 #define WMITLV_TABLE_WMI_VDEV_ENCRYPT_DECRYPT_DATA_REQ_CMDID(id,op,buf,len) \
     WMITLV_ELEM(id,op,buf,len, WMITLV_TAG_STRUC_wmi_vdev_encrypt_decrypt_data_req_cmd_fixed_param, wmi_vdev_encrypt_decrypt_data_req_cmd_fixed_param, fixed_param, WMITLV_SIZE_FIX) \
     WMITLV_ELEM(id,op,buf,len, WMITLV_TAG_ARRAY_BYTE, A_UINT8, data, WMITLV_SIZE_VAR)
 WMITLV_CREATE_PARAM_STRUC(WMI_VDEV_ENCRYPT_DECRYPT_DATA_REQ_CMDID);
 
->>>>>>> f9b3052d
 /* Set antenna diversity Cmd */
 #define WMITLV_TABLE_WMI_SET_ANTENNA_DIVERSITY_CMDID(id,op,buf,len) \
 WMITLV_ELEM(id, op, buf, len, WMITLV_TAG_STRUC_wmi_pdev_set_antenna_diversity_cmd_fixed_param, wmi_pdev_set_antenna_diversity_cmd_fixed_param, fixed_param, WMITLV_SIZE_FIX)
@@ -3910,41 +3898,6 @@
 
 /* Layout of WMI_REPORT_STATS_EVENTID message:
  *    fixed_param;
-<<<<<<< HEAD
- *    wmi_chan_cca_stats       chan_cca_stats[];         Array size is specified by num_chan_cca_stats
- *    wmi_peer_signal_stats    peer_signal_stats[];      Array size is specified by num_peer_signal_stats
- *    wmi_peer_ac_tx_stats     peer_ac_tx_stats[];       Array size is specified by num_peer_ac_tx_stats
- *    wmi_tx_stats             tx_stats[][];             Array size is num_peer_ac_tx_stats * WLAN_MAX_AC, array index is (peer_index * WLAN_MAX_AC + ac_index)
- *    A_UINT32                 tx_mpdu_aggr[][][];       Array size is num_peer_ac_tx_stats * WLAN_MAX_AC * tx_mpdu_aggr_array_size,
- *                                                       array index is (peer_index * WLAN_MAX_AC + ac_index) * tx_mpdu_aggr_array_size + A-MPDU size index
- *                                                       Contains a histogram of how many A-MPDUs of a given size (i.e. number of MPDUs) have been transmitted.
- *                                                       Element 0 contains the count of PPDUs containing a single MPDU, element 1 counts PPDUs containing 2 MPDUs, etc.
- *                                                       Element tx_mpdu_aggr_array_size-1 contains the histogram count for A-MPDUs of size >= tx_mpdu_aggr_array_size.
- *    A_UINT32                 tx_msdu_acked_mcs[][][];  Array size is num_peer_ac_tx_stats * WLAN_MAX_AC * tx_msdu_acked_mcs_array_size,
- *                                                       array index is (peer_index * WLAN_MAX_AC + ac_index) * tx_msdu_acked_mcs_array_size + MCS index
- *                                                       Contains a count of how many tx MSDUs have been acked for each MCS of each AC of each peer.
- *    A_UINT32                 tx_msdu_failed_mcs[][][]; Array size is num_peer_ac_tx_stats * WLAN_MAX_AC * tx_msdu_failed_mcs_array_size,
- *                                                       array index is (peer_index * WLAN_MAX_AC + ac_index) * tx_msdu_failed_mcs_array_size + MCS index
- *                                                       Contains a count of how many MSDUs failed tx due to no ack for each MCS of each AC of each peer.
- *    A_UINT32                 tx_msdu_delay[][][];      Array size is num_peer_ac_tx_stats * WLAN_MAX_AC * tx_msdu_delay_array_size,
- *                                                       array index is (peer_index * WLAN_MAX_AC + ac_index) * tx_msdu_delay_array_size + delay index
- *                                                       Contains a histogram of how many MSDUs encountered each level of delay due to retries.
- *                                                       The time represented by each array element (i.e. histogram bin) is specified by tx_delay_bin_size_ms.
- *                                                       Element 0 contains the count of MSDUs delayed by less than tx_delay_bin_size_ms.
- *                                                       Element 1 contains the count of MSDUs delayed by more than 1x tx_delay_bin_size_ms but less than 2x.
- *                                                       Element tx_msdu_delay_array_size-1 contains the count of MSDUs delayed by
- *                                                           >= tx_delay_bin_size_ms * (tx_msdu_delay_array_size-1)
- *    wmi_peer_ac_rx_stats     peer_ac_rx_stats[];       Array size is specified by num_peer_ac_rx_stats
- *    wmi_rx_stats             rx_stats[][];             Array size is num_peer_ac_rx_stats * WLAN_MAX_AC, array index is (peer_index * WLAN_MAX_AC + ac_index)
- *    A_UINT32                 rx_mpdu_aggr[][][];       Array size is num_peer_ac_rx_stats * WLAN_MAX_AC * rx_mpdu_aggr_array_size,
- *                                                       array index is (peer_index * WLAN_MAX_AC + ac_index) * rx_mpdu_aggr_array_size + A-MPDU size index
- *                                                       Contains a histogram of how many A-MPDUs of a given size (i.e. number of MPDUs) have been received.
- *                                                       Element 0 contains the count of PPDUs containing a single MPDU, element 1 counts PPDUs containing 2 MPDUs, etc.
- *                                                       Element rx_mpdu_aggr_array_size-1 contains the histogram count for A-MPDUs of size >= rx_mpdu_aggr_array_size.
- *    A_UINT32                 rx_msdu_mcs[][][];        Array size is (num_peer_ac_rx_stats * WLAN_MAX_AC) * rx_msdu_mcs_array_size,
- *                                                       array index is (peer_index * WLAN_MAX_AC + ac_index) * rx_msdu_mcs_array_size + MCS index
- *                                                       Contains a count of rx MSDUs for each MCS of each AC of each peer.
-=======
  *    wmi_chan_cca_stats       chan_cca_stats[];         Array length is specified by num_chan_cca_stats
  *    wmi_peer_signal_stats    peer_signal_stats[];      Array length is specified by num_peer_signal_stats
  *    wmi_peer_ac_tx_stats     peer_ac_tx_stats[];       Array length is specified by num_peer_ac_tx_stats
@@ -3982,7 +3935,6 @@
  *    A_UINT32                 rx_mcs[][][];             Array length is (num_peer_ac_rx_stats * WLAN_MAX_AC) * rx_mcs_array_len,
  *                                                       array index is (peer_index * WLAN_MAX_AC + ac_index) * rx_mcs_array_len + MCS index
  *                                                       Contains a count of rx PPDUs for each MCS of each AC of each peer.
->>>>>>> f9b3052d
  * For example, if there were 2 peers (X and Y) whose stats were being reported,
  * the message and its TLV arrays would look like this:
  * 1.  fixed_param
@@ -4007,32 +3959,6 @@
  * 20. tx_mpdu_aggr[1][1][] for peer Y, AC 1
  * 21. tx_mpdu_aggr[1][2][] for peer Y, AC 2
  * 22. tx_mpdu_aggr[1][3][] for peer Y, AC 3
-<<<<<<< HEAD
- * 23. tx_msdu_acked_mcs[0][0][] for peer X, AC 0
- * 24. tx_msdu_acked_mcs[0][1][] for peer X, AC 1
- * 25. tx_msdu_acked_mcs[0][2][] for peer X, AC 2
- * 26. tx_msdu_acked_mcs[0][3][] for peer X, AC 3
- * 27. tx_msdu_acked_mcs[1][0][] for peer Y, AC 0
- * 28. tx_msdu_acked_mcs[1][1][] for peer Y, AC 1
- * 29. tx_msdu_acked_mcs[1][2][] for peer Y, AC 2
- * 30. tx_msdu_acked_mcs[1][3][] for peer Y, AC 3
- * 31. tx_msdu_failed_mcs[0][0][] for peer X, AC 0
- * 32. tx_msdu_failed_mcs[0][1][] for peer X, AC 1
- * 33. tx_msdu_failed_mcs[0][2][] for peer X, AC 2
- * 34. tx_msdu_failed_mcs[0][3][] for peer X, AC 3
- * 35. tx_msdu_failed_mcs[1][0][] for peer Y, AC 0
- * 36. tx_msdu_failed_mcs[1][1][] for peer Y, AC 1
- * 37. tx_msdu_failed_mcs[1][2][] for peer Y, AC 2
- * 38. tx_msdu_failed_mcs[1][3][] for peer Y, AC 3
- * 39. tx_msdu_delay[0][0][] for peer X, AC 0
- * 40. tx_msdu_delay[0][1][] for peer X, AC 1
- * 41. tx_msdu_delay[0][2][] for peer X, AC 2
- * 42. tx_msdu_delay[0][3][] for peer X, AC 3
- * 43. tx_msdu_delay[1][0][] for peer Y, AC 0
- * 44. tx_msdu_delay[1][1][] for peer Y, AC 1
- * 45. tx_msdu_delay[1][2][] for peer Y, AC 2
- * 46. tx_msdu_delay[1][3][] for peer Y, AC 3
-=======
  * 23. tx_succ_mcs[0][0][] for peer X, AC 0
  * 24. tx_succ_mcs[0][1][] for peer X, AC 1
  * 25. tx_succ_mcs[0][2][] for peer X, AC 2
@@ -4057,7 +3983,6 @@
  * 44. tx_ppdu_delay[1][1][] for peer Y, AC 1
  * 45. tx_ppdu_delay[1][2][] for peer Y, AC 2
  * 46. tx_ppdu_delay[1][3][] for peer Y, AC 3
->>>>>>> f9b3052d
  * 47. peer_ac_rx_stats[0] for X
  * 48. peer_ac_rx_stats[1] for Y
  * 49. rx_stats[0][0] for peer X, AC 0
@@ -4076,16 +4001,6 @@
  * 62. rx_mpdu_aggr[1][1][] for peer Y, AC 1
  * 63. rx_mpdu_aggr[1][2][] for peer Y, AC 2
  * 64. rx_mpdu_aggr[1][3][] for peer Y, AC 3
-<<<<<<< HEAD
- * 65. rx_msdu_mcs[0][0][] for peer X, AC 0
- * 66. rx_msdu_mcs[0][1][] for peer X, AC 1
- * 67. rx_msdu_mcs[0][2][] for peer X, AC 2
- * 68. rx_msdu_mcs[0][3][] for peer X, AC 3
- * 69. rx_msdu_mcs[1][0][] for peer Y, AC 0
- * 70. rx_msdu_mcs[1][1][] for peer Y, AC 1
- * 71. rx_msdu_mcs[1][2][] for peer Y, AC 2
- * 72. rx_msdu_mcs[1][3][] for peer Y, AC 3
-=======
  * 65. rx_mcs[0][0][] for peer X, AC 0
  * 66. rx_mcs[0][1][] for peer X, AC 1
  * 67. rx_mcs[0][2][] for peer X, AC 2
@@ -4094,7 +4009,6 @@
  * 70. rx_mcs[1][1][] for peer Y, AC 1
  * 71. rx_mcs[1][2][] for peer Y, AC 2
  * 72. rx_mcs[1][3][] for peer Y, AC 3
->>>>>>> f9b3052d
  **/
 #define WMITLV_TABLE_WMI_REPORT_STATS_EVENTID(id, op, buf, len) \
     WMITLV_ELEM(id,op,buf,len, WMITLV_TAG_STRUC_wmi_report_stats_event_fixed_param, wmi_report_stats_event_fixed_param, fixed_param, WMITLV_SIZE_FIX) \
@@ -4103,16 +4017,6 @@
     WMITLV_ELEM(id,op,buf,len, WMITLV_TAG_ARRAY_STRUC, wmi_peer_ac_tx_stats, peer_ac_tx_stats, WMITLV_SIZE_VAR) \
     WMITLV_ELEM(id,op,buf,len, WMITLV_TAG_ARRAY_STRUC, wmi_tx_stats, tx_stats, WMITLV_SIZE_VAR) \
     WMITLV_ELEM(id,op,buf,len, WMITLV_TAG_ARRAY_UINT32, A_UINT32, tx_mpdu_aggr, WMITLV_SIZE_VAR) \
-<<<<<<< HEAD
-    WMITLV_ELEM(id,op,buf,len, WMITLV_TAG_ARRAY_UINT32, A_UINT32, tx_msdu_acked_mcs, WMITLV_SIZE_VAR) \
-    WMITLV_ELEM(id,op,buf,len, WMITLV_TAG_ARRAY_UINT32, A_UINT32, tx_msdu_failed_mcs, WMITLV_SIZE_VAR) \
-    WMITLV_ELEM(id,op,buf,len, WMITLV_TAG_ARRAY_UINT32, A_UINT32, tx_msdu_delay, WMITLV_SIZE_VAR) \
-    WMITLV_ELEM(id,op,buf,len, WMITLV_TAG_ARRAY_STRUC, wmi_peer_ac_rx_stats, peer_ac_rx_stats, WMITLV_SIZE_VAR) \
-    WMITLV_ELEM(id,op,buf,len, WMITLV_TAG_ARRAY_STRUC, wmi_rx_stats, rx_stats, WMITLV_SIZE_VAR) \
-    WMITLV_ELEM(id,op,buf,len, WMITLV_TAG_ARRAY_UINT32, A_UINT32, rx_mpdu_aggr, WMITLV_SIZE_VAR) \
-    WMITLV_ELEM(id,op,buf,len, WMITLV_TAG_ARRAY_UINT32, A_UINT32, rx_msdu_mcs, WMITLV_SIZE_VAR)
-WMITLV_CREATE_PARAM_STRUC(WMI_REPORT_STATS_EVENTID);
-=======
     WMITLV_ELEM(id,op,buf,len, WMITLV_TAG_ARRAY_UINT32, A_UINT32, tx_succ_mcs, WMITLV_SIZE_VAR) \
     WMITLV_ELEM(id,op,buf,len, WMITLV_TAG_ARRAY_UINT32, A_UINT32, tx_fail_mcs, WMITLV_SIZE_VAR) \
     WMITLV_ELEM(id,op,buf,len, WMITLV_TAG_ARRAY_UINT32, A_UINT32, tx_ppdu_delay, WMITLV_SIZE_VAR) \
@@ -4126,7 +4030,6 @@
     WMITLV_ELEM(id, op, buf, len, WMITLV_TAG_STRUC_wmi_vdev_encrypt_decrypt_data_resp_event_fixed_param, wmi_vdev_encrypt_decrypt_data_resp_event_fixed_param, fixed_param, WMITLV_SIZE_FIX) \
     WMITLV_ELEM(id,op,buf,len, WMITLV_TAG_ARRAY_BYTE, A_UINT8, enc80211_frame, WMITLV_SIZE_VAR)
 WMITLV_CREATE_PARAM_STRUC(WMI_VDEV_ENCRYPT_DECRYPT_DATA_RESP_EVENTID);
->>>>>>> f9b3052d
 
 #ifdef __cplusplus
 }
