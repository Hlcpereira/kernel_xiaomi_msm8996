/*
 * (C) 1997 Linus Torvalds
 * (C) 1999 Andrea Arcangeli <andrea@suse.de> (dynamic inode allocation)
 */
#include <linux/export.h>
#include <linux/fs.h>
#include <linux/mm.h>
#include <linux/backing-dev.h>
#include <linux/hash.h>
#include <linux/swap.h>
#include <linux/security.h>
#include <linux/cdev.h>
#include <linux/bootmem.h>
#include <linux/fsnotify.h>
#include <linux/mount.h>
#include <linux/posix_acl.h>
#include <linux/prefetch.h>
#include <linux/buffer_head.h> /* for inode_has_buffers */
#include <linux/ratelimit.h>
#include <linux/list_lru.h>
#include "internal.h"

/*
 * Inode locking rules:
 *
 * inode->i_lock protects:
 *   inode->i_state, inode->i_hash, __iget()
 * Inode LRU list locks protect:
 *   inode->i_sb->s_inode_lru, inode->i_lru
 * inode_sb_list_lock protects:
 *   sb->s_inodes, inode->i_sb_list
 * bdi->wb.list_lock protects:
 *   bdi->wb.b_{dirty,io,more_io}, inode->i_wb_list
 * inode_hash_lock protects:
 *   inode_hashtable, inode->i_hash
 *
 * Lock ordering:
 *
 * inode_sb_list_lock
 *   inode->i_lock
 *     Inode LRU list locks
 *
 * bdi->wb.list_lock
 *   inode->i_lock
 *
 * inode_hash_lock
 *   inode_sb_list_lock
 *   inode->i_lock
 *
 * iunique_lock
 *   inode_hash_lock
 */

static unsigned int i_hash_mask __read_mostly;
static unsigned int i_hash_shift __read_mostly;
static struct hlist_head *inode_hashtable __read_mostly;
static __cacheline_aligned_in_smp DEFINE_SPINLOCK(inode_hash_lock);

__cacheline_aligned_in_smp DEFINE_SPINLOCK(inode_sb_list_lock);

/*
 * Empty aops. Can be used for the cases where the user does not
 * define any of the address_space operations.
 */
const struct address_space_operations empty_aops = {
};
EXPORT_SYMBOL(empty_aops);

/*
 * Statistics gathering..
 */
struct inodes_stat_t inodes_stat;

static DEFINE_PER_CPU(unsigned long, nr_inodes);
static DEFINE_PER_CPU(unsigned long, nr_unused);

static struct kmem_cache *inode_cachep __read_mostly;

static long get_nr_inodes(void)
{
	int i;
	long sum = 0;
	for_each_possible_cpu(i)
		sum += per_cpu(nr_inodes, i);
	return sum < 0 ? 0 : sum;
}

static inline long get_nr_inodes_unused(void)
{
	int i;
	long sum = 0;
	for_each_possible_cpu(i)
		sum += per_cpu(nr_unused, i);
	return sum < 0 ? 0 : sum;
}

long get_nr_dirty_inodes(void)
{
	/* not actually dirty inodes, but a wild approximation */
	long nr_dirty = get_nr_inodes() - get_nr_inodes_unused();
	return nr_dirty > 0 ? nr_dirty : 0;
}

/*
 * Handle nr_inode sysctl
 */
#ifdef CONFIG_SYSCTL
int proc_nr_inodes(struct ctl_table *table, int write,
		   void __user *buffer, size_t *lenp, loff_t *ppos)
{
	inodes_stat.nr_inodes = get_nr_inodes();
	inodes_stat.nr_unused = get_nr_inodes_unused();
	return proc_doulongvec_minmax(table, write, buffer, lenp, ppos);
}
#endif

/**
 * inode_init_always - perform inode structure intialisation
 * @sb: superblock inode belongs to
 * @inode: inode to initialise
 *
 * These are initializations that need to be done on every inode
 * allocation as the fields are not initialised by slab allocation.
 */
int inode_init_always(struct super_block *sb, struct inode *inode)
{
	static const struct inode_operations empty_iops;
	static const struct file_operations empty_fops;
	struct address_space *const mapping = &inode->i_data;

	inode->i_sb = sb;
	inode->i_blkbits = sb->s_blocksize_bits;
	inode->i_flags = 0;
	atomic_set(&inode->i_count, 1);
	inode->i_op = &empty_iops;
	inode->i_fop = &empty_fops;
	inode->__i_nlink = 1;
	inode->i_opflags = 0;
	i_uid_write(inode, 0);
	i_gid_write(inode, 0);
	atomic_set(&inode->i_writecount, 0);
	inode->i_size = 0;
	inode->i_blocks = 0;
	inode->i_bytes = 0;
	inode->i_generation = 0;
#ifdef CONFIG_QUOTA
	memset(&inode->i_dquot, 0, sizeof(inode->i_dquot));
#endif
	inode->i_pipe = NULL;
	inode->i_bdev = NULL;
	inode->i_cdev = NULL;
	inode->i_rdev = 0;
	inode->dirtied_when = 0;

	if (security_inode_alloc(inode))
		goto out;
	spin_lock_init(&inode->i_lock);
	lockdep_set_class(&inode->i_lock, &sb->s_type->i_lock_key);

	mutex_init(&inode->i_mutex);
	lockdep_set_class(&inode->i_mutex, &sb->s_type->i_mutex_key);

	atomic_set(&inode->i_dio_count, 0);

	mapping->a_ops = &empty_aops;
	mapping->host = inode;
	mapping->flags = 0;
	atomic_set(&mapping->i_mmap_writable, 0);
	mapping_set_gfp_mask(mapping, GFP_HIGHUSER_MOVABLE);
	mapping->private_data = NULL;
	mapping->backing_dev_info = &default_backing_dev_info;
	mapping->writeback_index = 0;

	/*
	 * If the block_device provides a backing_dev_info for client
	 * inodes then use that.  Otherwise the inode share the bdev's
	 * backing_dev_info.
	 */
	if (sb->s_bdev) {
		struct backing_dev_info *bdi;

		bdi = sb->s_bdev->bd_inode->i_mapping->backing_dev_info;
		mapping->backing_dev_info = bdi;
	}
	inode->i_private = NULL;
	inode->i_mapping = mapping;
	INIT_HLIST_HEAD(&inode->i_dentry);	/* buggered by rcu freeing */
#ifdef CONFIG_FS_POSIX_ACL
	inode->i_acl = inode->i_default_acl = ACL_NOT_CACHED;
#endif

#ifdef CONFIG_FSNOTIFY
	inode->i_fsnotify_mask = 0;
#endif

	this_cpu_inc(nr_inodes);

	return 0;
out:
	return -ENOMEM;
}
EXPORT_SYMBOL(inode_init_always);

static struct inode *alloc_inode(struct super_block *sb)
{
	struct inode *inode;

	if (sb->s_op->alloc_inode)
		inode = sb->s_op->alloc_inode(sb);
	else
		inode = kmem_cache_alloc(inode_cachep, GFP_KERNEL);

	if (!inode)
		return NULL;

	if (unlikely(inode_init_always(sb, inode))) {
		if (inode->i_sb->s_op->destroy_inode)
			inode->i_sb->s_op->destroy_inode(inode);
		else
			kmem_cache_free(inode_cachep, inode);
		return NULL;
	}

	return inode;
}

void free_inode_nonrcu(struct inode *inode)
{
	kmem_cache_free(inode_cachep, inode);
}
EXPORT_SYMBOL(free_inode_nonrcu);

void __destroy_inode(struct inode *inode)
{
	BUG_ON(inode_has_buffers(inode));
	security_inode_free(inode);
	fsnotify_inode_delete(inode);
	if (!inode->i_nlink) {
		WARN_ON(atomic_long_read(&inode->i_sb->s_remove_count) == 0);
		atomic_long_dec(&inode->i_sb->s_remove_count);
	}

#ifdef CONFIG_FS_POSIX_ACL
	if (inode->i_acl && inode->i_acl != ACL_NOT_CACHED)
		posix_acl_release(inode->i_acl);
	if (inode->i_default_acl && inode->i_default_acl != ACL_NOT_CACHED)
		posix_acl_release(inode->i_default_acl);
#endif
	this_cpu_dec(nr_inodes);
}
EXPORT_SYMBOL(__destroy_inode);

static void i_callback(struct rcu_head *head)
{
	struct inode *inode = container_of(head, struct inode, i_rcu);
	kmem_cache_free(inode_cachep, inode);
}

static void destroy_inode(struct inode *inode)
{
	BUG_ON(!list_empty(&inode->i_lru));
	__destroy_inode(inode);
	if (inode->i_sb->s_op->destroy_inode)
		inode->i_sb->s_op->destroy_inode(inode);
	else
		call_rcu(&inode->i_rcu, i_callback);
}

/**
 * drop_nlink - directly drop an inode's link count
 * @inode: inode
 *
 * This is a low-level filesystem helper to replace any
 * direct filesystem manipulation of i_nlink.  In cases
 * where we are attempting to track writes to the
 * filesystem, a decrement to zero means an imminent
 * write when the file is truncated and actually unlinked
 * on the filesystem.
 */
void drop_nlink(struct inode *inode)
{
	WARN_ON(inode->i_nlink == 0);
	inode->__i_nlink--;
	if (!inode->i_nlink)
		atomic_long_inc(&inode->i_sb->s_remove_count);
}
EXPORT_SYMBOL(drop_nlink);

/**
 * clear_nlink - directly zero an inode's link count
 * @inode: inode
 *
 * This is a low-level filesystem helper to replace any
 * direct filesystem manipulation of i_nlink.  See
 * drop_nlink() for why we care about i_nlink hitting zero.
 */
void clear_nlink(struct inode *inode)
{
	if (inode->i_nlink) {
		inode->__i_nlink = 0;
		atomic_long_inc(&inode->i_sb->s_remove_count);
	}
}
EXPORT_SYMBOL(clear_nlink);

/**
 * set_nlink - directly set an inode's link count
 * @inode: inode
 * @nlink: new nlink (should be non-zero)
 *
 * This is a low-level filesystem helper to replace any
 * direct filesystem manipulation of i_nlink.
 */
void set_nlink(struct inode *inode, unsigned int nlink)
{
	if (!nlink) {
		clear_nlink(inode);
	} else {
		/* Yes, some filesystems do change nlink from zero to one */
		if (inode->i_nlink == 0)
			atomic_long_dec(&inode->i_sb->s_remove_count);

		inode->__i_nlink = nlink;
	}
}
EXPORT_SYMBOL(set_nlink);

/**
 * inc_nlink - directly increment an inode's link count
 * @inode: inode
 *
 * This is a low-level filesystem helper to replace any
 * direct filesystem manipulation of i_nlink.  Currently,
 * it is only here for parity with dec_nlink().
 */
void inc_nlink(struct inode *inode)
{
	if (unlikely(inode->i_nlink == 0)) {
		WARN_ON(!(inode->i_state & I_LINKABLE));
		atomic_long_dec(&inode->i_sb->s_remove_count);
	}

	inode->__i_nlink++;
}
EXPORT_SYMBOL(inc_nlink);

void address_space_init_once(struct address_space *mapping)
{
	memset(mapping, 0, sizeof(*mapping));
	INIT_RADIX_TREE(&mapping->page_tree, GFP_ATOMIC);
	spin_lock_init(&mapping->tree_lock);
	mutex_init(&mapping->i_mmap_mutex);
	INIT_LIST_HEAD(&mapping->private_list);
	spin_lock_init(&mapping->private_lock);
	mapping->i_mmap = RB_ROOT;
	INIT_LIST_HEAD(&mapping->i_mmap_nonlinear);
}
EXPORT_SYMBOL(address_space_init_once);

/*
 * These are initializations that only need to be done
 * once, because the fields are idempotent across use
 * of the inode, so let the slab aware of that.
 */
void inode_init_once(struct inode *inode)
{
	memset(inode, 0, sizeof(*inode));
	INIT_HLIST_NODE(&inode->i_hash);
	INIT_LIST_HEAD(&inode->i_devices);
	INIT_LIST_HEAD(&inode->i_wb_list);
	INIT_LIST_HEAD(&inode->i_lru);
	address_space_init_once(&inode->i_data);
	i_size_ordered_init(inode);
#ifdef CONFIG_FSNOTIFY
	INIT_HLIST_HEAD(&inode->i_fsnotify_marks);
#endif
}
EXPORT_SYMBOL(inode_init_once);

static void init_once(void *foo)
{
	struct inode *inode = (struct inode *) foo;

	inode_init_once(inode);
}

/*
 * inode->i_lock must be held
 */
void __iget(struct inode *inode)
{
	atomic_inc(&inode->i_count);
}

/*
 * get additional reference to inode; caller must already hold one.
 */
void ihold(struct inode *inode)
{
	WARN_ON(atomic_inc_return(&inode->i_count) < 2);
}
EXPORT_SYMBOL(ihold);

static void inode_lru_list_add(struct inode *inode)
{
	if (list_lru_add(&inode->i_sb->s_inode_lru, &inode->i_lru))
		this_cpu_inc(nr_unused);
}

/*
 * Add inode to LRU if needed (inode is unused and clean).
 *
 * Needs inode->i_lock held.
 */
void inode_add_lru(struct inode *inode)
{
	if (!(inode->i_state & (I_DIRTY | I_SYNC | I_FREEING | I_WILL_FREE)) &&
	    !atomic_read(&inode->i_count) && inode->i_sb->s_flags & MS_ACTIVE)
		inode_lru_list_add(inode);
}


static void inode_lru_list_del(struct inode *inode)
{

	if (list_lru_del(&inode->i_sb->s_inode_lru, &inode->i_lru))
		this_cpu_dec(nr_unused);
}

/**
 * inode_sb_list_add - add inode to the superblock list of inodes
 * @inode: inode to add
 */
void inode_sb_list_add(struct inode *inode)
{
	spin_lock(&inode_sb_list_lock);
	list_add(&inode->i_sb_list, &inode->i_sb->s_inodes);
	spin_unlock(&inode_sb_list_lock);
}
EXPORT_SYMBOL_GPL(inode_sb_list_add);

static inline void inode_sb_list_del(struct inode *inode)
{
	if (!list_empty(&inode->i_sb_list)) {
		spin_lock(&inode_sb_list_lock);
		list_del_init(&inode->i_sb_list);
		spin_unlock(&inode_sb_list_lock);
	}
}

static unsigned long hash(struct super_block *sb, unsigned long hashval)
{
	unsigned long tmp;

	tmp = (hashval * (unsigned long)sb) ^ (GOLDEN_RATIO_PRIME + hashval) /
			L1_CACHE_BYTES;
	tmp = tmp ^ ((tmp ^ GOLDEN_RATIO_PRIME) >> i_hash_shift);
	return tmp & i_hash_mask;
}

/**
 *	__insert_inode_hash - hash an inode
 *	@inode: unhashed inode
 *	@hashval: unsigned long value used to locate this object in the
 *		inode_hashtable.
 *
 *	Add an inode to the inode hash for this superblock.
 */
void __insert_inode_hash(struct inode *inode, unsigned long hashval)
{
	struct hlist_head *b = inode_hashtable + hash(inode->i_sb, hashval);

	spin_lock(&inode_hash_lock);
	spin_lock(&inode->i_lock);
	hlist_add_head(&inode->i_hash, b);
	spin_unlock(&inode->i_lock);
	spin_unlock(&inode_hash_lock);
}
EXPORT_SYMBOL(__insert_inode_hash);

/**
 *	__remove_inode_hash - remove an inode from the hash
 *	@inode: inode to unhash
 *
 *	Remove an inode from the superblock.
 */
void __remove_inode_hash(struct inode *inode)
{
	spin_lock(&inode_hash_lock);
	spin_lock(&inode->i_lock);
	hlist_del_init(&inode->i_hash);
	spin_unlock(&inode->i_lock);
	spin_unlock(&inode_hash_lock);
}
EXPORT_SYMBOL(__remove_inode_hash);

void clear_inode(struct inode *inode)
{
	might_sleep();
	/*
	 * We have to cycle tree_lock here because reclaim can be still in the
	 * process of removing the last page (in __delete_from_page_cache())
	 * and we must not free mapping under it.
	 */
	spin_lock_irq(&inode->i_data.tree_lock);
	BUG_ON(inode->i_data.nrpages);
	BUG_ON(inode->i_data.nrshadows);
	spin_unlock_irq(&inode->i_data.tree_lock);
	BUG_ON(!list_empty(&inode->i_data.private_list));
	BUG_ON(!(inode->i_state & I_FREEING));
	BUG_ON(inode->i_state & I_CLEAR);
	/* don't need i_lock here, no concurrent mods to i_state */
	inode->i_state = I_FREEING | I_CLEAR;
}
EXPORT_SYMBOL(clear_inode);

/*
 * Free the inode passed in, removing it from the lists it is still connected
 * to. We remove any pages still attached to the inode and wait for any IO that
 * is still in progress before finally destroying the inode.
 *
 * An inode must already be marked I_FREEING so that we avoid the inode being
 * moved back onto lists if we race with other code that manipulates the lists
 * (e.g. writeback_single_inode). The caller is responsible for setting this.
 *
 * An inode must already be removed from the LRU list before being evicted from
 * the cache. This should occur atomically with setting the I_FREEING state
 * flag, so no inodes here should ever be on the LRU when being evicted.
 */
static void evict(struct inode *inode)
{
	const struct super_operations *op = inode->i_sb->s_op;

	BUG_ON(!(inode->i_state & I_FREEING));
	BUG_ON(!list_empty(&inode->i_lru));

	if (!list_empty(&inode->i_wb_list))
		inode_wb_list_del(inode);

	inode_sb_list_del(inode);

	/*
	 * Wait for flusher thread to be done with the inode so that filesystem
	 * does not start destroying it while writeback is still running. Since
	 * the inode has I_FREEING set, flusher thread won't start new work on
	 * the inode.  We just have to wait for running writeback to finish.
	 */
	inode_wait_for_writeback(inode);

	if (op->evict_inode) {
		op->evict_inode(inode);
	} else {
		truncate_inode_pages_final(&inode->i_data);
		clear_inode(inode);
	}
	if (S_ISBLK(inode->i_mode) && inode->i_bdev)
		bd_forget(inode);
	if (S_ISCHR(inode->i_mode) && inode->i_cdev)
		cd_forget(inode);

	remove_inode_hash(inode);

	spin_lock(&inode->i_lock);
	wake_up_bit(&inode->i_state, __I_NEW);
	BUG_ON(inode->i_state != (I_FREEING | I_CLEAR));
	spin_unlock(&inode->i_lock);

	destroy_inode(inode);
}

/*
 * dispose_list - dispose of the contents of a local list
 * @head: the head of the list to free
 *
 * Dispose-list gets a local list with local inodes in it, so it doesn't
 * need to worry about list corruption and SMP locks.
 */
static void dispose_list(struct list_head *head)
{
	while (!list_empty(head)) {
		struct inode *inode;

		inode = list_first_entry(head, struct inode, i_lru);
		list_del_init(&inode->i_lru);

		evict(inode);
	}
}

/**
 * evict_inodes	- evict all evictable inodes for a superblock
 * @sb:		superblock to operate on
 *
 * Make sure that no inodes with zero refcount are retained.  This is
 * called by superblock shutdown after having MS_ACTIVE flag removed,
 * so any inode reaching zero refcount during or after that call will
 * be immediately evicted.
 */
void evict_inodes(struct super_block *sb)
{
	struct inode *inode, *next;
	LIST_HEAD(dispose);

	spin_lock(&inode_sb_list_lock);
	list_for_each_entry_safe(inode, next, &sb->s_inodes, i_sb_list) {
		if (atomic_read(&inode->i_count))
			continue;

		spin_lock(&inode->i_lock);
		if (inode->i_state & (I_NEW | I_FREEING | I_WILL_FREE)) {
			spin_unlock(&inode->i_lock);
			continue;
		}

		inode->i_state |= I_FREEING;
		inode_lru_list_del(inode);
		spin_unlock(&inode->i_lock);
		list_add(&inode->i_lru, &dispose);
	}
	spin_unlock(&inode_sb_list_lock);

	dispose_list(&dispose);
}

/**
 * invalidate_inodes	- attempt to free all inodes on a superblock
 * @sb:		superblock to operate on
 * @kill_dirty: flag to guide handling of dirty inodes
 *
 * Attempts to free all inodes for a given superblock.  If there were any
 * busy inodes return a non-zero value, else zero.
 * If @kill_dirty is set, discard dirty inodes too, otherwise treat
 * them as busy.
 */
int invalidate_inodes(struct super_block *sb, bool kill_dirty)
{
	int busy = 0;
	struct inode *inode, *next;
	LIST_HEAD(dispose);

	spin_lock(&inode_sb_list_lock);
	list_for_each_entry_safe(inode, next, &sb->s_inodes, i_sb_list) {
		spin_lock(&inode->i_lock);
		if (inode->i_state & (I_NEW | I_FREEING | I_WILL_FREE)) {
			spin_unlock(&inode->i_lock);
			continue;
		}
		if (inode->i_state & I_DIRTY && !kill_dirty) {
			spin_unlock(&inode->i_lock);
			busy = 1;
			continue;
		}
		if (atomic_read(&inode->i_count)) {
			spin_unlock(&inode->i_lock);
			busy = 1;
			continue;
		}

		inode->i_state |= I_FREEING;
		inode_lru_list_del(inode);
		spin_unlock(&inode->i_lock);
		list_add(&inode->i_lru, &dispose);
	}
	spin_unlock(&inode_sb_list_lock);

	dispose_list(&dispose);

	return busy;
}

/*
 * Isolate the inode from the LRU in preparation for freeing it.
 *
 * Any inodes which are pinned purely because of attached pagecache have their
 * pagecache removed.  If the inode has metadata buffers attached to
 * mapping->private_list then try to remove them.
 *
 * If the inode has the I_REFERENCED flag set, then it means that it has been
 * used recently - the flag is set in iput_final(). When we encounter such an
 * inode, clear the flag and move it to the back of the LRU so it gets another
 * pass through the LRU before it gets reclaimed. This is necessary because of
 * the fact we are doing lazy LRU updates to minimise lock contention so the
 * LRU does not have strict ordering. Hence we don't want to reclaim inodes
 * with this flag set because they are the inodes that are out of order.
 */
static enum lru_status
inode_lru_isolate(struct list_head *item, spinlock_t *lru_lock, void *arg)
{
	struct list_head *freeable = arg;
	struct inode	*inode = container_of(item, struct inode, i_lru);

	/*
	 * we are inverting the lru lock/inode->i_lock here, so use a trylock.
	 * If we fail to get the lock, just skip it.
	 */
	if (!spin_trylock(&inode->i_lock))
		return LRU_SKIP;

	/*
	 * Referenced or dirty inodes are still in use. Give them another pass
	 * through the LRU as we canot reclaim them now.
	 */
	if (atomic_read(&inode->i_count) ||
	    (inode->i_state & ~I_REFERENCED)) {
		list_del_init(&inode->i_lru);
		spin_unlock(&inode->i_lock);
		this_cpu_dec(nr_unused);
		return LRU_REMOVED;
	}

	/* recently referenced inodes get one more pass */
	if (inode->i_state & I_REFERENCED) {
		inode->i_state &= ~I_REFERENCED;
		spin_unlock(&inode->i_lock);
		return LRU_ROTATE;
	}

	if (inode_has_buffers(inode) || inode->i_data.nrpages) {
		__iget(inode);
		spin_unlock(&inode->i_lock);
		spin_unlock(lru_lock);
		if (remove_inode_buffers(inode)) {
			unsigned long reap;
			reap = invalidate_mapping_pages(&inode->i_data, 0, -1);
			if (current_is_kswapd())
				__count_vm_events(KSWAPD_INODESTEAL, reap);
			else
				__count_vm_events(PGINODESTEAL, reap);
			if (current->reclaim_state)
				current->reclaim_state->reclaimed_slab += reap;
		}
		iput(inode);
		spin_lock(lru_lock);
		return LRU_RETRY;
	}

	WARN_ON(inode->i_state & I_NEW);
	inode->i_state |= I_FREEING;
	list_move(&inode->i_lru, freeable);
	spin_unlock(&inode->i_lock);

	this_cpu_dec(nr_unused);
	return LRU_REMOVED;
}

/*
 * Walk the superblock inode LRU for freeable inodes and attempt to free them.
 * This is called from the superblock shrinker function with a number of inodes
 * to trim from the LRU. Inodes to be freed are moved to a temporary list and
 * then are freed outside inode_lock by dispose_list().
 */
long prune_icache_sb(struct super_block *sb, unsigned long nr_to_scan,
		     int nid)
{
	LIST_HEAD(freeable);
	long freed;

	freed = list_lru_walk_node(&sb->s_inode_lru, nid, inode_lru_isolate,
				       &freeable, &nr_to_scan);
	dispose_list(&freeable);
	return freed;
}

static void __wait_on_freeing_inode(struct inode *inode);
/*
 * Called with the inode lock held.
 */
static struct inode *find_inode(struct super_block *sb,
				struct hlist_head *head,
				int (*test)(struct inode *, void *),
				void *data)
{
	struct inode *inode = NULL;

repeat:
	hlist_for_each_entry(inode, head, i_hash) {
		if (inode->i_sb != sb)
			continue;
		if (!test(inode, data))
			continue;
		spin_lock(&inode->i_lock);
		if (inode->i_state & (I_FREEING|I_WILL_FREE)) {
			__wait_on_freeing_inode(inode);
			goto repeat;
		}
		__iget(inode);
		spin_unlock(&inode->i_lock);
		return inode;
	}
	return NULL;
}

/*
 * find_inode_fast is the fast path version of find_inode, see the comment at
 * iget_locked for details.
 */
static struct inode *find_inode_fast(struct super_block *sb,
				struct hlist_head *head, unsigned long ino)
{
	struct inode *inode = NULL;

repeat:
	hlist_for_each_entry(inode, head, i_hash) {
		if (inode->i_ino != ino)
			continue;
		if (inode->i_sb != sb)
			continue;
		spin_lock(&inode->i_lock);
		if (inode->i_state & (I_FREEING|I_WILL_FREE)) {
			__wait_on_freeing_inode(inode);
			goto repeat;
		}
		__iget(inode);
		spin_unlock(&inode->i_lock);
		return inode;
	}
	return NULL;
}

/*
 * Each cpu owns a range of LAST_INO_BATCH numbers.
 * 'shared_last_ino' is dirtied only once out of LAST_INO_BATCH allocations,
 * to renew the exhausted range.
 *
 * This does not significantly increase overflow rate because every CPU can
 * consume at most LAST_INO_BATCH-1 unused inode numbers. So there is
 * NR_CPUS*(LAST_INO_BATCH-1) wastage. At 4096 and 1024, this is ~0.1% of the
 * 2^32 range, and is a worst-case. Even a 50% wastage would only increase
 * overflow rate by 2x, which does not seem too significant.
 *
 * On a 32bit, non LFS stat() call, glibc will generate an EOVERFLOW
 * error if st_ino won't fit in target struct field. Use 32bit counter
 * here to attempt to avoid that.
 */
#define LAST_INO_BATCH 1024
static DEFINE_PER_CPU(unsigned int, last_ino);

unsigned int get_next_ino(void)
{
	unsigned int *p = &get_cpu_var(last_ino);
	unsigned int res = *p;

#ifdef CONFIG_SMP
	if (unlikely((res & (LAST_INO_BATCH-1)) == 0)) {
		static atomic_t shared_last_ino;
		int next = atomic_add_return(LAST_INO_BATCH, &shared_last_ino);

		res = next - LAST_INO_BATCH;
	}
#endif

	*p = ++res;
	put_cpu_var(last_ino);
	return res;
}
EXPORT_SYMBOL(get_next_ino);

/**
 *	new_inode_pseudo 	- obtain an inode
 *	@sb: superblock
 *
 *	Allocates a new inode for given superblock.
 *	Inode wont be chained in superblock s_inodes list
 *	This means :
 *	- fs can't be unmount
 *	- quotas, fsnotify, writeback can't work
 */
struct inode *new_inode_pseudo(struct super_block *sb)
{
	struct inode *inode = alloc_inode(sb);

	if (inode) {
		spin_lock(&inode->i_lock);
		inode->i_state = 0;
		spin_unlock(&inode->i_lock);
		INIT_LIST_HEAD(&inode->i_sb_list);
	}
	return inode;
}

/**
 *	new_inode 	- obtain an inode
 *	@sb: superblock
 *
 *	Allocates a new inode for given superblock. The default gfp_mask
 *	for allocations related to inode->i_mapping is GFP_HIGHUSER_MOVABLE.
 *	If HIGHMEM pages are unsuitable or it is known that pages allocated
 *	for the page cache are not reclaimable or migratable,
 *	mapping_set_gfp_mask() must be called with suitable flags on the
 *	newly created inode's mapping
 *
 */
struct inode *new_inode(struct super_block *sb)
{
	struct inode *inode;

	spin_lock_prefetch(&inode_sb_list_lock);

	inode = new_inode_pseudo(sb);
	if (inode)
		inode_sb_list_add(inode);
	return inode;
}
EXPORT_SYMBOL(new_inode);

#ifdef CONFIG_DEBUG_LOCK_ALLOC
void lockdep_annotate_inode_mutex_key(struct inode *inode)
{
	if (S_ISDIR(inode->i_mode)) {
		struct file_system_type *type = inode->i_sb->s_type;

		/* Set new key only if filesystem hasn't already changed it */
		if (lockdep_match_class(&inode->i_mutex, &type->i_mutex_key)) {
			/*
			 * ensure nobody is actually holding i_mutex
			 */
			mutex_destroy(&inode->i_mutex);
			mutex_init(&inode->i_mutex);
			lockdep_set_class(&inode->i_mutex,
					  &type->i_mutex_dir_key);
		}
	}
}
EXPORT_SYMBOL(lockdep_annotate_inode_mutex_key);
#endif

/**
 * unlock_new_inode - clear the I_NEW state and wake up any waiters
 * @inode:	new inode to unlock
 *
 * Called when the inode is fully initialised to clear the new state of the
 * inode and wake up anyone waiting for the inode to finish initialisation.
 */
void unlock_new_inode(struct inode *inode)
{
	lockdep_annotate_inode_mutex_key(inode);
	spin_lock(&inode->i_lock);
	WARN_ON(!(inode->i_state & I_NEW));
	inode->i_state &= ~I_NEW;
	smp_mb();
	wake_up_bit(&inode->i_state, __I_NEW);
	spin_unlock(&inode->i_lock);
}
EXPORT_SYMBOL(unlock_new_inode);

/**
 * lock_two_nondirectories - take two i_mutexes on non-directory objects
 *
 * Lock any non-NULL argument that is not a directory.
 * Zero, one or two objects may be locked by this function.
 *
 * @inode1: first inode to lock
 * @inode2: second inode to lock
 */
void lock_two_nondirectories(struct inode *inode1, struct inode *inode2)
{
	if (inode1 > inode2)
		swap(inode1, inode2);

	if (inode1 && !S_ISDIR(inode1->i_mode))
		mutex_lock(&inode1->i_mutex);
	if (inode2 && !S_ISDIR(inode2->i_mode) && inode2 != inode1)
		mutex_lock_nested(&inode2->i_mutex, I_MUTEX_NONDIR2);
}
EXPORT_SYMBOL(lock_two_nondirectories);

/**
 * unlock_two_nondirectories - release locks from lock_two_nondirectories()
 * @inode1: first inode to unlock
 * @inode2: second inode to unlock
 */
void unlock_two_nondirectories(struct inode *inode1, struct inode *inode2)
{
	if (inode1 && !S_ISDIR(inode1->i_mode))
		mutex_unlock(&inode1->i_mutex);
	if (inode2 && !S_ISDIR(inode2->i_mode) && inode2 != inode1)
		mutex_unlock(&inode2->i_mutex);
}
EXPORT_SYMBOL(unlock_two_nondirectories);

/**
 * iget5_locked - obtain an inode from a mounted file system
 * @sb:		super block of file system
 * @hashval:	hash value (usually inode number) to get
 * @test:	callback used for comparisons between inodes
 * @set:	callback used to initialize a new struct inode
 * @data:	opaque data pointer to pass to @test and @set
 *
 * Search for the inode specified by @hashval and @data in the inode cache,
 * and if present it is return it with an increased reference count. This is
 * a generalized version of iget_locked() for file systems where the inode
 * number is not sufficient for unique identification of an inode.
 *
 * If the inode is not in cache, allocate a new inode and return it locked,
 * hashed, and with the I_NEW flag set. The file system gets to fill it in
 * before unlocking it via unlock_new_inode().
 *
 * Note both @test and @set are called with the inode_hash_lock held, so can't
 * sleep.
 */
struct inode *iget5_locked(struct super_block *sb, unsigned long hashval,
		int (*test)(struct inode *, void *),
		int (*set)(struct inode *, void *), void *data)
{
	struct hlist_head *head = inode_hashtable + hash(sb, hashval);
	struct inode *inode;

	spin_lock(&inode_hash_lock);
	inode = find_inode(sb, head, test, data);
	spin_unlock(&inode_hash_lock);

	if (inode) {
		wait_on_inode(inode);
		return inode;
	}

	inode = alloc_inode(sb);
	if (inode) {
		struct inode *old;

		spin_lock(&inode_hash_lock);
		/* We released the lock, so.. */
		old = find_inode(sb, head, test, data);
		if (!old) {
			if (set(inode, data))
				goto set_failed;

			spin_lock(&inode->i_lock);
			inode->i_state = I_NEW;
			hlist_add_head(&inode->i_hash, head);
			spin_unlock(&inode->i_lock);
			inode_sb_list_add(inode);
			spin_unlock(&inode_hash_lock);

			/* Return the locked inode with I_NEW set, the
			 * caller is responsible for filling in the contents
			 */
			return inode;
		}

		/*
		 * Uhhuh, somebody else created the same inode under
		 * us. Use the old inode instead of the one we just
		 * allocated.
		 */
		spin_unlock(&inode_hash_lock);
		destroy_inode(inode);
		inode = old;
		wait_on_inode(inode);
	}
	return inode;

set_failed:
	spin_unlock(&inode_hash_lock);
	destroy_inode(inode);
	return NULL;
}
EXPORT_SYMBOL(iget5_locked);

/**
 * iget_locked - obtain an inode from a mounted file system
 * @sb:		super block of file system
 * @ino:	inode number to get
 *
 * Search for the inode specified by @ino in the inode cache and if present
 * return it with an increased reference count. This is for file systems
 * where the inode number is sufficient for unique identification of an inode.
 *
 * If the inode is not in cache, allocate a new inode and return it locked,
 * hashed, and with the I_NEW flag set.  The file system gets to fill it in
 * before unlocking it via unlock_new_inode().
 */
struct inode *iget_locked(struct super_block *sb, unsigned long ino)
{
	struct hlist_head *head = inode_hashtable + hash(sb, ino);
	struct inode *inode;

	spin_lock(&inode_hash_lock);
	inode = find_inode_fast(sb, head, ino);
	spin_unlock(&inode_hash_lock);
	if (inode) {
		wait_on_inode(inode);
		return inode;
	}

	inode = alloc_inode(sb);
	if (inode) {
		struct inode *old;

		spin_lock(&inode_hash_lock);
		/* We released the lock, so.. */
		old = find_inode_fast(sb, head, ino);
		if (!old) {
			inode->i_ino = ino;
			spin_lock(&inode->i_lock);
			inode->i_state = I_NEW;
			hlist_add_head(&inode->i_hash, head);
			spin_unlock(&inode->i_lock);
			inode_sb_list_add(inode);
			spin_unlock(&inode_hash_lock);

			/* Return the locked inode with I_NEW set, the
			 * caller is responsible for filling in the contents
			 */
			return inode;
		}

		/*
		 * Uhhuh, somebody else created the same inode under
		 * us. Use the old inode instead of the one we just
		 * allocated.
		 */
		spin_unlock(&inode_hash_lock);
		destroy_inode(inode);
		inode = old;
		wait_on_inode(inode);
	}
	return inode;
}
EXPORT_SYMBOL(iget_locked);

/*
 * search the inode cache for a matching inode number.
 * If we find one, then the inode number we are trying to
 * allocate is not unique and so we should not use it.
 *
 * Returns 1 if the inode number is unique, 0 if it is not.
 */
static int test_inode_iunique(struct super_block *sb, unsigned long ino)
{
	struct hlist_head *b = inode_hashtable + hash(sb, ino);
	struct inode *inode;

	spin_lock(&inode_hash_lock);
	hlist_for_each_entry(inode, b, i_hash) {
		if (inode->i_ino == ino && inode->i_sb == sb) {
			spin_unlock(&inode_hash_lock);
			return 0;
		}
	}
	spin_unlock(&inode_hash_lock);

	return 1;
}

/**
 *	iunique - get a unique inode number
 *	@sb: superblock
 *	@max_reserved: highest reserved inode number
 *
 *	Obtain an inode number that is unique on the system for a given
 *	superblock. This is used by file systems that have no natural
 *	permanent inode numbering system. An inode number is returned that
 *	is higher than the reserved limit but unique.
 *
 *	BUGS:
 *	With a large number of inodes live on the file system this function
 *	currently becomes quite slow.
 */
ino_t iunique(struct super_block *sb, ino_t max_reserved)
{
	/*
	 * On a 32bit, non LFS stat() call, glibc will generate an EOVERFLOW
	 * error if st_ino won't fit in target struct field. Use 32bit counter
	 * here to attempt to avoid that.
	 */
	static DEFINE_SPINLOCK(iunique_lock);
	static unsigned int counter;
	ino_t res;

	spin_lock(&iunique_lock);
	do {
		if (counter <= max_reserved)
			counter = max_reserved + 1;
		res = counter++;
	} while (!test_inode_iunique(sb, res));
	spin_unlock(&iunique_lock);

	return res;
}
EXPORT_SYMBOL(iunique);

struct inode *igrab(struct inode *inode)
{
	spin_lock(&inode->i_lock);
	if (!(inode->i_state & (I_FREEING|I_WILL_FREE))) {
		__iget(inode);
		spin_unlock(&inode->i_lock);
	} else {
		spin_unlock(&inode->i_lock);
		/*
		 * Handle the case where s_op->clear_inode is not been
		 * called yet, and somebody is calling igrab
		 * while the inode is getting freed.
		 */
		inode = NULL;
	}
	return inode;
}
EXPORT_SYMBOL(igrab);

/**
 * ilookup5_nowait - search for an inode in the inode cache
 * @sb:		super block of file system to search
 * @hashval:	hash value (usually inode number) to search for
 * @test:	callback used for comparisons between inodes
 * @data:	opaque data pointer to pass to @test
 *
 * Search for the inode specified by @hashval and @data in the inode cache.
 * If the inode is in the cache, the inode is returned with an incremented
 * reference count.
 *
 * Note: I_NEW is not waited upon so you have to be very careful what you do
 * with the returned inode.  You probably should be using ilookup5() instead.
 *
 * Note2: @test is called with the inode_hash_lock held, so can't sleep.
 */
struct inode *ilookup5_nowait(struct super_block *sb, unsigned long hashval,
		int (*test)(struct inode *, void *), void *data)
{
	struct hlist_head *head = inode_hashtable + hash(sb, hashval);
	struct inode *inode;

	spin_lock(&inode_hash_lock);
	inode = find_inode(sb, head, test, data);
	spin_unlock(&inode_hash_lock);

	return inode;
}
EXPORT_SYMBOL(ilookup5_nowait);

/**
 * ilookup5 - search for an inode in the inode cache
 * @sb:		super block of file system to search
 * @hashval:	hash value (usually inode number) to search for
 * @test:	callback used for comparisons between inodes
 * @data:	opaque data pointer to pass to @test
 *
 * Search for the inode specified by @hashval and @data in the inode cache,
 * and if the inode is in the cache, return the inode with an incremented
 * reference count.  Waits on I_NEW before returning the inode.
 * returned with an incremented reference count.
 *
 * This is a generalized version of ilookup() for file systems where the
 * inode number is not sufficient for unique identification of an inode.
 *
 * Note: @test is called with the inode_hash_lock held, so can't sleep.
 */
struct inode *ilookup5(struct super_block *sb, unsigned long hashval,
		int (*test)(struct inode *, void *), void *data)
{
	struct inode *inode = ilookup5_nowait(sb, hashval, test, data);

	if (inode)
		wait_on_inode(inode);
	return inode;
}
EXPORT_SYMBOL(ilookup5);

/**
 * ilookup - search for an inode in the inode cache
 * @sb:		super block of file system to search
 * @ino:	inode number to search for
 *
 * Search for the inode @ino in the inode cache, and if the inode is in the
 * cache, the inode is returned with an incremented reference count.
 */
struct inode *ilookup(struct super_block *sb, unsigned long ino)
{
	struct hlist_head *head = inode_hashtable + hash(sb, ino);
	struct inode *inode;

	spin_lock(&inode_hash_lock);
	inode = find_inode_fast(sb, head, ino);
	spin_unlock(&inode_hash_lock);

	if (inode)
		wait_on_inode(inode);
	return inode;
}
EXPORT_SYMBOL(ilookup);

int insert_inode_locked(struct inode *inode)
{
	struct super_block *sb = inode->i_sb;
	ino_t ino = inode->i_ino;
	struct hlist_head *head = inode_hashtable + hash(sb, ino);

	while (1) {
		struct inode *old = NULL;
		spin_lock(&inode_hash_lock);
		hlist_for_each_entry(old, head, i_hash) {
			if (old->i_ino != ino)
				continue;
			if (old->i_sb != sb)
				continue;
			spin_lock(&old->i_lock);
			if (old->i_state & (I_FREEING|I_WILL_FREE)) {
				spin_unlock(&old->i_lock);
				continue;
			}
			break;
		}
		if (likely(!old)) {
			spin_lock(&inode->i_lock);
			inode->i_state |= I_NEW;
			hlist_add_head(&inode->i_hash, head);
			spin_unlock(&inode->i_lock);
			spin_unlock(&inode_hash_lock);
			return 0;
		}
		__iget(old);
		spin_unlock(&old->i_lock);
		spin_unlock(&inode_hash_lock);
		wait_on_inode(old);
		if (unlikely(!inode_unhashed(old))) {
			iput(old);
			return -EBUSY;
		}
		iput(old);
	}
}
EXPORT_SYMBOL(insert_inode_locked);

int insert_inode_locked4(struct inode *inode, unsigned long hashval,
		int (*test)(struct inode *, void *), void *data)
{
	struct super_block *sb = inode->i_sb;
	struct hlist_head *head = inode_hashtable + hash(sb, hashval);

	while (1) {
		struct inode *old = NULL;

		spin_lock(&inode_hash_lock);
		hlist_for_each_entry(old, head, i_hash) {
			if (old->i_sb != sb)
				continue;
			if (!test(old, data))
				continue;
			spin_lock(&old->i_lock);
			if (old->i_state & (I_FREEING|I_WILL_FREE)) {
				spin_unlock(&old->i_lock);
				continue;
			}
			break;
		}
		if (likely(!old)) {
			spin_lock(&inode->i_lock);
			inode->i_state |= I_NEW;
			hlist_add_head(&inode->i_hash, head);
			spin_unlock(&inode->i_lock);
			spin_unlock(&inode_hash_lock);
			return 0;
		}
		__iget(old);
		spin_unlock(&old->i_lock);
		spin_unlock(&inode_hash_lock);
		wait_on_inode(old);
		if (unlikely(!inode_unhashed(old))) {
			iput(old);
			return -EBUSY;
		}
		iput(old);
	}
}
EXPORT_SYMBOL(insert_inode_locked4);


int generic_delete_inode(struct inode *inode)
{
	return 1;
}
EXPORT_SYMBOL(generic_delete_inode);

/*
 * Called when we're dropping the last reference
 * to an inode.
 *
 * Call the FS "drop_inode()" function, defaulting to
 * the legacy UNIX filesystem behaviour.  If it tells
 * us to evict inode, do so.  Otherwise, retain inode
 * in cache if fs is alive, sync and evict if fs is
 * shutting down.
 */
static void iput_final(struct inode *inode)
{
	struct super_block *sb = inode->i_sb;
	const struct super_operations *op = inode->i_sb->s_op;
	int drop;

	WARN_ON(inode->i_state & I_NEW);

	if (op->drop_inode)
		drop = op->drop_inode(inode);
	else
		drop = generic_drop_inode(inode);

	if (!drop && (sb->s_flags & MS_ACTIVE)) {
		inode->i_state |= I_REFERENCED;
		inode_add_lru(inode);
		spin_unlock(&inode->i_lock);
		return;
	}

	if (!drop) {
		inode->i_state |= I_WILL_FREE;
		spin_unlock(&inode->i_lock);
		write_inode_now(inode, 1);
		spin_lock(&inode->i_lock);
		WARN_ON(inode->i_state & I_NEW);
		inode->i_state &= ~I_WILL_FREE;
	}

	inode->i_state |= I_FREEING;
	if (!list_empty(&inode->i_lru))
		inode_lru_list_del(inode);
	spin_unlock(&inode->i_lock);

	evict(inode);
}

/**
 *	iput	- put an inode
 *	@inode: inode to put
 *
 *	Puts an inode, dropping its usage count. If the inode use count hits
 *	zero, the inode is then freed and may also be destroyed.
 *
 *	Consequently, iput() can sleep.
 */
void iput(struct inode *inode)
{
	if (inode) {
		BUG_ON(inode->i_state & I_CLEAR);

		if (atomic_dec_and_lock(&inode->i_count, &inode->i_lock))
			iput_final(inode);
	}
}
EXPORT_SYMBOL(iput);

/**
 *	bmap	- find a block number in a file
 *	@inode: inode of file
 *	@block: block to find
 *
 *	Returns the block number on the device holding the inode that
 *	is the disk block number for the block of the file requested.
 *	That is, asked for block 4 of inode 1 the function will return the
 *	disk block relative to the disk start that holds that block of the
 *	file.
 */
sector_t bmap(struct inode *inode, sector_t block)
{
	sector_t res = 0;
	if (inode->i_mapping->a_ops->bmap)
		res = inode->i_mapping->a_ops->bmap(inode->i_mapping, block);
	return res;
}
EXPORT_SYMBOL(bmap);

/*
 * With relative atime, only update atime if the previous atime is
 * earlier than either the ctime or mtime or if at least a day has
 * passed since the last atime update.
 */
static int relatime_need_update(struct vfsmount *mnt, struct inode *inode,
			     struct timespec now)
{

	if (!(mnt->mnt_flags & MNT_RELATIME))
		return 1;
	/*
	 * Is mtime younger than atime? If yes, update atime:
	 */
	if (timespec_compare(&inode->i_mtime, &inode->i_atime) >= 0)
		return 1;
	/*
	 * Is ctime younger than atime? If yes, update atime:
	 */
	if (timespec_compare(&inode->i_ctime, &inode->i_atime) >= 0)
		return 1;

	/*
	 * Is the previous atime value older than a day? If yes,
	 * update atime:
	 */
	if ((long)(now.tv_sec - inode->i_atime.tv_sec) >= 24*60*60)
		return 1;
	/*
	 * Good, we can skip the atime update:
	 */
	return 0;
}

/*
 * This does the actual work of updating an inodes time or version.  Must have
 * had called mnt_want_write() before calling this.
 */
static int update_time(struct inode *inode, struct timespec *time, int flags)
{
	if (inode->i_op->update_time)
		return inode->i_op->update_time(inode, time, flags);

	if (flags & S_ATIME)
		inode->i_atime = *time;
	if (flags & S_VERSION)
		inode_inc_iversion(inode);
	if (flags & S_CTIME)
		inode->i_ctime = *time;
	if (flags & S_MTIME)
		inode->i_mtime = *time;
	mark_inode_dirty_sync(inode);
	return 0;
}

/**
 *	touch_atime	-	update the access time
 *	@path: the &struct path to update
 *
 *	Update the accessed time on an inode and mark it for writeback.
 *	This function automatically handles read only file systems and media,
 *	as well as the "noatime" flag and inode specific "noatime" markers.
 */
void touch_atime(const struct path *path)
{
	struct vfsmount *mnt = path->mnt;
	struct inode *inode = path->dentry->d_inode;
	struct timespec now;

	if (inode->i_flags & S_NOATIME)
		return;
	if (IS_NOATIME(inode))
		return;
	if ((inode->i_sb->s_flags & MS_NODIRATIME) && S_ISDIR(inode->i_mode))
		return;

	if (mnt->mnt_flags & MNT_NOATIME)
		return;
	if ((mnt->mnt_flags & MNT_NODIRATIME) && S_ISDIR(inode->i_mode))
		return;

	now = current_fs_time(inode->i_sb);

	if (!relatime_need_update(mnt, inode, now))
		return;

	if (timespec_equal(&inode->i_atime, &now))
		return;

	if (!sb_start_write_trylock(inode->i_sb))
		return;

	if (__mnt_want_write(mnt))
		goto skip_update;
	/*
	 * File systems can error out when updating inodes if they need to
	 * allocate new space to modify an inode (such is the case for
	 * Btrfs), but since we touch atime while walking down the path we
	 * really don't care if we failed to update the atime of the file,
	 * so just ignore the return value.
	 * We may also fail on filesystems that have the ability to make parts
	 * of the fs read only, e.g. subvolumes in Btrfs.
	 */
	update_time(inode, &now, S_ATIME);
	__mnt_drop_write(mnt);
skip_update:
	sb_end_write(inode->i_sb);
}
EXPORT_SYMBOL(touch_atime);

/*
 * The logic we want is
 *
 *	if suid or (sgid and xgrp)
 *		remove privs
 */
int should_remove_suid(struct dentry *dentry)
{
	umode_t mode = dentry->d_inode->i_mode;
	int kill = 0;

	/* suid always must be killed */
	if (unlikely(mode & S_ISUID))
		kill = ATTR_KILL_SUID;

	/*
	 * sgid without any exec bits is just a mandatory locking mark; leave
	 * it alone.  If some exec bits are set, it's a real sgid; kill it.
	 */
	if (unlikely((mode & S_ISGID) && (mode & S_IXGRP)))
		kill |= ATTR_KILL_SGID;

	if (unlikely(kill && !capable(CAP_FSETID) && S_ISREG(mode)))
		return kill;

	return 0;
}
EXPORT_SYMBOL(should_remove_suid);

static int __remove_suid(struct vfsmount *mnt, struct dentry *dentry, int kill)
{
	struct iattr newattrs;

	newattrs.ia_valid = ATTR_FORCE | kill;
	/*
	 * Note we call this on write, so notify_change will not
	 * encounter any conflicting delegations:
	 */
	return notify_change2(mnt, dentry, &newattrs, NULL);
}

int file_remove_suid(struct file *file)
{
	struct dentry *dentry = file->f_path.dentry;
	struct inode *inode = dentry->d_inode;
	int killsuid;
	int killpriv;
	int error = 0;

	/* Fast path for nothing security related */
	if (IS_NOSEC(inode))
		return 0;

	killsuid = should_remove_suid(dentry);
	killpriv = security_inode_need_killpriv(dentry);

	if (killpriv < 0)
		return killpriv;
	if (killpriv)
		error = security_inode_killpriv(dentry);
	if (!error && killsuid)
<<<<<<< HEAD
		error = __remove_suid(file->f_path.mnt, dentry, killsuid);
	if (!error && (inode->i_sb->s_flags & MS_NOSEC))
		inode->i_flags |= S_NOSEC;
=======
		error = __remove_suid(dentry, killsuid);
	if (!error)
		inode_has_no_xattr(inode);
>>>>>>> 22a6cbf9

	return error;
}
EXPORT_SYMBOL(file_remove_suid);

/**
 *	file_update_time	-	update mtime and ctime time
 *	@file: file accessed
 *
 *	Update the mtime and ctime members of an inode and mark the inode
 *	for writeback.  Note that this function is meant exclusively for
 *	usage in the file write path of filesystems, and filesystems may
 *	choose to explicitly ignore update via this function with the
 *	S_NOCMTIME inode flag, e.g. for network filesystem where these
 *	timestamps are handled by the server.  This can return an error for
 *	file systems who need to allocate space in order to update an inode.
 */

int file_update_time(struct file *file)
{
	struct inode *inode = file_inode(file);
	struct timespec now;
	int sync_it = 0;
	int ret;

	/* First try to exhaust all avenues to not sync */
	if (IS_NOCMTIME(inode))
		return 0;

	now = current_fs_time(inode->i_sb);
	if (!timespec_equal(&inode->i_mtime, &now))
		sync_it = S_MTIME;

	if (!timespec_equal(&inode->i_ctime, &now))
		sync_it |= S_CTIME;

	if (IS_I_VERSION(inode))
		sync_it |= S_VERSION;

	if (!sync_it)
		return 0;

	/* Finally allowed to write? Takes lock. */
	if (__mnt_want_write_file(file))
		return 0;

	ret = update_time(inode, &now, sync_it);
	__mnt_drop_write_file(file);

	return ret;
}
EXPORT_SYMBOL(file_update_time);

int inode_needs_sync(struct inode *inode)
{
	if (IS_SYNC(inode))
		return 1;
	if (S_ISDIR(inode->i_mode) && IS_DIRSYNC(inode))
		return 1;
	return 0;
}
EXPORT_SYMBOL(inode_needs_sync);

/*
 * If we try to find an inode in the inode hash while it is being
 * deleted, we have to wait until the filesystem completes its
 * deletion before reporting that it isn't found.  This function waits
 * until the deletion _might_ have completed.  Callers are responsible
 * to recheck inode state.
 *
 * It doesn't matter if I_NEW is not set initially, a call to
 * wake_up_bit(&inode->i_state, __I_NEW) after removing from the hash list
 * will DTRT.
 */
static void __wait_on_freeing_inode(struct inode *inode)
{
	wait_queue_head_t *wq;
	DEFINE_WAIT_BIT(wait, &inode->i_state, __I_NEW);
	wq = bit_waitqueue(&inode->i_state, __I_NEW);
	prepare_to_wait(wq, &wait.wait, TASK_UNINTERRUPTIBLE);
	spin_unlock(&inode->i_lock);
	spin_unlock(&inode_hash_lock);
	schedule();
	finish_wait(wq, &wait.wait);
	spin_lock(&inode_hash_lock);
}

static __initdata unsigned long ihash_entries;
static int __init set_ihash_entries(char *str)
{
	if (!str)
		return 0;
	ihash_entries = simple_strtoul(str, &str, 0);
	return 1;
}
__setup("ihash_entries=", set_ihash_entries);

/*
 * Initialize the waitqueues and inode hash table.
 */
void __init inode_init_early(void)
{
	unsigned int loop;

	/* If hashes are distributed across NUMA nodes, defer
	 * hash allocation until vmalloc space is available.
	 */
	if (hashdist)
		return;

	inode_hashtable =
		alloc_large_system_hash("Inode-cache",
					sizeof(struct hlist_head),
					ihash_entries,
					14,
					HASH_EARLY,
					&i_hash_shift,
					&i_hash_mask,
					0,
					0);

	for (loop = 0; loop < (1U << i_hash_shift); loop++)
		INIT_HLIST_HEAD(&inode_hashtable[loop]);
}

void __init inode_init(void)
{
	unsigned int loop;

	/* inode slab cache */
	inode_cachep = kmem_cache_create("inode_cache",
					 sizeof(struct inode),
					 0,
					 (SLAB_RECLAIM_ACCOUNT|SLAB_PANIC|
					 SLAB_MEM_SPREAD),
					 init_once);

	/* Hash may have been set up in inode_init_early */
	if (!hashdist)
		return;

	inode_hashtable =
		alloc_large_system_hash("Inode-cache",
					sizeof(struct hlist_head),
					ihash_entries,
					14,
					0,
					&i_hash_shift,
					&i_hash_mask,
					0,
					0);

	for (loop = 0; loop < (1U << i_hash_shift); loop++)
		INIT_HLIST_HEAD(&inode_hashtable[loop]);
}

void init_special_inode(struct inode *inode, umode_t mode, dev_t rdev)
{
	inode->i_mode = mode;
	if (S_ISCHR(mode)) {
		inode->i_fop = &def_chr_fops;
		inode->i_rdev = rdev;
	} else if (S_ISBLK(mode)) {
		inode->i_fop = &def_blk_fops;
		inode->i_rdev = rdev;
	} else if (S_ISFIFO(mode))
		inode->i_fop = &pipefifo_fops;
	else if (S_ISSOCK(mode))
		inode->i_fop = &bad_sock_fops;
	else
		printk(KERN_DEBUG "init_special_inode: bogus i_mode (%o) for"
				  " inode %s:%lu\n", mode, inode->i_sb->s_id,
				  inode->i_ino);
}
EXPORT_SYMBOL(init_special_inode);

/**
 * inode_init_owner - Init uid,gid,mode for new inode according to posix standards
 * @inode: New inode
 * @dir: Directory inode
 * @mode: mode of the new inode
 */
void inode_init_owner(struct inode *inode, const struct inode *dir,
			umode_t mode)
{
	inode->i_uid = current_fsuid();
	if (dir && dir->i_mode & S_ISGID) {
		inode->i_gid = dir->i_gid;
		if (S_ISDIR(mode))
			mode |= S_ISGID;
	} else
		inode->i_gid = current_fsgid();
	inode->i_mode = mode;
}
EXPORT_SYMBOL(inode_init_owner);

/**
 * inode_owner_or_capable - check current task permissions to inode
 * @inode: inode being checked
 *
 * Return true if current either has CAP_FOWNER in a namespace with the
 * inode owner uid mapped, or owns the file.
 */
bool inode_owner_or_capable(const struct inode *inode)
{
	struct user_namespace *ns;

	if (uid_eq(current_fsuid(), inode->i_uid))
		return true;

	ns = current_user_ns();
	if (ns_capable(ns, CAP_FOWNER) && kuid_has_mapping(ns, inode->i_uid))
		return true;
	return false;
}
EXPORT_SYMBOL(inode_owner_or_capable);

/*
 * Direct i/o helper functions
 */
static void __inode_dio_wait(struct inode *inode)
{
	wait_queue_head_t *wq = bit_waitqueue(&inode->i_state, __I_DIO_WAKEUP);
	DEFINE_WAIT_BIT(q, &inode->i_state, __I_DIO_WAKEUP);

	do {
		prepare_to_wait(wq, &q.wait, TASK_UNINTERRUPTIBLE);
		if (atomic_read(&inode->i_dio_count))
			schedule();
	} while (atomic_read(&inode->i_dio_count));
	finish_wait(wq, &q.wait);
}

/**
 * inode_dio_wait - wait for outstanding DIO requests to finish
 * @inode: inode to wait for
 *
 * Waits for all pending direct I/O requests to finish so that we can
 * proceed with a truncate or equivalent operation.
 *
 * Must be called under a lock that serializes taking new references
 * to i_dio_count, usually by inode->i_mutex.
 */
void inode_dio_wait(struct inode *inode)
{
	if (atomic_read(&inode->i_dio_count))
		__inode_dio_wait(inode);
}
EXPORT_SYMBOL(inode_dio_wait);

/*
 * inode_dio_done - signal finish of a direct I/O requests
 * @inode: inode the direct I/O happens on
 *
 * This is called once we've finished processing a direct I/O request,
 * and is used to wake up callers waiting for direct I/O to be quiesced.
 */
void inode_dio_done(struct inode *inode)
{
	if (atomic_dec_and_test(&inode->i_dio_count))
		wake_up_bit(&inode->i_state, __I_DIO_WAKEUP);
}
EXPORT_SYMBOL(inode_dio_done);

/*
 * inode_set_flags - atomically set some inode flags
 *
 * Note: the caller should be holding i_mutex, or else be sure that
 * they have exclusive access to the inode structure (i.e., while the
 * inode is being instantiated).  The reason for the cmpxchg() loop
 * --- which wouldn't be necessary if all code paths which modify
 * i_flags actually followed this rule, is that there is at least one
 * code path which doesn't today --- for example,
 * __generic_file_aio_write() calls file_remove_suid() without holding
 * i_mutex --- so we use cmpxchg() out of an abundance of caution.
 *
 * In the long run, i_mutex is overkill, and we should probably look
 * at using the i_lock spinlock to protect i_flags, and then make sure
 * it is so documented in include/linux/fs.h and that all code follows
 * the locking convention!!
 */
void inode_set_flags(struct inode *inode, unsigned int flags,
		     unsigned int mask)
{
	unsigned int old_flags, new_flags;

	WARN_ON_ONCE(flags & ~mask);
	do {
		old_flags = ACCESS_ONCE(inode->i_flags);
		new_flags = (old_flags & ~mask) | flags;
	} while (unlikely(cmpxchg(&inode->i_flags, old_flags,
				  new_flags) != old_flags));
}
EXPORT_SYMBOL(inode_set_flags);<|MERGE_RESOLUTION|>--- conflicted
+++ resolved
@@ -1630,15 +1630,9 @@
 	if (killpriv)
 		error = security_inode_killpriv(dentry);
 	if (!error && killsuid)
-<<<<<<< HEAD
 		error = __remove_suid(file->f_path.mnt, dentry, killsuid);
-	if (!error && (inode->i_sb->s_flags & MS_NOSEC))
-		inode->i_flags |= S_NOSEC;
-=======
-		error = __remove_suid(dentry, killsuid);
 	if (!error)
 		inode_has_no_xattr(inode);
->>>>>>> 22a6cbf9
 
 	return error;
 }
