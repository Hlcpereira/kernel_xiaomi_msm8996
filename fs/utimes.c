#include <linux/compiler.h>
#include <linux/file.h>
#include <linux/fs.h>
#include <linux/linkage.h>
#include <linux/mount.h>
#include <linux/namei.h>
#include <linux/sched.h>
#include <linux/stat.h>
#include <linux/utime.h>
#include <linux/syscalls.h>
#include <asm/uaccess.h>
#include <asm/unistd.h>

#ifdef __ARCH_WANT_SYS_UTIME

/*
 * sys_utime() can be implemented in user-level using sys_utimes().
 * Is this for backwards compatibility?  If so, why not move it
 * into the appropriate arch directory (for those architectures that
 * need it).
 */

/* If times==NULL, set access and modification to current time,
 * must be owner or have write permission.
 * Else, update from *times, must be owner or super user.
 */
SYSCALL_DEFINE2(utime, char __user *, filename, struct utimbuf __user *, times)
{
	struct timespec tv[2];

	if (times) {
		if (get_user(tv[0].tv_sec, &times->actime) ||
		    get_user(tv[1].tv_sec, &times->modtime))
			return -EFAULT;
		tv[0].tv_nsec = 0;
		tv[1].tv_nsec = 0;
	}
	return do_utimes(AT_FDCWD, filename, times ? tv : NULL, 0);
}

#endif

static bool nsec_valid(long nsec)
{
	if (nsec == UTIME_OMIT || nsec == UTIME_NOW)
		return true;

	return nsec >= 0 && nsec <= 999999999;
}

static int utimes_common(struct path *path, struct timespec *times)
{
	int error;
	struct iattr newattrs;
	struct inode *inode = path->dentry->d_inode;
	struct inode *delegated_inode = NULL;

	error = mnt_want_write(path->mnt);
	if (error)
		goto out;

	if (times && times[0].tv_nsec == UTIME_NOW &&
		     times[1].tv_nsec == UTIME_NOW)
		times = NULL;

	newattrs.ia_valid = ATTR_CTIME | ATTR_MTIME | ATTR_ATIME;
	if (times) {
		if (times[0].tv_nsec == UTIME_OMIT)
			newattrs.ia_valid &= ~ATTR_ATIME;
		else if (times[0].tv_nsec != UTIME_NOW) {
			newattrs.ia_atime.tv_sec = times[0].tv_sec;
			newattrs.ia_atime.tv_nsec = times[0].tv_nsec;
			newattrs.ia_valid |= ATTR_ATIME_SET;
		}

		if (times[1].tv_nsec == UTIME_OMIT)
			newattrs.ia_valid &= ~ATTR_MTIME;
		else if (times[1].tv_nsec != UTIME_NOW) {
			newattrs.ia_mtime.tv_sec = times[1].tv_sec;
			newattrs.ia_mtime.tv_nsec = times[1].tv_nsec;
			newattrs.ia_valid |= ATTR_MTIME_SET;
		}
		/*
		 * Tell inode_change_ok(), that this is an explicit time
		 * update, even if neither ATTR_ATIME_SET nor ATTR_MTIME_SET
		 * were used.
		 */
		newattrs.ia_valid |= ATTR_TIMES_SET;
	} else {
<<<<<<< HEAD
		newattrs.ia_valid |= ATTR_TOUCH;
=======
		/*
		 * If times is NULL (or both times are UTIME_NOW),
		 * then we need to check permissions, because
		 * inode_change_ok() won't do it.
		 */
		error = -EACCES;
                if (IS_IMMUTABLE(inode))
			goto mnt_drop_write_and_out;

		if (!inode_owner_or_capable(inode)) {
			error = inode_permission2(path->mnt, inode, MAY_WRITE);
			if (error)
				goto mnt_drop_write_and_out;
		}
>>>>>>> 56026a89
	}
retry_deleg:
	mutex_lock(&inode->i_mutex);
	error = notify_change2(path->mnt, path->dentry, &newattrs, &delegated_inode);
	mutex_unlock(&inode->i_mutex);
	if (delegated_inode) {
		error = break_deleg_wait(&delegated_inode);
		if (!error)
			goto retry_deleg;
	}

	mnt_drop_write(path->mnt);
out:
	return error;
}

/*
 * do_utimes - change times on filename or file descriptor
 * @dfd: open file descriptor, -1 or AT_FDCWD
 * @filename: path name or NULL
 * @times: new times or NULL
 * @flags: zero or more flags (only AT_SYMLINK_NOFOLLOW for the moment)
 *
 * If filename is NULL and dfd refers to an open file, then operate on
 * the file.  Otherwise look up filename, possibly using dfd as a
 * starting point.
 *
 * If times==NULL, set access and modification to current time,
 * must be owner or have write permission.
 * Else, update from *times, must be owner or super user.
 */
long do_utimes(int dfd, const char __user *filename, struct timespec *times,
	       int flags)
{
	int error = -EINVAL;

	if (times && (!nsec_valid(times[0].tv_nsec) ||
		      !nsec_valid(times[1].tv_nsec))) {
		goto out;
	}

	if (flags & ~AT_SYMLINK_NOFOLLOW)
		goto out;

	if (filename == NULL && dfd != AT_FDCWD) {
		struct fd f;

		if (flags & AT_SYMLINK_NOFOLLOW)
			goto out;

		f = fdget(dfd);
		error = -EBADF;
		if (!f.file)
			goto out;

		error = utimes_common(&f.file->f_path, times);
		fdput(f);
	} else {
		struct path path;
		int lookup_flags = 0;

		if (!(flags & AT_SYMLINK_NOFOLLOW))
			lookup_flags |= LOOKUP_FOLLOW;
retry:
		error = user_path_at(dfd, filename, lookup_flags, &path);
		if (error)
			goto out;

		error = utimes_common(&path, times);
		path_put(&path);
		if (retry_estale(error, lookup_flags)) {
			lookup_flags |= LOOKUP_REVAL;
			goto retry;
		}
	}

out:
	return error;
}

SYSCALL_DEFINE4(utimensat, int, dfd, const char __user *, filename,
		struct timespec __user *, utimes, int, flags)
{
	struct timespec tstimes[2];

	if (utimes) {
		if (copy_from_user(&tstimes, utimes, sizeof(tstimes)))
			return -EFAULT;

		/* Nothing to do, we must not even check the path.  */
		if (tstimes[0].tv_nsec == UTIME_OMIT &&
		    tstimes[1].tv_nsec == UTIME_OMIT)
			return 0;
	}

	return do_utimes(dfd, filename, utimes ? tstimes : NULL, flags);
}

SYSCALL_DEFINE3(futimesat, int, dfd, const char __user *, filename,
		struct timeval __user *, utimes)
{
	struct timeval times[2];
	struct timespec tstimes[2];

	if (utimes) {
		if (copy_from_user(&times, utimes, sizeof(times)))
			return -EFAULT;

		/* This test is needed to catch all invalid values.  If we
		   would test only in do_utimes we would miss those invalid
		   values truncated by the multiplication with 1000.  Note
		   that we also catch UTIME_{NOW,OMIT} here which are only
		   valid for utimensat.  */
		if (times[0].tv_usec >= 1000000 || times[0].tv_usec < 0 ||
		    times[1].tv_usec >= 1000000 || times[1].tv_usec < 0)
			return -EINVAL;

		tstimes[0].tv_sec = times[0].tv_sec;
		tstimes[0].tv_nsec = 1000 * times[0].tv_usec;
		tstimes[1].tv_sec = times[1].tv_sec;
		tstimes[1].tv_nsec = 1000 * times[1].tv_usec;
	}

	return do_utimes(dfd, filename, utimes ? tstimes : NULL, 0);
}

SYSCALL_DEFINE2(utimes, char __user *, filename,
		struct timeval __user *, utimes)
{
	return sys_futimesat(AT_FDCWD, filename, utimes);
}<|MERGE_RESOLUTION|>--- conflicted
+++ resolved
@@ -87,24 +87,7 @@
 		 */
 		newattrs.ia_valid |= ATTR_TIMES_SET;
 	} else {
-<<<<<<< HEAD
 		newattrs.ia_valid |= ATTR_TOUCH;
-=======
-		/*
-		 * If times is NULL (or both times are UTIME_NOW),
-		 * then we need to check permissions, because
-		 * inode_change_ok() won't do it.
-		 */
-		error = -EACCES;
-                if (IS_IMMUTABLE(inode))
-			goto mnt_drop_write_and_out;
-
-		if (!inode_owner_or_capable(inode)) {
-			error = inode_permission2(path->mnt, inode, MAY_WRITE);
-			if (error)
-				goto mnt_drop_write_and_out;
-		}
->>>>>>> 56026a89
 	}
 retry_deleg:
 	mutex_lock(&inode->i_mutex);
