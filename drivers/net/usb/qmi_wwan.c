--- conflicted
+++ resolved
@@ -748,11 +748,8 @@
 	{QMI_FIXED_INTF(0x19d2, 0x1426, 2)},	/* ZTE MF91 */
 	{QMI_FIXED_INTF(0x19d2, 0x1428, 2)},	/* Telewell TW-LTE 4G v2 */
 	{QMI_FIXED_INTF(0x19d2, 0x2002, 4)},	/* ZTE (Vodafone) K3765-Z */
-<<<<<<< HEAD
-=======
 	{QMI_FIXED_INTF(0x2001, 0x7e19, 4)},	/* D-Link DWM-221 B1 */
 	{QMI_FIXED_INTF(0x2001, 0x7e35, 4)},	/* D-Link DWM-222 */
->>>>>>> 7a365d34
 	{QMI_FIXED_INTF(0x0f3d, 0x68a2, 8)},    /* Sierra Wireless MC7700 */
 	{QMI_FIXED_INTF(0x114f, 0x68a2, 8)},    /* Sierra Wireless MC7750 */
 	{QMI_FIXED_INTF(0x1199, 0x68a2, 8)},	/* Sierra Wireless MC7710 in QMI mode */
