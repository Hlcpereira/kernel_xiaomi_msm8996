/*
 *  Copyright (C) 1992 obz under the linux copyright
 *
 *  Dynamic diacritical handling - aeb@cwi.nl - Dec 1993
 *  Dynamic keymap and string allocation - aeb@cwi.nl - May 1994
 *  Restrict VT switching via ioctl() - grif@cs.ucr.edu - Dec 1995
 *  Some code moved for less code duplication - Andi Kleen - Mar 1997
 *  Check put/get_user, cleanups - acme@conectiva.com.br - Jun 2001
 */

#include <linux/types.h>
#include <linux/errno.h>
#include <linux/sched.h>
#include <linux/tty.h>
#include <linux/timer.h>
#include <linux/kernel.h>
#include <linux/compat.h>
#include <linux/module.h>
#include <linux/kd.h>
#include <linux/vt.h>
#include <linux/string.h>
#include <linux/slab.h>
#include <linux/major.h>
#include <linux/fs.h>
#include <linux/console.h>
#include <linux/consolemap.h>
#include <linux/signal.h>
#include <linux/suspend.h>
#include <linux/timex.h>

#include <asm/io.h>
#include <asm/uaccess.h>

#include <linux/kbd_kern.h>
#include <linux/vt_kern.h>
#include <linux/kbd_diacr.h>
#include <linux/selection.h>

char vt_dont_switch;
extern struct tty_driver *console_driver;

#define VT_IS_IN_USE(i)	(console_driver->ttys[i] && console_driver->ttys[i]->count)
#define VT_BUSY(i)	(VT_IS_IN_USE(i) || i == fg_console || vc_cons[i].d == sel_cons)

/*
 * Console (vt and kd) routines, as defined by USL SVR4 manual, and by
 * experimentation and study of X386 SYSV handling.
 *
 * One point of difference: SYSV vt's are /dev/vtX, which X >= 0, and
 * /dev/console is a separate ttyp. Under Linux, /dev/tty0 is /dev/console,
 * and the vc start at /dev/ttyX, X >= 1. We maintain that here, so we will
 * always treat our set of vt as numbered 1..MAX_NR_CONSOLES (corresponding to
 * ttys 0..MAX_NR_CONSOLES-1). Explicitly naming VT 0 is illegal, but using
 * /dev/tty0 (fg_console) as a target is legal, since an implicit aliasing
 * to the current console is done by the main ioctl code.
 */

#ifdef CONFIG_X86
#include <linux/syscalls.h>
#endif

static void complete_change_console(struct vc_data *vc);

/*
 *	User space VT_EVENT handlers
 */

struct vt_event_wait {
	struct list_head list;
	struct vt_event event;
	int done;
};

static LIST_HEAD(vt_events);
static DEFINE_SPINLOCK(vt_event_lock);
static DECLARE_WAIT_QUEUE_HEAD(vt_event_waitqueue);

/**
 *	vt_event_post
 *	@event: the event that occurred
 *	@old: old console
 *	@new: new console
 *
 *	Post an VT event to interested VT handlers
 */

void vt_event_post(unsigned int event, unsigned int old, unsigned int new)
{
	struct list_head *pos, *head;
	unsigned long flags;
	int wake = 0;

	spin_lock_irqsave(&vt_event_lock, flags);
	head = &vt_events;

	list_for_each(pos, head) {
		struct vt_event_wait *ve = list_entry(pos,
						struct vt_event_wait, list);
		if (!(ve->event.event & event))
			continue;
		ve->event.event = event;
		/* kernel view is consoles 0..n-1, user space view is
		   console 1..n with 0 meaning current, so we must bias */
		ve->event.oldev = old + 1;
		ve->event.newev = new + 1;
		wake = 1;
		ve->done = 1;
	}
	spin_unlock_irqrestore(&vt_event_lock, flags);
	if (wake)
		wake_up_interruptible(&vt_event_waitqueue);
}

static void __vt_event_queue(struct vt_event_wait *vw)
{
	unsigned long flags;
	/* Prepare the event */
	INIT_LIST_HEAD(&vw->list);
	vw->done = 0;
	/* Queue our event */
	spin_lock_irqsave(&vt_event_lock, flags);
	list_add(&vw->list, &vt_events);
	spin_unlock_irqrestore(&vt_event_lock, flags);
}

static void __vt_event_wait(struct vt_event_wait *vw)
{
	/* Wait for it to pass */
	wait_event_interruptible(vt_event_waitqueue, vw->done);
}

static void __vt_event_dequeue(struct vt_event_wait *vw)
{
	unsigned long flags;

	/* Dequeue it */
	spin_lock_irqsave(&vt_event_lock, flags);
	list_del(&vw->list);
	spin_unlock_irqrestore(&vt_event_lock, flags);
}

/**
 *	vt_event_wait		-	wait for an event
 *	@vw: our event
 *
 *	Waits for an event to occur which completes our vt_event_wait
 *	structure. On return the structure has wv->done set to 1 for success
 *	or 0 if some event such as a signal ended the wait.
 */

static void vt_event_wait(struct vt_event_wait *vw)
{
	__vt_event_queue(vw);
	__vt_event_wait(vw);
	__vt_event_dequeue(vw);
}

/**
 *	vt_event_wait_ioctl	-	event ioctl handler
 *	@arg: argument to ioctl
 *
 *	Implement the VT_WAITEVENT ioctl using the VT event interface
 */

static int vt_event_wait_ioctl(struct vt_event __user *event)
{
	struct vt_event_wait vw;

	if (copy_from_user(&vw.event, event, sizeof(struct vt_event)))
		return -EFAULT;
	/* Highest supported event for now */
	if (vw.event.event & ~VT_MAX_EVENT)
		return -EINVAL;

	vt_event_wait(&vw);
	/* If it occurred report it */
	if (vw.done) {
		if (copy_to_user(event, &vw.event, sizeof(struct vt_event)))
			return -EFAULT;
		return 0;
	}
	return -EINTR;
}

/**
 *	vt_waitactive	-	active console wait
 *	@event: event code
 *	@n: new console
 *
 *	Helper for event waits. Used to implement the legacy
 *	event waiting ioctls in terms of events
 */

int vt_waitactive(int n)
{
	struct vt_event_wait vw;
	do {
		vw.event.event = VT_EVENT_SWITCH;
		__vt_event_queue(&vw);
		if (n == fg_console + 1) {
			__vt_event_dequeue(&vw);
			break;
		}
		__vt_event_wait(&vw);
		__vt_event_dequeue(&vw);
		if (vw.done == 0)
			return -EINTR;
	} while (vw.event.newev != n);
	return 0;
}

/*
 * these are the valid i/o ports we're allowed to change. they map all the
 * video ports
 */
#define GPFIRST 0x3b4
#define GPLAST 0x3df
#define GPNUM (GPLAST - GPFIRST + 1)



static inline int 
do_fontx_ioctl(int cmd, struct consolefontdesc __user *user_cfd, int perm, struct console_font_op *op)
{
	struct consolefontdesc cfdarg;
	int i;

	if (copy_from_user(&cfdarg, user_cfd, sizeof(struct consolefontdesc))) 
		return -EFAULT;
 	
	switch (cmd) {
	case PIO_FONTX:
		if (!perm)
			return -EPERM;
		op->op = KD_FONT_OP_SET;
		op->flags = KD_FONT_FLAG_OLD;
		op->width = 8;
		op->height = cfdarg.charheight;
		op->charcount = cfdarg.charcount;
		op->data = cfdarg.chardata;
		return con_font_op(vc_cons[fg_console].d, op);
	case GIO_FONTX: {
		op->op = KD_FONT_OP_GET;
		op->flags = KD_FONT_FLAG_OLD;
		op->width = 8;
		op->height = cfdarg.charheight;
		op->charcount = cfdarg.charcount;
		op->data = cfdarg.chardata;
		i = con_font_op(vc_cons[fg_console].d, op);
		if (i)
			return i;
		cfdarg.charheight = op->height;
		cfdarg.charcount = op->charcount;
		if (copy_to_user(user_cfd, &cfdarg, sizeof(struct consolefontdesc)))
			return -EFAULT;
		return 0;
		}
	}
	return -EINVAL;
}

static inline int 
do_unimap_ioctl(int cmd, struct unimapdesc __user *user_ud, int perm, struct vc_data *vc)
{
	struct unimapdesc tmp;

	if (copy_from_user(&tmp, user_ud, sizeof tmp))
		return -EFAULT;
	if (tmp.entries)
		if (!access_ok(VERIFY_WRITE, tmp.entries,
				tmp.entry_ct*sizeof(struct unipair)))
			return -EFAULT;
	switch (cmd) {
	case PIO_UNIMAP:
		if (!perm)
			return -EPERM;
		return con_set_unimap(vc, tmp.entry_ct, tmp.entries);
	case GIO_UNIMAP:
		if (!perm && fg_console != vc->vc_num)
			return -EPERM;
		return con_get_unimap(vc, tmp.entry_ct, &(user_ud->entry_ct), tmp.entries);
	}
	return 0;
}

/* deallocate a single console, if possible (leave 0) */
static int vt_disallocate(unsigned int vc_num)
{
	struct vc_data *vc = NULL;
	int ret = 0;

<<<<<<< HEAD
	if (!vc_num)
		return 0;

	console_lock();
	if (VT_BUSY(vc_num))
		ret = -EBUSY;
	else
=======
	console_lock();
	if (VT_BUSY(vc_num))
		ret = -EBUSY;
	else if (vc_num)
>>>>>>> 8bb495e3
		vc = vc_deallocate(vc_num);
	console_unlock();

	if (vc && vc_num >= MIN_NR_CONSOLES) {
		tty_port_destroy(&vc->port);
		kfree(vc);
	}

	return ret;
}

/* deallocate all unused consoles, but leave 0 */
static void vt_disallocate_all(void)
{
	struct vc_data *vc[MAX_NR_CONSOLES];
	int i;

	console_lock();
	for (i = 1; i < MAX_NR_CONSOLES; i++)
		if (!VT_BUSY(i))
			vc[i] = vc_deallocate(i);
		else
			vc[i] = NULL;
	console_unlock();

	for (i = 1; i < MAX_NR_CONSOLES; i++) {
		if (vc[i] && i >= MIN_NR_CONSOLES) {
			tty_port_destroy(&vc[i]->port);
			kfree(vc[i]);
		}
	}
}


/*
 * We handle the console-specific ioctl's here.  We allow the
 * capability to modify any console, not just the fg_console. 
 */
int vt_ioctl(struct tty_struct *tty,
	     unsigned int cmd, unsigned long arg)
{
	struct vc_data *vc = tty->driver_data;
	struct console_font_op op;	/* used in multiple places here */
	unsigned int console;
	unsigned char ucval;
	unsigned int uival;
	void __user *up = (void __user *)arg;
	int i, perm;
	int ret = 0;

	console = vc->vc_num;


	if (!vc_cons_allocated(console)) { 	/* impossible? */
		ret = -ENOIOCTLCMD;
		goto out;
	}


	/*
	 * To have permissions to do most of the vt ioctls, we either have
	 * to be the owner of the tty, or have CAP_SYS_TTY_CONFIG.
	 */
	perm = 0;
	if (current->signal->tty == tty || capable(CAP_SYS_TTY_CONFIG))
		perm = 1;
 
	switch (cmd) {
	case TIOCLINUX:
		ret = tioclinux(tty, arg);
		break;
	case KIOCSOUND:
		if (!perm)
			return -EPERM;
		/*
		 * The use of PIT_TICK_RATE is historic, it used to be
		 * the platform-dependent CLOCK_TICK_RATE between 2.6.12
		 * and 2.6.36, which was a minor but unfortunate ABI
		 * change. kd_mksound is locked by the input layer.
		 */
		if (arg)
			arg = PIT_TICK_RATE / arg;
		kd_mksound(arg, 0);
		break;

	case KDMKTONE:
		if (!perm)
			return -EPERM;
	{
		unsigned int ticks, count;
		
		/*
		 * Generate the tone for the appropriate number of ticks.
		 * If the time is zero, turn off sound ourselves.
		 */
		ticks = HZ * ((arg >> 16) & 0xffff) / 1000;
		count = ticks ? (arg & 0xffff) : 0;
		if (count)
			count = PIT_TICK_RATE / count;
		kd_mksound(count, ticks);
		break;
	}

	case KDGKBTYPE:
		/*
		 * this is naïve.
		 */
		ucval = KB_101;
		ret = put_user(ucval, (char __user *)arg);
		break;

		/*
		 * These cannot be implemented on any machine that implements
		 * ioperm() in user level (such as Alpha PCs) or not at all.
		 *
		 * XXX: you should never use these, just call ioperm directly..
		 */
#ifdef CONFIG_X86
	case KDADDIO:
	case KDDELIO:
		/*
		 * KDADDIO and KDDELIO may be able to add ports beyond what
		 * we reject here, but to be safe...
		 *
		 * These are locked internally via sys_ioperm
		 */
		if (arg < GPFIRST || arg > GPLAST) {
			ret = -EINVAL;
			break;
		}
		ret = sys_ioperm(arg, 1, (cmd == KDADDIO)) ? -ENXIO : 0;
		break;

	case KDENABIO:
	case KDDISABIO:
		ret = sys_ioperm(GPFIRST, GPNUM,
				  (cmd == KDENABIO)) ? -ENXIO : 0;
		break;
#endif

	/* Linux m68k/i386 interface for setting the keyboard delay/repeat rate */
		
	case KDKBDREP:
	{
		struct kbd_repeat kbrep;
		
		if (!capable(CAP_SYS_TTY_CONFIG))
			return -EPERM;

		if (copy_from_user(&kbrep, up, sizeof(struct kbd_repeat))) {
			ret =  -EFAULT;
			break;
		}
		ret = kbd_rate(&kbrep);
		if (ret)
			break;
		if (copy_to_user(up, &kbrep, sizeof(struct kbd_repeat)))
			ret = -EFAULT;
		break;
	}

	case KDSETMODE:
		/*
		 * currently, setting the mode from KD_TEXT to KD_GRAPHICS
		 * doesn't do a whole lot. i'm not sure if it should do any
		 * restoration of modes or what...
		 *
		 * XXX It should at least call into the driver, fbdev's definitely
		 * need to restore their engine state. --BenH
		 */
		if (!perm)
			return -EPERM;
		switch (arg) {
		case KD_GRAPHICS:
			break;
		case KD_TEXT0:
		case KD_TEXT1:
			arg = KD_TEXT;
		case KD_TEXT:
			break;
		default:
			ret = -EINVAL;
			goto out;
		}
		/* FIXME: this needs the console lock extending */
		if (vc->vc_mode == (unsigned char) arg)
			break;
		vc->vc_mode = (unsigned char) arg;
		if (console != fg_console)
			break;
		/*
		 * explicitly blank/unblank the screen if switching modes
		 */
		console_lock();
		if (arg == KD_TEXT)
			do_unblank_screen(1);
		else
			do_blank_screen(1);
		console_unlock();
		break;

	case KDGETMODE:
		uival = vc->vc_mode;
		goto setint;

	case KDMAPDISP:
	case KDUNMAPDISP:
		/*
		 * these work like a combination of mmap and KDENABIO.
		 * this could be easily finished.
		 */
		ret = -EINVAL;
		break;

	case KDSKBMODE:
		if (!perm)
			return -EPERM;
		ret = vt_do_kdskbmode(console, arg);
		if (ret == 0)
			tty_ldisc_flush(tty);
		break;

	case KDGKBMODE:
		uival = vt_do_kdgkbmode(console);
		ret = put_user(uival, (int __user *)arg);
		break;

	/* this could be folded into KDSKBMODE, but for compatibility
	   reasons it is not so easy to fold KDGKBMETA into KDGKBMODE */
	case KDSKBMETA:
		ret = vt_do_kdskbmeta(console, arg);
		break;

	case KDGKBMETA:
		/* FIXME: should review whether this is worth locking */
		uival = vt_do_kdgkbmeta(console);
	setint:
		ret = put_user(uival, (int __user *)arg);
		break;

	case KDGETKEYCODE:
	case KDSETKEYCODE:
		if(!capable(CAP_SYS_TTY_CONFIG))
			perm = 0;
		ret = vt_do_kbkeycode_ioctl(cmd, up, perm);
		break;

	case KDGKBENT:
	case KDSKBENT:
		ret = vt_do_kdsk_ioctl(cmd, up, perm, console);
		break;

	case KDGKBSENT:
	case KDSKBSENT:
		ret = vt_do_kdgkb_ioctl(cmd, up, perm);
		break;

	/* Diacritical processing. Handled in keyboard.c as it has
	   to operate on the keyboard locks and structures */
	case KDGKBDIACR:
	case KDGKBDIACRUC:
	case KDSKBDIACR:
	case KDSKBDIACRUC:
		ret = vt_do_diacrit(cmd, up, perm);
		break;

	/* the ioctls below read/set the flags usually shown in the leds */
	/* don't use them - they will go away without warning */
	case KDGKBLED:
	case KDSKBLED:
	case KDGETLED:
	case KDSETLED:
		ret = vt_do_kdskled(console, cmd, arg, perm);
		break;

	/*
	 * A process can indicate its willingness to accept signals
	 * generated by pressing an appropriate key combination.
	 * Thus, one can have a daemon that e.g. spawns a new console
	 * upon a keypress and then changes to it.
	 * See also the kbrequest field of inittab(5).
	 */
	case KDSIGACCEPT:
	{
		if (!perm || !capable(CAP_KILL))
			return -EPERM;
		if (!valid_signal(arg) || arg < 1 || arg == SIGKILL)
			ret = -EINVAL;
		else {
			spin_lock_irq(&vt_spawn_con.lock);
			put_pid(vt_spawn_con.pid);
			vt_spawn_con.pid = get_pid(task_pid(current));
			vt_spawn_con.sig = arg;
			spin_unlock_irq(&vt_spawn_con.lock);
		}
		break;
	}

	case VT_SETMODE:
	{
		struct vt_mode tmp;

		if (!perm)
			return -EPERM;
		if (copy_from_user(&tmp, up, sizeof(struct vt_mode))) {
			ret = -EFAULT;
			goto out;
		}
		if (tmp.mode != VT_AUTO && tmp.mode != VT_PROCESS) {
			ret = -EINVAL;
			goto out;
		}
		console_lock();
		vc->vt_mode = tmp;
		/* the frsig is ignored, so we set it to 0 */
		vc->vt_mode.frsig = 0;
		put_pid(vc->vt_pid);
		vc->vt_pid = get_pid(task_pid(current));
		/* no switch is required -- saw@shade.msu.ru */
		vc->vt_newvt = -1;
		console_unlock();
		break;
	}

	case VT_GETMODE:
	{
		struct vt_mode tmp;
		int rc;

		console_lock();
		memcpy(&tmp, &vc->vt_mode, sizeof(struct vt_mode));
		console_unlock();

		rc = copy_to_user(up, &tmp, sizeof(struct vt_mode));
		if (rc)
			ret = -EFAULT;
		break;
	}

	/*
	 * Returns global vt state. Note that VT 0 is always open, since
	 * it's an alias for the current VT, and people can't use it here.
	 * We cannot return state for more than 16 VTs, since v_state is short.
	 */
	case VT_GETSTATE:
	{
		struct vt_stat __user *vtstat = up;
		unsigned short state, mask;

		/* Review: FIXME: Console lock ? */
		if (put_user(fg_console + 1, &vtstat->v_active))
			ret = -EFAULT;
		else {
			state = 1;	/* /dev/tty0 is always open */
			for (i = 0, mask = 2; i < MAX_NR_CONSOLES && mask;
							++i, mask <<= 1)
				if (VT_IS_IN_USE(i))
					state |= mask;
			ret = put_user(state, &vtstat->v_state);
		}
		break;
	}

	/*
	 * Returns the first available (non-opened) console.
	 */
	case VT_OPENQRY:
		/* FIXME: locking ? - but then this is a stupid API */
		for (i = 0; i < MAX_NR_CONSOLES; ++i)
			if (! VT_IS_IN_USE(i))
				break;
		uival = i < MAX_NR_CONSOLES ? (i+1) : -1;
		goto setint;		 

	/*
	 * ioctl(fd, VT_ACTIVATE, num) will cause us to switch to vt # num,
	 * with num >= 1 (switches to vt 0, our console, are not allowed, just
	 * to preserve sanity).
	 */
	case VT_ACTIVATE:
		if (!perm)
			return -EPERM;
		if (arg == 0 || arg > MAX_NR_CONSOLES)
			ret =  -ENXIO;
		else {
			arg--;
			console_lock();
			ret = vc_allocate(arg);
			console_unlock();
			if (ret)
				break;
			set_console(arg);
		}
		break;

	case VT_SETACTIVATE:
	{
		struct vt_setactivate vsa;

		if (!perm)
			return -EPERM;

		if (copy_from_user(&vsa, (struct vt_setactivate __user *)arg,
					sizeof(struct vt_setactivate))) {
			ret = -EFAULT;
			goto out;
		}
		if (vsa.console == 0 || vsa.console > MAX_NR_CONSOLES)
			ret = -ENXIO;
		else {
			vsa.console--;
			console_lock();
			ret = vc_allocate(vsa.console);
			if (ret == 0) {
				struct vc_data *nvc;
				/* This is safe providing we don't drop the
				   console sem between vc_allocate and
				   finishing referencing nvc */
				nvc = vc_cons[vsa.console].d;
				nvc->vt_mode = vsa.mode;
				nvc->vt_mode.frsig = 0;
				put_pid(nvc->vt_pid);
				nvc->vt_pid = get_pid(task_pid(current));
			}
			console_unlock();
			if (ret)
				break;
			/* Commence switch and lock */
			/* Review set_console locks */
			set_console(vsa.console);
		}
		break;
	}

	/*
	 * wait until the specified VT has been activated
	 */
	case VT_WAITACTIVE:
		if (!perm)
			return -EPERM;
		if (arg == 0 || arg > MAX_NR_CONSOLES)
			ret = -ENXIO;
		else
			ret = vt_waitactive(arg);
		break;

	/*
	 * If a vt is under process control, the kernel will not switch to it
	 * immediately, but postpone the operation until the process calls this
	 * ioctl, allowing the switch to complete.
	 *
	 * According to the X sources this is the behavior:
	 *	0:	pending switch-from not OK
	 *	1:	pending switch-from OK
	 *	2:	completed switch-to OK
	 */
	case VT_RELDISP:
		if (!perm)
			return -EPERM;

		console_lock();
		if (vc->vt_mode.mode != VT_PROCESS) {
			console_unlock();
			ret = -EINVAL;
			break;
		}
		/*
		 * Switching-from response
		 */
		if (vc->vt_newvt >= 0) {
			if (arg == 0)
				/*
				 * Switch disallowed, so forget we were trying
				 * to do it.
				 */
				vc->vt_newvt = -1;

			else {
				/*
				 * The current vt has been released, so
				 * complete the switch.
				 */
				int newvt;
				newvt = vc->vt_newvt;
				vc->vt_newvt = -1;
				ret = vc_allocate(newvt);
				if (ret) {
					console_unlock();
					break;
				}
				/*
				 * When we actually do the console switch,
				 * make sure we are atomic with respect to
				 * other console switches..
				 */
				complete_change_console(vc_cons[newvt].d);
			}
		} else {
			/*
			 * Switched-to response
			 */
			/*
			 * If it's just an ACK, ignore it
			 */
			if (arg != VT_ACKACQ)
				ret = -EINVAL;
		}
		console_unlock();
		break;

	 /*
	  * Disallocate memory associated to VT (but leave VT1)
	  */
	 case VT_DISALLOCATE:
		if (arg > MAX_NR_CONSOLES) {
			ret = -ENXIO;
			break;
		}
		if (arg == 0)
			vt_disallocate_all();
		else
			ret = vt_disallocate(--arg);
		break;

	case VT_RESIZE:
	{
		struct vt_sizes __user *vtsizes = up;
		struct vc_data *vc;

		ushort ll,cc;
		if (!perm)
			return -EPERM;
		if (get_user(ll, &vtsizes->v_rows) ||
		    get_user(cc, &vtsizes->v_cols))
			ret = -EFAULT;
		else {
			console_lock();
			for (i = 0; i < MAX_NR_CONSOLES; i++) {
				vc = vc_cons[i].d;

				if (vc) {
					vc->vc_resize_user = 1;
					/* FIXME: review v tty lock */
					vc_resize(vc_cons[i].d, cc, ll);
				}
			}
			console_unlock();
		}
		break;
	}

	case VT_RESIZEX:
	{
		struct vt_consize __user *vtconsize = up;
		ushort ll,cc,vlin,clin,vcol,ccol;
		if (!perm)
			return -EPERM;
		if (!access_ok(VERIFY_READ, vtconsize,
				sizeof(struct vt_consize))) {
			ret = -EFAULT;
			break;
		}
		/* FIXME: Should check the copies properly */
		__get_user(ll, &vtconsize->v_rows);
		__get_user(cc, &vtconsize->v_cols);
		__get_user(vlin, &vtconsize->v_vlin);
		__get_user(clin, &vtconsize->v_clin);
		__get_user(vcol, &vtconsize->v_vcol);
		__get_user(ccol, &vtconsize->v_ccol);
		vlin = vlin ? vlin : vc->vc_scan_lines;
		if (clin) {
			if (ll) {
				if (ll != vlin/clin) {
					/* Parameters don't add up */
					ret = -EINVAL;
					break;
				}
			} else 
				ll = vlin/clin;
		}
		if (vcol && ccol) {
			if (cc) {
				if (cc != vcol/ccol) {
					ret = -EINVAL;
					break;
				}
			} else
				cc = vcol/ccol;
		}

		if (clin > 32) {
			ret =  -EINVAL;
			break;
		}
		    
		for (i = 0; i < MAX_NR_CONSOLES; i++) {
			if (!vc_cons[i].d)
				continue;
			console_lock();
			if (vlin)
				vc_cons[i].d->vc_scan_lines = vlin;
			if (clin)
				vc_cons[i].d->vc_font.height = clin;
			vc_cons[i].d->vc_resize_user = 1;
			vc_resize(vc_cons[i].d, cc, ll);
			console_unlock();
		}
		break;
	}

	case PIO_FONT: {
		if (!perm)
			return -EPERM;
		op.op = KD_FONT_OP_SET;
		op.flags = KD_FONT_FLAG_OLD | KD_FONT_FLAG_DONT_RECALC;	/* Compatibility */
		op.width = 8;
		op.height = 0;
		op.charcount = 256;
		op.data = up;
		ret = con_font_op(vc_cons[fg_console].d, &op);
		break;
	}

	case GIO_FONT: {
		op.op = KD_FONT_OP_GET;
		op.flags = KD_FONT_FLAG_OLD;
		op.width = 8;
		op.height = 32;
		op.charcount = 256;
		op.data = up;
		ret = con_font_op(vc_cons[fg_console].d, &op);
		break;
	}

	case PIO_CMAP:
                if (!perm)
			ret = -EPERM;
		else
	                ret = con_set_cmap(up);
		break;

	case GIO_CMAP:
                ret = con_get_cmap(up);
		break;

	case PIO_FONTX:
	case GIO_FONTX:
		ret = do_fontx_ioctl(cmd, up, perm, &op);
		break;

	case PIO_FONTRESET:
	{
		if (!perm)
			return -EPERM;

#ifdef BROKEN_GRAPHICS_PROGRAMS
		/* With BROKEN_GRAPHICS_PROGRAMS defined, the default
		   font is not saved. */
		ret = -ENOSYS;
		break;
#else
		{
		op.op = KD_FONT_OP_SET_DEFAULT;
		op.data = NULL;
		ret = con_font_op(vc_cons[fg_console].d, &op);
		if (ret)
			break;
		console_lock();
		con_set_default_unimap(vc_cons[fg_console].d);
		console_unlock();
		break;
		}
#endif
	}

	case KDFONTOP: {
		if (copy_from_user(&op, up, sizeof(op))) {
			ret = -EFAULT;
			break;
		}
		if (!perm && op.op != KD_FONT_OP_GET)
			return -EPERM;
		ret = con_font_op(vc, &op);
		if (ret)
			break;
		if (copy_to_user(up, &op, sizeof(op)))
			ret = -EFAULT;
		break;
	}

	case PIO_SCRNMAP:
		if (!perm)
			ret = -EPERM;
		else
			ret = con_set_trans_old(up);
		break;

	case GIO_SCRNMAP:
		ret = con_get_trans_old(up);
		break;

	case PIO_UNISCRNMAP:
		if (!perm)
			ret = -EPERM;
		else
			ret = con_set_trans_new(up);
		break;

	case GIO_UNISCRNMAP:
		ret = con_get_trans_new(up);
		break;

	case PIO_UNIMAPCLR:
	      { struct unimapinit ui;
		if (!perm)
			return -EPERM;
		ret = copy_from_user(&ui, up, sizeof(struct unimapinit));
		if (ret)
			ret = -EFAULT;
		else
			con_clear_unimap(vc, &ui);
		break;
	      }

	case PIO_UNIMAP:
	case GIO_UNIMAP:
		ret = do_unimap_ioctl(cmd, up, perm, vc);
		break;

	case VT_LOCKSWITCH:
		if (!capable(CAP_SYS_TTY_CONFIG))
			return -EPERM;
		vt_dont_switch = 1;
		break;
	case VT_UNLOCKSWITCH:
		if (!capable(CAP_SYS_TTY_CONFIG))
			return -EPERM;
		vt_dont_switch = 0;
		break;
	case VT_GETHIFONTMASK:
		ret = put_user(vc->vc_hi_font_mask,
					(unsigned short __user *)arg);
		break;
	case VT_WAITEVENT:
		ret = vt_event_wait_ioctl((struct vt_event __user *)arg);
		break;
	default:
		ret = -ENOIOCTLCMD;
	}
out:
	return ret;
}

void reset_vc(struct vc_data *vc)
{
	vc->vc_mode = KD_TEXT;
	vt_reset_unicode(vc->vc_num);
	vc->vt_mode.mode = VT_AUTO;
	vc->vt_mode.waitv = 0;
	vc->vt_mode.relsig = 0;
	vc->vt_mode.acqsig = 0;
	vc->vt_mode.frsig = 0;
	put_pid(vc->vt_pid);
	vc->vt_pid = NULL;
	vc->vt_newvt = -1;
	if (!in_interrupt())    /* Via keyboard.c:SAK() - akpm */
		reset_palette(vc);
}

void vc_SAK(struct work_struct *work)
{
	struct vc *vc_con =
		container_of(work, struct vc, SAK_work);
	struct vc_data *vc;
	struct tty_struct *tty;

	console_lock();
	vc = vc_con->d;
	if (vc) {
		/* FIXME: review tty ref counting */
		tty = vc->port.tty;
		/*
		 * SAK should also work in all raw modes and reset
		 * them properly.
		 */
		if (tty)
			__do_SAK(tty);
		reset_vc(vc);
	}
	console_unlock();
}

#ifdef CONFIG_COMPAT

struct compat_consolefontdesc {
	unsigned short charcount;       /* characters in font (256 or 512) */
	unsigned short charheight;      /* scan lines per character (1-32) */
	compat_caddr_t chardata;	/* font data in expanded form */
};

static inline int
compat_fontx_ioctl(int cmd, struct compat_consolefontdesc __user *user_cfd,
			 int perm, struct console_font_op *op)
{
	struct compat_consolefontdesc cfdarg;
	int i;

	if (copy_from_user(&cfdarg, user_cfd, sizeof(struct compat_consolefontdesc)))
		return -EFAULT;

	switch (cmd) {
	case PIO_FONTX:
		if (!perm)
			return -EPERM;
		op->op = KD_FONT_OP_SET;
		op->flags = KD_FONT_FLAG_OLD;
		op->width = 8;
		op->height = cfdarg.charheight;
		op->charcount = cfdarg.charcount;
		op->data = compat_ptr(cfdarg.chardata);
		return con_font_op(vc_cons[fg_console].d, op);
	case GIO_FONTX:
		op->op = KD_FONT_OP_GET;
		op->flags = KD_FONT_FLAG_OLD;
		op->width = 8;
		op->height = cfdarg.charheight;
		op->charcount = cfdarg.charcount;
		op->data = compat_ptr(cfdarg.chardata);
		i = con_font_op(vc_cons[fg_console].d, op);
		if (i)
			return i;
		cfdarg.charheight = op->height;
		cfdarg.charcount = op->charcount;
		if (copy_to_user(user_cfd, &cfdarg, sizeof(struct compat_consolefontdesc)))
			return -EFAULT;
		return 0;
	}
	return -EINVAL;
}

struct compat_console_font_op {
	compat_uint_t op;        /* operation code KD_FONT_OP_* */
	compat_uint_t flags;     /* KD_FONT_FLAG_* */
	compat_uint_t width, height;     /* font size */
	compat_uint_t charcount;
	compat_caddr_t data;    /* font data with height fixed to 32 */
};

static inline int
compat_kdfontop_ioctl(struct compat_console_font_op __user *fontop,
			 int perm, struct console_font_op *op, struct vc_data *vc)
{
	int i;

	if (copy_from_user(op, fontop, sizeof(struct compat_console_font_op)))
		return -EFAULT;
	if (!perm && op->op != KD_FONT_OP_GET)
		return -EPERM;
	op->data = compat_ptr(((struct compat_console_font_op *)op)->data);
	i = con_font_op(vc, op);
	if (i)
		return i;
	((struct compat_console_font_op *)op)->data = (unsigned long)op->data;
	if (copy_to_user(fontop, op, sizeof(struct compat_console_font_op)))
		return -EFAULT;
	return 0;
}

struct compat_unimapdesc {
	unsigned short entry_ct;
	compat_caddr_t entries;
};

static inline int
compat_unimap_ioctl(unsigned int cmd, struct compat_unimapdesc __user *user_ud,
			 int perm, struct vc_data *vc)
{
	struct compat_unimapdesc tmp;
	struct unipair __user *tmp_entries;

	if (copy_from_user(&tmp, user_ud, sizeof tmp))
		return -EFAULT;
	tmp_entries = compat_ptr(tmp.entries);
	if (tmp_entries)
		if (!access_ok(VERIFY_WRITE, tmp_entries,
				tmp.entry_ct*sizeof(struct unipair)))
			return -EFAULT;
	switch (cmd) {
	case PIO_UNIMAP:
		if (!perm)
			return -EPERM;
		return con_set_unimap(vc, tmp.entry_ct, tmp_entries);
	case GIO_UNIMAP:
		if (!perm && fg_console != vc->vc_num)
			return -EPERM;
		return con_get_unimap(vc, tmp.entry_ct, &(user_ud->entry_ct), tmp_entries);
	}
	return 0;
}

long vt_compat_ioctl(struct tty_struct *tty,
	     unsigned int cmd, unsigned long arg)
{
	struct vc_data *vc = tty->driver_data;
	struct console_font_op op;	/* used in multiple places here */
	unsigned int console;
	void __user *up = (void __user *)arg;
	int perm;
	int ret = 0;

	console = vc->vc_num;

	if (!vc_cons_allocated(console)) { 	/* impossible? */
		ret = -ENOIOCTLCMD;
		goto out;
	}

	/*
	 * To have permissions to do most of the vt ioctls, we either have
	 * to be the owner of the tty, or have CAP_SYS_TTY_CONFIG.
	 */
	perm = 0;
	if (current->signal->tty == tty || capable(CAP_SYS_TTY_CONFIG))
		perm = 1;

	switch (cmd) {
	/*
	 * these need special handlers for incompatible data structures
	 */
	case PIO_FONTX:
	case GIO_FONTX:
		ret = compat_fontx_ioctl(cmd, up, perm, &op);
		break;

	case KDFONTOP:
		ret = compat_kdfontop_ioctl(up, perm, &op, vc);
		break;

	case PIO_UNIMAP:
	case GIO_UNIMAP:
		ret = compat_unimap_ioctl(cmd, up, perm, vc);
		break;

	/*
	 * all these treat 'arg' as an integer
	 */
	case KIOCSOUND:
	case KDMKTONE:
#ifdef CONFIG_X86
	case KDADDIO:
	case KDDELIO:
#endif
	case KDSETMODE:
	case KDMAPDISP:
	case KDUNMAPDISP:
	case KDSKBMODE:
	case KDSKBMETA:
	case KDSKBLED:
	case KDSETLED:
	case KDSIGACCEPT:
	case VT_ACTIVATE:
	case VT_WAITACTIVE:
	case VT_RELDISP:
	case VT_DISALLOCATE:
	case VT_RESIZE:
	case VT_RESIZEX:
		goto fallback;

	/*
	 * the rest has a compatible data structure behind arg,
	 * but we have to convert it to a proper 64 bit pointer.
	 */
	default:
		arg = (unsigned long)compat_ptr(arg);
		goto fallback;
	}
out:
	return ret;

fallback:
	return vt_ioctl(tty, cmd, arg);
}


#endif /* CONFIG_COMPAT */


/*
 * Performs the back end of a vt switch. Called under the console
 * semaphore.
 */
static void complete_change_console(struct vc_data *vc)
{
	unsigned char old_vc_mode;
	int old = fg_console;

	last_console = fg_console;

	/*
	 * If we're switching, we could be going from KD_GRAPHICS to
	 * KD_TEXT mode or vice versa, which means we need to blank or
	 * unblank the screen later.
	 */
	old_vc_mode = vc_cons[fg_console].d->vc_mode;
	switch_screen(vc);

	/*
	 * This can't appear below a successful kill_pid().  If it did,
	 * then the *blank_screen operation could occur while X, having
	 * received acqsig, is waking up on another processor.  This
	 * condition can lead to overlapping accesses to the VGA range
	 * and the framebuffer (causing system lockups).
	 *
	 * To account for this we duplicate this code below only if the
	 * controlling process is gone and we've called reset_vc.
	 */
	if (old_vc_mode != vc->vc_mode) {
		if (vc->vc_mode == KD_TEXT)
			do_unblank_screen(1);
		else
			do_blank_screen(1);
	}

	/*
	 * If this new console is under process control, send it a signal
	 * telling it that it has acquired. Also check if it has died and
	 * clean up (similar to logic employed in change_console())
	 */
	if (vc->vt_mode.mode == VT_PROCESS) {
		/*
		 * Send the signal as privileged - kill_pid() will
		 * tell us if the process has gone or something else
		 * is awry
		 */
		if (kill_pid(vc->vt_pid, vc->vt_mode.acqsig, 1) != 0) {
		/*
		 * The controlling process has died, so we revert back to
		 * normal operation. In this case, we'll also change back
		 * to KD_TEXT mode. I'm not sure if this is strictly correct
		 * but it saves the agony when the X server dies and the screen
		 * remains blanked due to KD_GRAPHICS! It would be nice to do
		 * this outside of VT_PROCESS but there is no single process
		 * to account for and tracking tty count may be undesirable.
		 */
			reset_vc(vc);

			if (old_vc_mode != vc->vc_mode) {
				if (vc->vc_mode == KD_TEXT)
					do_unblank_screen(1);
				else
					do_blank_screen(1);
			}
		}
	}

	/*
	 * Wake anyone waiting for their VT to activate
	 */
	vt_event_post(VT_EVENT_SWITCH, old, vc->vc_num);
	return;
}

/*
 * Performs the front-end of a vt switch
 */
void change_console(struct vc_data *new_vc)
{
	struct vc_data *vc;

	if (!new_vc || new_vc->vc_num == fg_console || vt_dont_switch)
		return;

	/*
	 * If this vt is in process mode, then we need to handshake with
	 * that process before switching. Essentially, we store where that
	 * vt wants to switch to and wait for it to tell us when it's done
	 * (via VT_RELDISP ioctl).
	 *
	 * We also check to see if the controlling process still exists.
	 * If it doesn't, we reset this vt to auto mode and continue.
	 * This is a cheap way to track process control. The worst thing
	 * that can happen is: we send a signal to a process, it dies, and
	 * the switch gets "lost" waiting for a response; hopefully, the
	 * user will try again, we'll detect the process is gone (unless
	 * the user waits just the right amount of time :-) and revert the
	 * vt to auto control.
	 */
	vc = vc_cons[fg_console].d;
	if (vc->vt_mode.mode == VT_PROCESS) {
		/*
		 * Send the signal as privileged - kill_pid() will
		 * tell us if the process has gone or something else
		 * is awry.
		 *
		 * We need to set vt_newvt *before* sending the signal or we
		 * have a race.
		 */
		vc->vt_newvt = new_vc->vc_num;
		if (kill_pid(vc->vt_pid, vc->vt_mode.relsig, 1) == 0) {
			/*
			 * It worked. Mark the vt to switch to and
			 * return. The process needs to send us a
			 * VT_RELDISP ioctl to complete the switch.
			 */
			return;
		}

		/*
		 * The controlling process has died, so we revert back to
		 * normal operation. In this case, we'll also change back
		 * to KD_TEXT mode. I'm not sure if this is strictly correct
		 * but it saves the agony when the X server dies and the screen
		 * remains blanked due to KD_GRAPHICS! It would be nice to do
		 * this outside of VT_PROCESS but there is no single process
		 * to account for and tracking tty count may be undesirable.
		 */
		reset_vc(vc);

		/*
		 * Fall through to normal (VT_AUTO) handling of the switch...
		 */
	}

	/*
	 * Ignore all switches in KD_GRAPHICS+VT_AUTO mode
	 */
	if (vc->vc_mode == KD_GRAPHICS)
		return;

	complete_change_console(new_vc);
}

/* Perform a kernel triggered VT switch for suspend/resume */

static int disable_vt_switch;

int vt_move_to_console(unsigned int vt, int alloc)
{
	int prev;

	console_lock();
	/* Graphics mode - up to X */
	if (disable_vt_switch) {
		console_unlock();
		return 0;
	}
	prev = fg_console;

	if (alloc && vc_allocate(vt)) {
		/* we can't have a free VC for now. Too bad,
		 * we don't want to mess the screen for now. */
		console_unlock();
		return -ENOSPC;
	}

	if (set_console(vt)) {
		/*
		 * We're unable to switch to the SUSPEND_CONSOLE.
		 * Let the calling function know so it can decide
		 * what to do.
		 */
		console_unlock();
		return -EIO;
	}
	console_unlock();
	if (vt_waitactive(vt + 1)) {
		pr_debug("Suspend: Can't switch VCs.");
		return -EINTR;
	}
	return prev;
}

/*
 * Normally during a suspend, we allocate a new console and switch to it.
 * When we resume, we switch back to the original console.  This switch
 * can be slow, so on systems where the framebuffer can handle restoration
 * of video registers anyways, there's little point in doing the console
 * switch.  This function allows you to disable it by passing it '0'.
 */
void pm_set_vt_switch(int do_switch)
{
	console_lock();
	disable_vt_switch = !do_switch;
	console_unlock();
}
EXPORT_SYMBOL(pm_set_vt_switch);<|MERGE_RESOLUTION|>--- conflicted
+++ resolved
@@ -289,20 +289,10 @@
 	struct vc_data *vc = NULL;
 	int ret = 0;
 
-<<<<<<< HEAD
-	if (!vc_num)
-		return 0;
-
-	console_lock();
-	if (VT_BUSY(vc_num))
-		ret = -EBUSY;
-	else
-=======
 	console_lock();
 	if (VT_BUSY(vc_num))
 		ret = -EBUSY;
 	else if (vc_num)
->>>>>>> 8bb495e3
 		vc = vc_deallocate(vc_num);
 	console_unlock();
 
