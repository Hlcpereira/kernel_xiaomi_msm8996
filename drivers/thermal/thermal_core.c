/*
 *  thermal.c - Generic Thermal Management Sysfs support.
 *
 *  Copyright (C) 2008 Intel Corp
 *  Copyright (C) 2008 Zhang Rui <rui.zhang@intel.com>
 *  Copyright (C) 2008 Sujith Thomas <sujith.thomas@intel.com>
 *  Copyright (c) 2013-2014, The Linux Foundation. All rights reserved.
 *
 *  ~~~~~~~~~~~~~~~~~~~~~~~~~~~~~~~~~~~~~~~~~~~~~~~~~~~~~~~~~~~~~~~~~~~~~~~~~~
 *
 *  This program is free software; you can redistribute it and/or modify
 *  it under the terms of the GNU General Public License as published by
 *  the Free Software Foundation; version 2 of the License.
 *
 *  This program is distributed in the hope that it will be useful, but
 *  WITHOUT ANY WARRANTY; without even the implied warranty of
 *  MERCHANTABILITY or FITNESS FOR A PARTICULAR PURPOSE.  See the GNU
 *  General Public License for more details.
 *
 *  You should have received a copy of the GNU General Public License along
 *  with this program; if not, write to the Free Software Foundation, Inc.,
 *  59 Temple Place, Suite 330, Boston, MA 02111-1307 USA.
 *
 * ~~~~~~~~~~~~~~~~~~~~~~~~~~~~~~~~~~~~~~~~~~~~~~~~~~~~~~~~~~~~~~~~~~~~~~~~~~
 */

#define pr_fmt(fmt) KBUILD_MODNAME ": " fmt

#include <linux/module.h>
#include <linux/device.h>
#include <linux/err.h>
#include <linux/slab.h>
#include <linux/kdev_t.h>
#include <linux/idr.h>
#include <linux/thermal.h>
#include <linux/reboot.h>
#include <linux/string.h>
#include <linux/of.h>
#include <linux/kthread.h>
#include <net/netlink.h>
#include <net/genetlink.h>

#define CREATE_TRACE_POINTS
#include <trace/events/thermal.h>

#include "thermal_core.h"
#include "thermal_hwmon.h"

#define THERMAL_UEVENT_DATA "type"

MODULE_AUTHOR("Zhang Rui");
MODULE_DESCRIPTION("Generic thermal management sysfs support");
MODULE_LICENSE("GPL v2");

static DEFINE_IDR(thermal_tz_idr);
static DEFINE_IDR(thermal_cdev_idr);
static DEFINE_MUTEX(thermal_idr_lock);

static LIST_HEAD(thermal_tz_list);
static LIST_HEAD(thermal_cdev_list);
static LIST_HEAD(thermal_governor_list);

static DEFINE_MUTEX(thermal_list_lock);
static DEFINE_MUTEX(thermal_governor_lock);

static struct thermal_governor *def_governor;

static struct thermal_governor *__find_governor(const char *name)
{
	struct thermal_governor *pos;

	if (!name || !name[0])
		return def_governor;

	list_for_each_entry(pos, &thermal_governor_list, governor_list)
		if (!strncasecmp(name, pos->name, THERMAL_NAME_LENGTH))
			return pos;

	return NULL;
}

/**
 * bind_previous_governor() - bind the previous governor of the thermal zone
 * @tz:		a valid pointer to a struct thermal_zone_device
 * @failed_gov_name:	the name of the governor that failed to register
 *
 * Register the previous governor of the thermal zone after a new
 * governor has failed to be bound.
 */
static void bind_previous_governor(struct thermal_zone_device *tz,
				   const char *failed_gov_name)
{
	if (tz->governor && tz->governor->bind_to_tz) {
		if (tz->governor->bind_to_tz(tz)) {
			dev_err(&tz->device,
				"governor %s failed to bind and the previous one (%s) failed to bind again, thermal zone %s has no governor\n",
				failed_gov_name, tz->governor->name, tz->type);
			tz->governor = NULL;
		}
	}
}

/**
 * thermal_set_governor() - Switch to another governor
 * @tz:		a valid pointer to a struct thermal_zone_device
 * @new_gov:	pointer to the new governor
 *
 * Change the governor of thermal zone @tz.
 *
 * Return: 0 on success, an error if the new governor's bind_to_tz() failed.
 */
static int thermal_set_governor(struct thermal_zone_device *tz,
				struct thermal_governor *new_gov)
{
	int ret = 0;

	if (tz->governor && tz->governor->unbind_from_tz)
		tz->governor->unbind_from_tz(tz);

	if (new_gov && new_gov->bind_to_tz) {
		ret = new_gov->bind_to_tz(tz);
		if (ret) {
			bind_previous_governor(tz, new_gov->name);

			return ret;
		}
	}

	tz->governor = new_gov;

	return ret;
}

int thermal_register_governor(struct thermal_governor *governor)
{
	int err;
	const char *name;
	struct thermal_zone_device *pos;

	if (!governor)
		return -EINVAL;

	mutex_lock(&thermal_governor_lock);

	err = -EBUSY;
	if (__find_governor(governor->name) == NULL) {
		err = 0;
		list_add(&governor->governor_list, &thermal_governor_list);
		if (!def_governor && !strncmp(governor->name,
			DEFAULT_THERMAL_GOVERNOR, THERMAL_NAME_LENGTH))
			def_governor = governor;
	}

	mutex_lock(&thermal_list_lock);

	list_for_each_entry(pos, &thermal_tz_list, node) {
		/*
		 * only thermal zones with specified tz->tzp->governor_name
		 * may run with tz->govenor unset
		 */
		if (pos->governor)
			continue;

		name = pos->tzp->governor_name;

		if (!strncasecmp(name, governor->name, THERMAL_NAME_LENGTH)) {
			int ret;

			ret = thermal_set_governor(pos, governor);
			if (ret)
				dev_err(&pos->device,
					"Failed to set governor %s for thermal zone %s: %d\n",
					governor->name, pos->type, ret);
		}
	}

	mutex_unlock(&thermal_list_lock);
	mutex_unlock(&thermal_governor_lock);

	return err;
}

void thermal_unregister_governor(struct thermal_governor *governor)
{
	struct thermal_zone_device *pos;

	if (!governor)
		return;

	mutex_lock(&thermal_governor_lock);

	if (__find_governor(governor->name) == NULL)
		goto exit;

	mutex_lock(&thermal_list_lock);

	list_for_each_entry(pos, &thermal_tz_list, node) {
		if (!strncasecmp(pos->governor->name, governor->name,
						THERMAL_NAME_LENGTH))
			thermal_set_governor(pos, NULL);
	}

	mutex_unlock(&thermal_list_lock);
	list_del(&governor->governor_list);
exit:
	mutex_unlock(&thermal_governor_lock);
	return;
}

static LIST_HEAD(sensor_info_list);
static DEFINE_MUTEX(sensor_list_lock);

static struct sensor_info *get_sensor(uint32_t sensor_id)
{
	struct sensor_info *pos, *var;

	list_for_each_entry_safe(pos, var, &sensor_info_list, sensor_list) {
		if (pos->sensor_id == sensor_id)
			return pos;
	}

	return NULL;
}

int sensor_get_id(char *name)
{
	struct sensor_info *pos, *var;

	if (!name)
		return -ENODEV;

	list_for_each_entry_safe(pos, var, &sensor_info_list, sensor_list) {
		if (!strcmp(pos->tz->type, name))
			return pos->sensor_id;
	}

	return -ENODEV;
}
EXPORT_SYMBOL(sensor_get_id);

static void init_sensor_trip(struct sensor_info *sensor)
{
	int ret = 0, i = 0;
	enum thermal_trip_type type;

	for (i = 0; ((sensor->max_idx == -1) ||
		(sensor->min_idx == -1)) &&
		(sensor->tz->ops->get_trip_type) &&
		(i < sensor->tz->trips); i++) {

		sensor->tz->ops->get_trip_type(sensor->tz, i, &type);
		if (type == THERMAL_TRIP_CONFIGURABLE_HI)
			sensor->max_idx = i;
		if (type == THERMAL_TRIP_CONFIGURABLE_LOW)
			sensor->min_idx = i;
		type = 0;
	}

	ret = sensor->tz->ops->get_trip_temp(sensor->tz,
		sensor->min_idx, &sensor->threshold_min);
	if (ret)
		pr_err("Unable to get MIN trip temp. sensor:%d err:%d\n",
				sensor->sensor_id, ret);

	ret = sensor->tz->ops->get_trip_temp(sensor->tz,
		sensor->max_idx, &sensor->threshold_max);
	if (ret)
		pr_err("Unable to get MAX trip temp. sensor:%d err:%d\n",
				sensor->sensor_id, ret);
}

static int __update_sensor_thresholds(struct sensor_info *sensor)
{
	long max_of_low_thresh = LONG_MIN;
	long min_of_high_thresh = LONG_MAX;
	struct sensor_threshold *pos, *var;
	int ret = 0;

	if (!sensor->tz->ops->set_trip_temp ||
		!sensor->tz->ops->activate_trip_type ||
		!sensor->tz->ops->get_trip_type ||
		!sensor->tz->ops->get_trip_temp) {
		ret = -ENODEV;
		goto update_done;
	}

	if ((sensor->max_idx == -1) || (sensor->min_idx == -1))
		init_sensor_trip(sensor);

	list_for_each_entry_safe(pos, var, &sensor->threshold_list, list) {
		if (!pos->active)
			continue;
		if (pos->trip == THERMAL_TRIP_CONFIGURABLE_LOW) {
			if (pos->temp > max_of_low_thresh)
				max_of_low_thresh = pos->temp;
		}
		if (pos->trip == THERMAL_TRIP_CONFIGURABLE_HI) {
			if (pos->temp < min_of_high_thresh)
				min_of_high_thresh = pos->temp;
		}
	}

	pr_debug("sensor %d: Thresholds: max of low: %ld min of high: %ld\n",
			sensor->sensor_id, max_of_low_thresh,
			min_of_high_thresh);

	if (min_of_high_thresh != LONG_MAX) {
		ret = sensor->tz->ops->set_trip_temp(sensor->tz,
			sensor->max_idx, min_of_high_thresh);
		if (ret) {
			pr_err("sensor %d: Unable to set high threshold %d",
					sensor->sensor_id, ret);
			goto update_done;
		}
		sensor->threshold_max = min_of_high_thresh;
	}
	ret = sensor->tz->ops->activate_trip_type(sensor->tz,
		sensor->max_idx,
		(min_of_high_thresh == LONG_MAX) ?
		THERMAL_TRIP_ACTIVATION_DISABLED :
		THERMAL_TRIP_ACTIVATION_ENABLED);
	if (ret) {
		pr_err("sensor %d: Unable to activate high threshold %d",
			sensor->sensor_id, ret);
		goto update_done;
	}

	if (max_of_low_thresh != LONG_MIN) {
		ret = sensor->tz->ops->set_trip_temp(sensor->tz,
			sensor->min_idx, max_of_low_thresh);
		if (ret) {
			pr_err("sensor %d: Unable to set low threshold %d",
				sensor->sensor_id, ret);
			goto update_done;
		}
		sensor->threshold_min = max_of_low_thresh;
	}
	ret = sensor->tz->ops->activate_trip_type(sensor->tz,
		sensor->min_idx,
		(max_of_low_thresh == LONG_MIN) ?
		THERMAL_TRIP_ACTIVATION_DISABLED :
		THERMAL_TRIP_ACTIVATION_ENABLED);
	if (ret) {
		pr_err("sensor %d: Unable to activate low threshold %d",
			sensor->sensor_id, ret);
		goto update_done;
	}

	pr_debug("sensor %d: low: %ld high: %ld\n",
		sensor->sensor_id,
		sensor->threshold_min, sensor->threshold_max);

update_done:
	return ret;
}

static void sensor_update_work(struct work_struct *work)
{
	struct sensor_info *sensor = container_of(work, struct sensor_info,
						work);
	int ret = 0;
	mutex_lock(&sensor->lock);
	ret = __update_sensor_thresholds(sensor);
	if (ret)
		pr_err("sensor %d: Error %d setting threshold\n",
			sensor->sensor_id, ret);
	mutex_unlock(&sensor->lock);
}

static __ref int sensor_sysfs_notify(void *data)
{
	int ret = 0;
	struct sensor_info *sensor = (struct sensor_info *)data;

	while (!kthread_should_stop()) {
		while (wait_for_completion_interruptible(
		   &sensor->sysfs_notify_complete) != 0)
			;
		reinit_completion(&sensor->sysfs_notify_complete);
		sysfs_notify(&sensor->tz->device.kobj, NULL,
					THERMAL_UEVENT_DATA);
	}
	return ret;
}

/* May be called in an interrupt context.
 * Do NOT call sensor_set_trip from this function
 */
int thermal_sensor_trip(struct thermal_zone_device *tz,
		enum thermal_trip_type trip, long temp)
{
	struct sensor_threshold *pos, *var;
	int ret = -ENODEV;

	if (trip != THERMAL_TRIP_CONFIGURABLE_HI &&
			trip != THERMAL_TRIP_CONFIGURABLE_LOW)
		return 0;

	if (list_empty(&tz->sensor.threshold_list))
		return 0;

	list_for_each_entry_safe(pos, var, &tz->sensor.threshold_list, list) {
		if ((pos->trip != trip) || (!pos->active))
			continue;
		if (((trip == THERMAL_TRIP_CONFIGURABLE_LOW) &&
			(pos->temp <= tz->sensor.threshold_min) &&
			(pos->temp >= temp)) ||
			((trip == THERMAL_TRIP_CONFIGURABLE_HI) &&
				(pos->temp >= tz->sensor.threshold_max) &&
				(pos->temp <= temp))) {
			if ((pos == &tz->tz_threshold[0])
				|| (pos == &tz->tz_threshold[1]))
				complete(&tz->sensor.sysfs_notify_complete);
			pos->active = 0;
			pos->notify(trip, temp, pos->data);
		}
	}

	schedule_work(&tz->sensor.work);

	return ret;
}
EXPORT_SYMBOL(thermal_sensor_trip);

int sensor_get_temp(uint32_t sensor_id, long *temp)
{
	struct sensor_info *sensor = get_sensor(sensor_id);
	int ret = 0;

	if (!sensor)
		return -ENODEV;

	ret = sensor->tz->ops->get_temp(sensor->tz, temp);

	return ret;
}
EXPORT_SYMBOL(sensor_get_temp);

int sensor_activate_trip(uint32_t sensor_id,
	struct sensor_threshold *threshold, bool enable)
{
	struct sensor_info *sensor = get_sensor(sensor_id);
	int ret = 0;

	if (!sensor || !threshold) {
		pr_err("%s: uninitialized data\n",
			KBUILD_MODNAME);
		ret = -ENODEV;
		goto activate_trip_exit;
	}

	mutex_lock(&sensor->lock);
	threshold->active = (enable) ? 1 : 0;
	ret = __update_sensor_thresholds(sensor);
	mutex_unlock(&sensor->lock);

activate_trip_exit:
	return ret;
}
EXPORT_SYMBOL(sensor_activate_trip);

int sensor_set_trip(uint32_t sensor_id, struct sensor_threshold *threshold)
{
	struct sensor_threshold *pos, *var;
	struct sensor_info *sensor = get_sensor(sensor_id);

	if (!sensor)
		return -ENODEV;

	if (!threshold || !threshold->notify)
		return -EFAULT;

	mutex_lock(&sensor->lock);
	list_for_each_entry_safe(pos, var, &sensor->threshold_list, list) {
		if (pos == threshold)
			break;
	}

	if (pos != threshold) {
		INIT_LIST_HEAD(&threshold->list);
		list_add(&threshold->list, &sensor->threshold_list);
	}
	threshold->active = 0; /* Do not allow active threshold right away */

	mutex_unlock(&sensor->lock);

	return 0;

}
EXPORT_SYMBOL(sensor_set_trip);

int sensor_cancel_trip(uint32_t sensor_id, struct sensor_threshold *threshold)
{
	struct sensor_threshold *pos, *var;
	struct sensor_info *sensor = get_sensor(sensor_id);
	int ret = 0;

	if (!sensor)
		return -ENODEV;

	mutex_lock(&sensor->lock);
	list_for_each_entry_safe(pos, var, &sensor->threshold_list, list) {
		if (pos == threshold) {
			pos->active = 0;
			list_del(&pos->list);
			break;
		}
	}

	ret = __update_sensor_thresholds(sensor);
	mutex_unlock(&sensor->lock);

	return ret;
}
EXPORT_SYMBOL(sensor_cancel_trip);

static int tz_notify_trip(enum thermal_trip_type type, int temp, void *data)
{
	struct thermal_zone_device *tz = (struct thermal_zone_device *)data;

	pr_debug("sensor %d tripped: type %d temp %d\n",
			tz->sensor.sensor_id, type, temp);

	return 0;
}

static void get_trip_threshold(struct thermal_zone_device *tz, int trip,
	struct sensor_threshold **threshold)
{
	enum thermal_trip_type type;

	tz->ops->get_trip_type(tz, trip, &type);

	if (type == THERMAL_TRIP_CONFIGURABLE_HI)
		*threshold = &tz->tz_threshold[0];
	else if (type == THERMAL_TRIP_CONFIGURABLE_LOW)
		*threshold = &tz->tz_threshold[1];
	else
		*threshold = NULL;
}

int sensor_set_trip_temp(struct thermal_zone_device *tz,
		int trip, long temp)
{
	int ret = 0;
	struct sensor_threshold *threshold = NULL;

	if (!tz->ops->get_trip_type)
		return -EPERM;

	get_trip_threshold(tz, trip, &threshold);
	if (threshold) {
		threshold->temp = temp;
		ret = sensor_set_trip(tz->sensor.sensor_id, threshold);
	} else {
		ret = tz->ops->set_trip_temp(tz, trip, temp);
	}

	return ret;
}

int sensor_init(struct thermal_zone_device *tz)
{
	struct sensor_info *sensor = &tz->sensor;

	sensor->sensor_id = tz->id;
	sensor->tz = tz;
	sensor->threshold_min = LONG_MIN;
	sensor->threshold_max = LONG_MAX;
	sensor->max_idx = -1;
	sensor->min_idx = -1;
	mutex_init(&sensor->lock);
	INIT_LIST_HEAD(&sensor->sensor_list);
	INIT_LIST_HEAD(&sensor->threshold_list);
	INIT_LIST_HEAD(&tz->tz_threshold[0].list);
	INIT_LIST_HEAD(&tz->tz_threshold[1].list);
	tz->tz_threshold[0].notify = tz_notify_trip;
	tz->tz_threshold[0].data = tz;
	tz->tz_threshold[0].trip = THERMAL_TRIP_CONFIGURABLE_HI;
	tz->tz_threshold[1].notify = tz_notify_trip;
	tz->tz_threshold[1].data = tz;
	tz->tz_threshold[1].trip = THERMAL_TRIP_CONFIGURABLE_LOW;
	list_add(&sensor->sensor_list, &sensor_info_list);
	INIT_WORK(&sensor->work, sensor_update_work);
	init_completion(&sensor->sysfs_notify_complete);
	sensor->sysfs_notify_thread = kthread_run(sensor_sysfs_notify,
						  &tz->sensor,
						  "therm_core:notify%d",
						  tz->id);
	if (IS_ERR(sensor->sysfs_notify_thread))
		pr_err("Failed to create notify thread %d", tz->id);


	return 0;
}

static int get_idr(struct idr *idr, struct mutex *lock, int *id)
{
	int ret;

	if (lock)
		mutex_lock(lock);
	ret = idr_alloc(idr, NULL, 0, 0, GFP_KERNEL);
	if (lock)
		mutex_unlock(lock);
	if (unlikely(ret < 0))
		return ret;
	*id = ret;
	return 0;
}

static void release_idr(struct idr *idr, struct mutex *lock, int id)
{
	if (lock)
		mutex_lock(lock);
	idr_remove(idr, id);
	if (lock)
		mutex_unlock(lock);
}

int get_tz_trend(struct thermal_zone_device *tz, int trip)
{
	enum thermal_trend trend;

	if (tz->emul_temperature || !tz->ops->get_trend ||
	    tz->ops->get_trend(tz, trip, &trend)) {
		if (tz->temperature > tz->last_temperature)
			trend = THERMAL_TREND_RAISING;
		else if (tz->temperature < tz->last_temperature)
			trend = THERMAL_TREND_DROPPING;
		else
			trend = THERMAL_TREND_STABLE;
	}

	return trend;
}
EXPORT_SYMBOL(get_tz_trend);

struct thermal_instance *get_thermal_instance(struct thermal_zone_device *tz,
			struct thermal_cooling_device *cdev, int trip)
{
	struct thermal_instance *pos = NULL;
	struct thermal_instance *target_instance = NULL;

	mutex_lock(&tz->lock);
	mutex_lock(&cdev->lock);

	list_for_each_entry(pos, &tz->thermal_instances, tz_node) {
		if (pos->tz == tz && pos->trip == trip && pos->cdev == cdev) {
			target_instance = pos;
			break;
		}
	}

	mutex_unlock(&cdev->lock);
	mutex_unlock(&tz->lock);

	return target_instance;
}
EXPORT_SYMBOL(get_thermal_instance);

static void print_bind_err_msg(struct thermal_zone_device *tz,
			struct thermal_cooling_device *cdev, int ret)
{
	dev_err(&tz->device, "binding zone %s with cdev %s failed:%d\n",
				tz->type, cdev->type, ret);
}

static void __bind(struct thermal_zone_device *tz, int mask,
			struct thermal_cooling_device *cdev,
			unsigned long *limits,
			unsigned int weight)
{
	int i, ret;

	for (i = 0; i < tz->trips; i++) {
		if (mask & (1 << i)) {
			unsigned long upper, lower;

			upper = THERMAL_NO_LIMIT;
			lower = THERMAL_NO_LIMIT;
			if (limits) {
				lower = limits[i * 2];
				upper = limits[i * 2 + 1];
			}
			ret = thermal_zone_bind_cooling_device(tz, i, cdev,
							       upper, lower,
							       weight);
			if (ret)
				print_bind_err_msg(tz, cdev, ret);
		}
	}
}

static void __unbind(struct thermal_zone_device *tz, int mask,
			struct thermal_cooling_device *cdev)
{
	int i;

	for (i = 0; i < tz->trips; i++)
		if (mask & (1 << i))
			thermal_zone_unbind_cooling_device(tz, i, cdev);
}

static void bind_cdev(struct thermal_cooling_device *cdev)
{
	int i, ret;
	const struct thermal_zone_params *tzp;
	struct thermal_zone_device *pos = NULL;

	mutex_lock(&thermal_list_lock);

	list_for_each_entry(pos, &thermal_tz_list, node) {
		if (!pos->tzp && !pos->ops->bind)
			continue;

		if (pos->ops->bind) {
			ret = pos->ops->bind(pos, cdev);
			if (ret)
				print_bind_err_msg(pos, cdev, ret);
			continue;
		}

		tzp = pos->tzp;
		if (!tzp || !tzp->tbp)
			continue;

		for (i = 0; i < tzp->num_tbps; i++) {
			if (tzp->tbp[i].cdev || !tzp->tbp[i].match)
				continue;
			if (tzp->tbp[i].match(pos, cdev))
				continue;
			tzp->tbp[i].cdev = cdev;
			__bind(pos, tzp->tbp[i].trip_mask, cdev,
			       tzp->tbp[i].binding_limits,
			       tzp->tbp[i].weight);
		}
	}

	mutex_unlock(&thermal_list_lock);
}

static void bind_tz(struct thermal_zone_device *tz)
{
	int i, ret;
	struct thermal_cooling_device *pos = NULL;
	const struct thermal_zone_params *tzp = tz->tzp;

	if (!tzp && !tz->ops->bind)
		return;

	mutex_lock(&thermal_list_lock);

	/* If there is ops->bind, try to use ops->bind */
	if (tz->ops->bind) {
		list_for_each_entry(pos, &thermal_cdev_list, node) {
			ret = tz->ops->bind(tz, pos);
			if (ret)
				print_bind_err_msg(tz, pos, ret);
		}
		goto exit;
	}

	if (!tzp || !tzp->tbp)
		goto exit;

	list_for_each_entry(pos, &thermal_cdev_list, node) {
		for (i = 0; i < tzp->num_tbps; i++) {
			if (tzp->tbp[i].cdev || !tzp->tbp[i].match)
				continue;
			if (tzp->tbp[i].match(tz, pos))
				continue;
			tzp->tbp[i].cdev = pos;
			__bind(tz, tzp->tbp[i].trip_mask, pos,
			       tzp->tbp[i].binding_limits,
			       tzp->tbp[i].weight);
		}
	}
exit:
	mutex_unlock(&thermal_list_lock);
}

static void thermal_zone_device_set_polling(struct thermal_zone_device *tz,
					    int delay)
{
	if (delay > 1000)
		mod_delayed_work(system_freezable_wq, &tz->poll_queue,
				 round_jiffies(msecs_to_jiffies(delay)));
	else if (delay)
		mod_delayed_work(system_freezable_wq, &tz->poll_queue,
				 msecs_to_jiffies(delay));
	else
		cancel_delayed_work(&tz->poll_queue);
}

static void monitor_thermal_zone(struct thermal_zone_device *tz)
{
	mutex_lock(&tz->lock);

	if (tz->passive)
		thermal_zone_device_set_polling(tz, tz->passive_delay);
	else if (tz->polling_delay)
		thermal_zone_device_set_polling(tz, tz->polling_delay);
	else
		thermal_zone_device_set_polling(tz, 0);

	mutex_unlock(&tz->lock);
}

static void handle_non_critical_trips(struct thermal_zone_device *tz,
			int trip, enum thermal_trip_type trip_type)
{
	tz->governor ? tz->governor->throttle(tz, trip) :
		       def_governor->throttle(tz, trip);
}

static void handle_critical_trips(struct thermal_zone_device *tz,
				int trip, enum thermal_trip_type trip_type)
{
	long trip_temp;

	tz->ops->get_trip_temp(tz, trip, &trip_temp);

	/* If we have not crossed the trip_temp, we do not care. */
<<<<<<< HEAD
	if (trip_type != THERMAL_TRIP_CRITICAL_LOW &&
	    trip_type != THERMAL_TRIP_CONFIGURABLE_LOW) {
		if (tz->temperature < trip_temp)
			return;
	} else
		if (tz->temperature >= trip_temp)
			return;
=======
	if (trip_temp <= 0 || tz->temperature < trip_temp)
		return;

	trace_thermal_zone_trip(tz, trip, trip_type);
>>>>>>> b67eed8e

	if (tz->ops->notify)
		tz->ops->notify(tz, trip, trip_type);

	if (trip_type == THERMAL_TRIP_CRITICAL ||
	    trip_type == THERMAL_TRIP_CRITICAL_LOW) {
		dev_emerg(&tz->device,
			  "critical temperature reached(%d C),shutting down\n",
			  tz->temperature / 1000);
		orderly_poweroff(true);
	}
}

static void handle_thermal_trip(struct thermal_zone_device *tz, int trip)
{
	enum thermal_trip_type type;

	tz->ops->get_trip_type(tz, trip, &type);

	if (type == THERMAL_TRIP_CRITICAL || type == THERMAL_TRIP_HOT ||
	    type == THERMAL_TRIP_CONFIGURABLE_HI ||
	    type == THERMAL_TRIP_CONFIGURABLE_LOW ||
	    type == THERMAL_TRIP_CRITICAL_LOW)
		handle_critical_trips(tz, trip, type);
	else
		handle_non_critical_trips(tz, trip, type);
	/*
	 * Alright, we handled this trip successfully.
	 * So, start monitoring again.
	 */
	monitor_thermal_zone(tz);
}

/**
 * thermal_zone_get_temp() - returns its the temperature of thermal zone
 * @tz: a valid pointer to a struct thermal_zone_device
 * @temp: a valid pointer to where to store the resulting temperature.
 *
 * When a valid thermal zone reference is passed, it will fetch its
 * temperature and fill @temp.
 *
 * Return: On success returns 0, an error code otherwise
 */
int thermal_zone_get_temp(struct thermal_zone_device *tz, unsigned long *temp)
{
	int ret = -EINVAL;
#ifdef CONFIG_THERMAL_EMULATION
	int count;
	unsigned long crit_temp = -1UL;
	enum thermal_trip_type type;
#endif

	if (!tz || IS_ERR(tz) || !tz->ops->get_temp)
		goto exit;

	mutex_lock(&tz->lock);

	ret = tz->ops->get_temp(tz, temp);
#ifdef CONFIG_THERMAL_EMULATION
	if (!tz->emul_temperature)
		goto skip_emul;

	for (count = 0; count < tz->trips; count++) {
		ret = tz->ops->get_trip_type(tz, count, &type);
		if (!ret && type == THERMAL_TRIP_CRITICAL) {
			ret = tz->ops->get_trip_temp(tz, count, &crit_temp);
			break;
		}
	}

	if (ret)
		goto skip_emul;

	if (*temp < crit_temp)
		*temp = tz->emul_temperature;
skip_emul:
#endif
	mutex_unlock(&tz->lock);
exit:
	return ret;
}
EXPORT_SYMBOL_GPL(thermal_zone_get_temp);

static void update_temperature(struct thermal_zone_device *tz)
{
	long temp;
	int ret;

	ret = thermal_zone_get_temp(tz, &temp);
	if (ret) {
		dev_warn(&tz->device, "failed to read out thermal zone %d\n",
			 tz->id);
		return;
	}

	mutex_lock(&tz->lock);
	tz->last_temperature = tz->temperature;
	tz->temperature = temp;
	mutex_unlock(&tz->lock);

	trace_thermal_temperature(tz);
	dev_dbg(&tz->device, "last_temperature=%d, current_temperature=%d\n",
				tz->last_temperature, tz->temperature);
}

void thermal_zone_device_update(struct thermal_zone_device *tz)
{
	int count;

	if (!tz->ops->get_temp)
		return;

	update_temperature(tz);

	for (count = 0; count < tz->trips; count++)
		handle_thermal_trip(tz, count);
}
EXPORT_SYMBOL_GPL(thermal_zone_device_update);

static void thermal_zone_device_check(struct work_struct *work)
{
	struct thermal_zone_device *tz = container_of(work, struct
						      thermal_zone_device,
						      poll_queue.work);
	thermal_zone_device_update(tz);
}

/* sys I/F for thermal zone */

#define to_thermal_zone(_dev) \
	container_of(_dev, struct thermal_zone_device, device)

static ssize_t
type_show(struct device *dev, struct device_attribute *attr, char *buf)
{
	struct thermal_zone_device *tz = to_thermal_zone(dev);

	return sprintf(buf, "%s\n", tz->type);
}

static ssize_t
temp_show(struct device *dev, struct device_attribute *attr, char *buf)
{
	struct thermal_zone_device *tz = to_thermal_zone(dev);
	long temperature;
	int ret;

	ret = thermal_zone_get_temp(tz, &temperature);

	if (ret)
		return ret;

	return sprintf(buf, "%ld\n", temperature);
}

static ssize_t
mode_show(struct device *dev, struct device_attribute *attr, char *buf)
{
	struct thermal_zone_device *tz = to_thermal_zone(dev);
	enum thermal_device_mode mode;
	int result;

	if (!tz->ops->get_mode)
		return -EPERM;

	result = tz->ops->get_mode(tz, &mode);
	if (result)
		return result;

	return sprintf(buf, "%s\n", mode == THERMAL_DEVICE_ENABLED ? "enabled"
		       : "disabled");
}

static ssize_t
mode_store(struct device *dev, struct device_attribute *attr,
	   const char *buf, size_t count)
{
	struct thermal_zone_device *tz = to_thermal_zone(dev);
	int result;

	if (!tz->ops->set_mode)
		return -EPERM;

	if (!strncmp(buf, "enabled", sizeof("enabled") - 1))
		result = tz->ops->set_mode(tz, THERMAL_DEVICE_ENABLED);
	else if (!strncmp(buf, "disabled", sizeof("disabled") - 1))
		result = tz->ops->set_mode(tz, THERMAL_DEVICE_DISABLED);
	else
		result = -EINVAL;

	if (result)
		return result;

	return count;
}

static ssize_t
trip_point_type_show(struct device *dev, struct device_attribute *attr,
		     char *buf)
{
	struct thermal_zone_device *tz = to_thermal_zone(dev);
	enum thermal_trip_type type;
	int trip, result;

	if (!tz->ops->get_trip_type)
		return -EPERM;

	if (!sscanf(attr->attr.name, "trip_point_%d_type", &trip))
		return -EINVAL;

	result = tz->ops->get_trip_type(tz, trip, &type);
	if (result)
		return result;

	switch (type) {
	case THERMAL_TRIP_CRITICAL:
		return sprintf(buf, "critical\n");
	case THERMAL_TRIP_HOT:
		return sprintf(buf, "hot\n");
	case THERMAL_TRIP_CONFIGURABLE_HI:
		return sprintf(buf, "configurable_hi\n");
	case THERMAL_TRIP_CONFIGURABLE_LOW:
		return sprintf(buf, "configurable_low\n");
	case THERMAL_TRIP_CRITICAL_LOW:
		return sprintf(buf, "critical_low\n");
	case THERMAL_TRIP_PASSIVE:
		return sprintf(buf, "passive\n");
	case THERMAL_TRIP_ACTIVE:
		return sprintf(buf, "active\n");
	default:
		return sprintf(buf, "unknown\n");
	}
}

static ssize_t
trip_point_type_activate(struct device *dev, struct device_attribute *attr,
		const char *buf, size_t count)
{
	struct thermal_zone_device *tz = to_thermal_zone(dev);
	int trip, result = 0;
	bool activate;
	struct sensor_threshold *threshold = NULL;

	if (!tz->ops->get_trip_type ||
		!tz->ops->activate_trip_type) {
		result = -EPERM;
		goto trip_activate_exit;
	}

	if (!sscanf(attr->attr.name, "trip_point_%d_type", &trip)) {
		result = -EINVAL;
		goto trip_activate_exit;
	}

	if (!strcmp(buf, "enabled")) {
		activate = true;
	} else if (!strcmp(buf, "disabled")) {
		activate = false;
	} else {
		result = -EINVAL;
		goto trip_activate_exit;
	}

	get_trip_threshold(tz, trip, &threshold);
	if (threshold)
		result = sensor_activate_trip(tz->sensor.sensor_id,
			threshold, activate);
	else
		result = tz->ops->activate_trip_type(tz, trip,
			activate ? THERMAL_TRIP_ACTIVATION_ENABLED :
			THERMAL_TRIP_ACTIVATION_DISABLED);

trip_activate_exit:
	if (result)
		return result;

	return count;
}

static ssize_t
trip_point_temp_store(struct device *dev, struct device_attribute *attr,
		     const char *buf, size_t count)
{
	struct thermal_zone_device *tz = to_thermal_zone(dev);
	int trip, ret;
	long temperature;

	if (!tz->ops->set_trip_temp)
		return -EPERM;

	if (!sscanf(attr->attr.name, "trip_point_%d_temp", &trip))
		return -EINVAL;

	if (kstrtol(buf, 10, &temperature))
		return -EINVAL;

	ret = sensor_set_trip_temp(tz, trip, temperature);

	return ret ? ret : count;
}

static ssize_t
trip_point_temp_show(struct device *dev, struct device_attribute *attr,
		     char *buf)
{
	struct thermal_zone_device *tz = to_thermal_zone(dev);
	int trip, ret;
	long temperature;

	if (!tz->ops->get_trip_temp)
		return -EPERM;

	if (!sscanf(attr->attr.name, "trip_point_%d_temp", &trip))
		return -EINVAL;

	ret = tz->ops->get_trip_temp(tz, trip, &temperature);
	if (ret)
		return ret;

	return sprintf(buf, "%ld\n", temperature);
}

static ssize_t
trip_point_hyst_store(struct device *dev, struct device_attribute *attr,
			const char *buf, size_t count)
{
	struct thermal_zone_device *tz = to_thermal_zone(dev);
	int trip, ret;
	unsigned long temperature;

	if (!tz->ops->set_trip_hyst)
		return -EPERM;

	if (!sscanf(attr->attr.name, "trip_point_%d_hyst", &trip))
		return -EINVAL;

	if (kstrtoul(buf, 10, &temperature))
		return -EINVAL;

	/*
	 * We are not doing any check on the 'temperature' value
	 * here. The driver implementing 'set_trip_hyst' has to
	 * take care of this.
	 */
	ret = tz->ops->set_trip_hyst(tz, trip, temperature);

	return ret ? ret : count;
}

static ssize_t
trip_point_hyst_show(struct device *dev, struct device_attribute *attr,
			char *buf)
{
	struct thermal_zone_device *tz = to_thermal_zone(dev);
	int trip, ret;
	unsigned long temperature;

	if (!tz->ops->get_trip_hyst)
		return -EPERM;

	if (!sscanf(attr->attr.name, "trip_point_%d_hyst", &trip))
		return -EINVAL;

	ret = tz->ops->get_trip_hyst(tz, trip, &temperature);

	return ret ? ret : sprintf(buf, "%ld\n", temperature);
}

static ssize_t
passive_store(struct device *dev, struct device_attribute *attr,
		    const char *buf, size_t count)
{
	struct thermal_zone_device *tz = to_thermal_zone(dev);
	struct thermal_cooling_device *cdev = NULL;
	int state;

	if (!sscanf(buf, "%d\n", &state))
		return -EINVAL;

	/* sanity check: values below 1000 millicelcius don't make sense
	 * and can cause the system to go into a thermal heart attack
	 */
	if (state && state < 1000)
		return -EINVAL;

	if (state && !tz->forced_passive) {
		mutex_lock(&thermal_list_lock);
		list_for_each_entry(cdev, &thermal_cdev_list, node) {
			if (!strncmp("Processor", cdev->type,
				     sizeof("Processor")))
				thermal_zone_bind_cooling_device(tz,
						THERMAL_TRIPS_NONE, cdev,
						THERMAL_NO_LIMIT,
						THERMAL_NO_LIMIT,
						THERMAL_WEIGHT_DEFAULT);
		}
		mutex_unlock(&thermal_list_lock);
		if (!tz->passive_delay)
			tz->passive_delay = 1000;
	} else if (!state && tz->forced_passive) {
		mutex_lock(&thermal_list_lock);
		list_for_each_entry(cdev, &thermal_cdev_list, node) {
			if (!strncmp("Processor", cdev->type,
				     sizeof("Processor")))
				thermal_zone_unbind_cooling_device(tz,
								   THERMAL_TRIPS_NONE,
								   cdev);
		}
		mutex_unlock(&thermal_list_lock);
		tz->passive_delay = 0;
	}

	tz->forced_passive = state;

	thermal_zone_device_update(tz);

	return count;
}

static ssize_t
passive_show(struct device *dev, struct device_attribute *attr,
		   char *buf)
{
	struct thermal_zone_device *tz = to_thermal_zone(dev);

	return sprintf(buf, "%d\n", tz->forced_passive);
}

static ssize_t
policy_store(struct device *dev, struct device_attribute *attr,
		    const char *buf, size_t count)
{
	int ret = -EINVAL;
	struct thermal_zone_device *tz = to_thermal_zone(dev);
	struct thermal_governor *gov;
	char name[THERMAL_NAME_LENGTH];

	snprintf(name, sizeof(name), "%s", buf);

	mutex_lock(&thermal_governor_lock);
	mutex_lock(&tz->lock);

	gov = __find_governor(strim(name));
	if (!gov)
		goto exit;

	ret = thermal_set_governor(tz, gov);
	if (!ret)
		ret = count;

exit:
	mutex_unlock(&tz->lock);
	mutex_unlock(&thermal_governor_lock);
	return ret;
}

static ssize_t
policy_show(struct device *dev, struct device_attribute *devattr, char *buf)
{
	struct thermal_zone_device *tz = to_thermal_zone(dev);

	return sprintf(buf, "%s\n", tz->governor->name);
}

#ifdef CONFIG_THERMAL_EMULATION
static ssize_t
emul_temp_store(struct device *dev, struct device_attribute *attr,
		     const char *buf, size_t count)
{
	struct thermal_zone_device *tz = to_thermal_zone(dev);
	int ret = 0;
	unsigned long temperature;

	if (kstrtoul(buf, 10, &temperature))
		return -EINVAL;

	if (!tz->ops->set_emul_temp) {
		mutex_lock(&tz->lock);
		tz->emul_temperature = temperature;
		mutex_unlock(&tz->lock);
	} else {
		ret = tz->ops->set_emul_temp(tz, temperature);
	}

	if (!ret)
		thermal_zone_device_update(tz);

	return ret ? ret : count;
}
static DEVICE_ATTR(emul_temp, S_IWUSR, NULL, emul_temp_store);
#endif/*CONFIG_THERMAL_EMULATION*/

static ssize_t
sustainable_power_show(struct device *dev, struct device_attribute *devattr,
		       char *buf)
{
	struct thermal_zone_device *tz = to_thermal_zone(dev);

	if (tz->tzp)
		return sprintf(buf, "%u\n", tz->tzp->sustainable_power);
	else
		return -EIO;
}

static ssize_t
sustainable_power_store(struct device *dev, struct device_attribute *devattr,
			const char *buf, size_t count)
{
	struct thermal_zone_device *tz = to_thermal_zone(dev);
	u32 sustainable_power;

	if (!tz->tzp)
		return -EIO;

	if (kstrtou32(buf, 10, &sustainable_power))
		return -EINVAL;

	tz->tzp->sustainable_power = sustainable_power;

	return count;
}
static DEVICE_ATTR(sustainable_power, S_IWUSR | S_IRUGO, sustainable_power_show,
		sustainable_power_store);

#define create_s32_tzp_attr(name)					\
	static ssize_t							\
	name##_show(struct device *dev, struct device_attribute *devattr, \
		char *buf)						\
	{								\
	struct thermal_zone_device *tz = to_thermal_zone(dev);		\
									\
	if (tz->tzp)							\
		return sprintf(buf, "%u\n", tz->tzp->name);		\
	else								\
		return -EIO;						\
	}								\
									\
	static ssize_t							\
	name##_store(struct device *dev, struct device_attribute *devattr, \
		const char *buf, size_t count)				\
	{								\
		struct thermal_zone_device *tz = to_thermal_zone(dev);	\
		s32 value;						\
									\
		if (!tz->tzp)						\
			return -EIO;					\
									\
		if (kstrtos32(buf, 10, &value))				\
			return -EINVAL;					\
									\
		tz->tzp->name = value;					\
									\
		return count;						\
	}								\
	static DEVICE_ATTR(name, S_IWUSR | S_IRUGO, name##_show, name##_store)

create_s32_tzp_attr(k_po);
create_s32_tzp_attr(k_pu);
create_s32_tzp_attr(k_i);
create_s32_tzp_attr(k_d);
create_s32_tzp_attr(integral_cutoff);
create_s32_tzp_attr(slope);
create_s32_tzp_attr(offset);
#undef create_s32_tzp_attr

static struct device_attribute *dev_tzp_attrs[] = {
	&dev_attr_sustainable_power,
	&dev_attr_k_po,
	&dev_attr_k_pu,
	&dev_attr_k_i,
	&dev_attr_k_d,
	&dev_attr_integral_cutoff,
	&dev_attr_slope,
	&dev_attr_offset,
};

static int create_tzp_attrs(struct device *dev)
{
	int i;

	for (i = 0; i < ARRAY_SIZE(dev_tzp_attrs); i++) {
		int ret;
		struct device_attribute *dev_attr = dev_tzp_attrs[i];

		ret = device_create_file(dev, dev_attr);
		if (ret)
			return ret;
	}

	return 0;
}

/**
 * power_actor_get_max_power() - get the maximum power that a cdev can consume
 * @cdev:	pointer to &thermal_cooling_device
 * @tz:		a valid thermal zone device pointer
 * @max_power:	pointer in which to store the maximum power
 *
 * Calculate the maximum power consumption in milliwats that the
 * cooling device can currently consume and store it in @max_power.
 *
 * Return: 0 on success, -EINVAL if @cdev doesn't support the
 * power_actor API or -E* on other error.
 */
int power_actor_get_max_power(struct thermal_cooling_device *cdev,
			      struct thermal_zone_device *tz, u32 *max_power)
{
	if (!cdev_is_power_actor(cdev))
		return -EINVAL;

	return cdev->ops->state2power(cdev, tz, 0, max_power);
}

/**
 * power_actor_set_power() - limit the maximum power that a cooling device can consume
 * @cdev:	pointer to &thermal_cooling_device
 * @instance:	thermal instance to update
 * @power:	the power in milliwatts
 *
 * Set the cooling device to consume at most @power milliwatts.
 *
 * Return: 0 on success, -EINVAL if the cooling device does not
 * implement the power actor API or -E* for other failures.
 */
int power_actor_set_power(struct thermal_cooling_device *cdev,
			  struct thermal_instance *instance, u32 power)
{
	unsigned long state;
	int ret;

	if (!cdev_is_power_actor(cdev))
		return -EINVAL;

	ret = cdev->ops->power2state(cdev, instance->tz, power, &state);
	if (ret)
		return ret;

	instance->target = state;
	cdev->updated = false;
	thermal_cdev_update(cdev);

	return 0;
}

static DEVICE_ATTR(type, 0444, type_show, NULL);
static DEVICE_ATTR(temp, 0444, temp_show, NULL);
static DEVICE_ATTR(mode, 0644, mode_show, mode_store);
static DEVICE_ATTR(passive, S_IRUGO | S_IWUSR, passive_show, passive_store);
static DEVICE_ATTR(policy, S_IRUGO | S_IWUSR, policy_show, policy_store);

/* sys I/F for cooling device */
#define to_cooling_device(_dev)	\
	container_of(_dev, struct thermal_cooling_device, device)

static ssize_t
thermal_cooling_device_type_show(struct device *dev,
				 struct device_attribute *attr, char *buf)
{
	struct thermal_cooling_device *cdev = to_cooling_device(dev);

	return sprintf(buf, "%s\n", cdev->type);
}

static ssize_t
thermal_cooling_device_max_state_show(struct device *dev,
				      struct device_attribute *attr, char *buf)
{
	struct thermal_cooling_device *cdev = to_cooling_device(dev);
	unsigned long state;
	int ret;

	ret = cdev->ops->get_max_state(cdev, &state);
	if (ret)
		return ret;
	return sprintf(buf, "%ld\n", state);
}

static ssize_t
thermal_cooling_device_cur_state_show(struct device *dev,
				      struct device_attribute *attr, char *buf)
{
	struct thermal_cooling_device *cdev = to_cooling_device(dev);
	unsigned long state;
	int ret;

	ret = cdev->ops->get_cur_state(cdev, &state);
	if (ret)
		return ret;
	return sprintf(buf, "%ld\n", state);
}

static ssize_t
thermal_cooling_device_cur_state_store(struct device *dev,
				       struct device_attribute *attr,
				       const char *buf, size_t count)
{
	struct thermal_cooling_device *cdev = to_cooling_device(dev);
	unsigned long state;
	int result;

	if (!sscanf(buf, "%ld\n", &state))
		return -EINVAL;

	if ((long)state < 0)
		return -EINVAL;

	result = cdev->ops->set_cur_state(cdev, state);
	if (result)
		return result;
	return count;
}

static struct device_attribute dev_attr_cdev_type =
__ATTR(type, 0444, thermal_cooling_device_type_show, NULL);
static DEVICE_ATTR(max_state, 0444,
		   thermal_cooling_device_max_state_show, NULL);
static DEVICE_ATTR(cur_state, 0644,
		   thermal_cooling_device_cur_state_show,
		   thermal_cooling_device_cur_state_store);

static ssize_t
thermal_cooling_device_trip_point_show(struct device *dev,
				       struct device_attribute *attr, char *buf)
{
	struct thermal_instance *instance;

	instance =
	    container_of(attr, struct thermal_instance, attr);

	if (instance->trip == THERMAL_TRIPS_NONE)
		return sprintf(buf, "-1\n");
	else
		return sprintf(buf, "%d\n", instance->trip);
}

static struct attribute *cooling_device_attrs[] = {
	&dev_attr_cdev_type.attr,
	&dev_attr_max_state.attr,
	&dev_attr_cur_state.attr,
	NULL,
};

static const struct attribute_group cooling_device_attr_group = {
	.attrs = cooling_device_attrs,
};

static const struct attribute_group *cooling_device_attr_groups[] = {
	&cooling_device_attr_group,
	NULL,
};

static ssize_t
thermal_cooling_device_weight_show(struct device *dev,
				   struct device_attribute *attr, char *buf)
{
	struct thermal_instance *instance;

	instance = container_of(attr, struct thermal_instance, weight_attr);

	return sprintf(buf, "%d\n", instance->weight);
}

static ssize_t
thermal_cooling_device_weight_store(struct device *dev,
				    struct device_attribute *attr,
				    const char *buf, size_t count)
{
	struct thermal_instance *instance;
	int ret, weight;

	ret = kstrtoint(buf, 0, &weight);
	if (ret)
		return ret;

	instance = container_of(attr, struct thermal_instance, weight_attr);
	instance->weight = weight;

	return count;
}
/* Device management */

/**
 * thermal_zone_bind_cooling_device() - bind a cooling device to a thermal zone
 * @tz:		pointer to struct thermal_zone_device
 * @trip:	indicates which trip point the cooling devices is
 *		associated with in this thermal zone.
 * @cdev:	pointer to struct thermal_cooling_device
 * @upper:	the Maximum cooling state for this trip point.
 *		THERMAL_NO_LIMIT means no upper limit,
 *		and the cooling device can be in max_state.
 * @lower:	the Minimum cooling state can be used for this trip point.
 *		THERMAL_NO_LIMIT means no lower limit,
 *		and the cooling device can be in cooling state 0.
 * @weight:	The weight of the cooling device to be bound to the
 *		thermal zone. Use THERMAL_WEIGHT_DEFAULT for the
 *		default value
 *
 * This interface function bind a thermal cooling device to the certain trip
 * point of a thermal zone device.
 * This function is usually called in the thermal zone device .bind callback.
 *
 * Return: 0 on success, the proper error value otherwise.
 */
int thermal_zone_bind_cooling_device(struct thermal_zone_device *tz,
				     int trip,
				     struct thermal_cooling_device *cdev,
				     unsigned long upper, unsigned long lower,
				     unsigned int weight)
{
	struct thermal_instance *dev;
	struct thermal_instance *pos;
	struct thermal_zone_device *pos1;
	struct thermal_cooling_device *pos2;
	unsigned long max_state;
	int result;

	if (trip >= tz->trips || (trip < 0 && trip != THERMAL_TRIPS_NONE))
		return -EINVAL;

	list_for_each_entry(pos1, &thermal_tz_list, node) {
		if (pos1 == tz)
			break;
	}
	list_for_each_entry(pos2, &thermal_cdev_list, node) {
		if (pos2 == cdev)
			break;
	}

	if (tz != pos1 || cdev != pos2)
		return -EINVAL;

	cdev->ops->get_max_state(cdev, &max_state);

	/* lower default 0, upper default max_state */
	lower = lower == THERMAL_NO_LIMIT ? 0 : lower;
	upper = upper == THERMAL_NO_LIMIT ? max_state : upper;

	if (lower > upper || upper > max_state)
		return -EINVAL;

	dev =
	    kzalloc(sizeof(struct thermal_instance), GFP_KERNEL);
	if (!dev)
		return -ENOMEM;
	dev->tz = tz;
	dev->cdev = cdev;
	dev->trip = trip;
	dev->upper = upper;
	dev->lower = lower;
	dev->target = THERMAL_NO_TARGET;
	dev->weight = weight;

	result = get_idr(&tz->idr, &tz->lock, &dev->id);
	if (result)
		goto free_mem;

	sprintf(dev->name, "cdev%d", dev->id);
	result =
	    sysfs_create_link(&tz->device.kobj, &cdev->device.kobj, dev->name);
	if (result)
		goto release_idr;

	sprintf(dev->attr_name, "cdev%d_trip_point", dev->id);
	sysfs_attr_init(&dev->attr.attr);
	dev->attr.attr.name = dev->attr_name;
	dev->attr.attr.mode = 0444;
	dev->attr.show = thermal_cooling_device_trip_point_show;
	result = device_create_file(&tz->device, &dev->attr);
	if (result)
		goto remove_symbol_link;

	sprintf(dev->weight_attr_name, "cdev%d_weight", dev->id);
	sysfs_attr_init(&dev->weight_attr.attr);
	dev->weight_attr.attr.name = dev->weight_attr_name;
	dev->weight_attr.attr.mode = S_IWUSR | S_IRUGO;
	dev->weight_attr.show = thermal_cooling_device_weight_show;
	dev->weight_attr.store = thermal_cooling_device_weight_store;
	result = device_create_file(&tz->device, &dev->weight_attr);
	if (result)
		goto remove_trip_file;

	mutex_lock(&tz->lock);
	mutex_lock(&cdev->lock);
	list_for_each_entry(pos, &tz->thermal_instances, tz_node)
	    if (pos->tz == tz && pos->trip == trip && pos->cdev == cdev) {
		result = -EEXIST;
		break;
	}
	if (!result) {
		list_add_tail(&dev->tz_node, &tz->thermal_instances);
		list_add_tail(&dev->cdev_node, &cdev->thermal_instances);
	}
	mutex_unlock(&cdev->lock);
	mutex_unlock(&tz->lock);

	if (!result)
		return 0;

	device_remove_file(&tz->device, &dev->weight_attr);
remove_trip_file:
	device_remove_file(&tz->device, &dev->attr);
remove_symbol_link:
	sysfs_remove_link(&tz->device.kobj, dev->name);
release_idr:
	release_idr(&tz->idr, &tz->lock, dev->id);
free_mem:
	kfree(dev);
	return result;
}
EXPORT_SYMBOL_GPL(thermal_zone_bind_cooling_device);

/**
 * thermal_zone_unbind_cooling_device() - unbind a cooling device from a
 *					  thermal zone.
 * @tz:		pointer to a struct thermal_zone_device.
 * @trip:	indicates which trip point the cooling devices is
 *		associated with in this thermal zone.
 * @cdev:	pointer to a struct thermal_cooling_device.
 *
 * This interface function unbind a thermal cooling device from the certain
 * trip point of a thermal zone device.
 * This function is usually called in the thermal zone device .unbind callback.
 *
 * Return: 0 on success, the proper error value otherwise.
 */
int thermal_zone_unbind_cooling_device(struct thermal_zone_device *tz,
				       int trip,
				       struct thermal_cooling_device *cdev)
{
	struct thermal_instance *pos, *next;

	mutex_lock(&tz->lock);
	mutex_lock(&cdev->lock);
	list_for_each_entry_safe(pos, next, &tz->thermal_instances, tz_node) {
		if (pos->tz == tz && pos->trip == trip && pos->cdev == cdev) {
			list_del(&pos->tz_node);
			list_del(&pos->cdev_node);
			mutex_unlock(&cdev->lock);
			mutex_unlock(&tz->lock);
			goto unbind;
		}
	}
	mutex_unlock(&cdev->lock);
	mutex_unlock(&tz->lock);

	return -ENODEV;

unbind:
	device_remove_file(&tz->device, &pos->attr);
	sysfs_remove_link(&tz->device.kobj, pos->name);
	release_idr(&tz->idr, &tz->lock, pos->id);
	kfree(pos);
	return 0;
}
EXPORT_SYMBOL_GPL(thermal_zone_unbind_cooling_device);

static void thermal_release(struct device *dev)
{
	struct thermal_zone_device *tz;
	struct thermal_cooling_device *cdev;

	if (!strncmp(dev_name(dev), "thermal_zone",
		     sizeof("thermal_zone") - 1)) {
		tz = to_thermal_zone(dev);
		kfree(tz);
	} else if(!strncmp(dev_name(dev), "cooling_device",
			sizeof("cooling_device") - 1)){
		cdev = to_cooling_device(dev);
		kfree(cdev);
	}
}

static struct class thermal_class = {
	.name = "thermal",
	.dev_release = thermal_release,
};

/**
 * __thermal_cooling_device_register() - register a new thermal cooling device
 * @np:		a pointer to a device tree node.
 * @type:	the thermal cooling device type.
 * @devdata:	device private data.
 * @ops:		standard thermal cooling devices callbacks.
 *
 * This interface function adds a new thermal cooling device (fan/processor/...)
 * to /sys/class/thermal/ folder as cooling_device[0-*]. It tries to bind itself
 * to all the thermal zone devices registered at the same time.
 * It also gives the opportunity to link the cooling device to a device tree
 * node, so that it can be bound to a thermal zone created out of device tree.
 *
 * Return: a pointer to the created struct thermal_cooling_device or an
 * ERR_PTR. Caller must check return value with IS_ERR*() helpers.
 */
static struct thermal_cooling_device *
__thermal_cooling_device_register(struct device_node *np,
				  char *type, void *devdata,
				  const struct thermal_cooling_device_ops *ops)
{
	struct thermal_cooling_device *cdev;
	int result;

	if (type && strlen(type) >= THERMAL_NAME_LENGTH)
		return ERR_PTR(-EINVAL);

	if (!ops || !ops->get_max_state || !ops->get_cur_state ||
	    !ops->set_cur_state)
		return ERR_PTR(-EINVAL);

	cdev = kzalloc(sizeof(struct thermal_cooling_device), GFP_KERNEL);
	if (!cdev)
		return ERR_PTR(-ENOMEM);

	result = get_idr(&thermal_cdev_idr, &thermal_idr_lock, &cdev->id);
	if (result) {
		kfree(cdev);
		return ERR_PTR(result);
	}

	strlcpy(cdev->type, type ? : "", sizeof(cdev->type));
	mutex_init(&cdev->lock);
	INIT_LIST_HEAD(&cdev->thermal_instances);
	cdev->np = np;
	cdev->ops = ops;
	cdev->updated = false;
	cdev->device.class = &thermal_class;
	cdev->device.groups = cooling_device_attr_groups;
	cdev->devdata = devdata;
	dev_set_name(&cdev->device, "cooling_device%d", cdev->id);
	result = device_register(&cdev->device);
	if (result) {
		release_idr(&thermal_cdev_idr, &thermal_idr_lock, cdev->id);
		kfree(cdev);
		return ERR_PTR(result);
	}

	/* Add 'this' new cdev to the global cdev list */
	mutex_lock(&thermal_list_lock);
	list_add(&cdev->node, &thermal_cdev_list);
	mutex_unlock(&thermal_list_lock);

	/* Update binding information for 'this' new cdev */
	bind_cdev(cdev);

	return cdev;
}

/**
 * thermal_cooling_device_register() - register a new thermal cooling device
 * @type:	the thermal cooling device type.
 * @devdata:	device private data.
 * @ops:		standard thermal cooling devices callbacks.
 *
 * This interface function adds a new thermal cooling device (fan/processor/...)
 * to /sys/class/thermal/ folder as cooling_device[0-*]. It tries to bind itself
 * to all the thermal zone devices registered at the same time.
 *
 * Return: a pointer to the created struct thermal_cooling_device or an
 * ERR_PTR. Caller must check return value with IS_ERR*() helpers.
 */
struct thermal_cooling_device *
thermal_cooling_device_register(char *type, void *devdata,
				const struct thermal_cooling_device_ops *ops)
{
	return __thermal_cooling_device_register(NULL, type, devdata, ops);
}
EXPORT_SYMBOL_GPL(thermal_cooling_device_register);

/**
 * thermal_of_cooling_device_register() - register an OF thermal cooling device
 * @np:		a pointer to a device tree node.
 * @type:	the thermal cooling device type.
 * @devdata:	device private data.
 * @ops:		standard thermal cooling devices callbacks.
 *
 * This function will register a cooling device with device tree node reference.
 * This interface function adds a new thermal cooling device (fan/processor/...)
 * to /sys/class/thermal/ folder as cooling_device[0-*]. It tries to bind itself
 * to all the thermal zone devices registered at the same time.
 *
 * Return: a pointer to the created struct thermal_cooling_device or an
 * ERR_PTR. Caller must check return value with IS_ERR*() helpers.
 */
struct thermal_cooling_device *
thermal_of_cooling_device_register(struct device_node *np,
				   char *type, void *devdata,
				   const struct thermal_cooling_device_ops *ops)
{
	return __thermal_cooling_device_register(np, type, devdata, ops);
}
EXPORT_SYMBOL_GPL(thermal_of_cooling_device_register);

/**
 * thermal_cooling_device_unregister - removes the registered thermal cooling device
 * @cdev:	the thermal cooling device to remove.
 *
 * thermal_cooling_device_unregister() must be called when the device is no
 * longer needed.
 */
void thermal_cooling_device_unregister(struct thermal_cooling_device *cdev)
{
	int i;
	const struct thermal_zone_params *tzp;
	struct thermal_zone_device *tz;
	struct thermal_cooling_device *pos = NULL;

	if (!cdev)
		return;

	mutex_lock(&thermal_list_lock);
	list_for_each_entry(pos, &thermal_cdev_list, node)
	    if (pos == cdev)
		break;
	if (pos != cdev) {
		/* thermal cooling device not found */
		mutex_unlock(&thermal_list_lock);
		return;
	}
	list_del(&cdev->node);

	/* Unbind all thermal zones associated with 'this' cdev */
	list_for_each_entry(tz, &thermal_tz_list, node) {
		if (tz->ops->unbind) {
			tz->ops->unbind(tz, cdev);
			continue;
		}

		if (!tz->tzp || !tz->tzp->tbp)
			continue;

		tzp = tz->tzp;
		for (i = 0; i < tzp->num_tbps; i++) {
			if (tzp->tbp[i].cdev == cdev) {
				__unbind(tz, tzp->tbp[i].trip_mask, cdev);
				tzp->tbp[i].cdev = NULL;
			}
		}
	}

	mutex_unlock(&thermal_list_lock);

	if (cdev->type[0])
		device_remove_file(&cdev->device, &dev_attr_cdev_type);
	device_remove_file(&cdev->device, &dev_attr_max_state);
	device_remove_file(&cdev->device, &dev_attr_cur_state);

	release_idr(&thermal_cdev_idr, &thermal_idr_lock, cdev->id);
	device_unregister(&cdev->device);
	return;
}
EXPORT_SYMBOL_GPL(thermal_cooling_device_unregister);

void thermal_cdev_update(struct thermal_cooling_device *cdev)
{
	struct thermal_instance *instance;
	unsigned long target = 0;

	/* cooling device is updated*/
	if (cdev->updated)
		return;

	mutex_lock(&cdev->lock);
	/* Make sure cdev enters the deepest cooling state */
	list_for_each_entry(instance, &cdev->thermal_instances, cdev_node) {
		dev_dbg(&cdev->device, "zone%d->target=%lu\n",
				instance->tz->id, instance->target);
		if (instance->target == THERMAL_NO_TARGET)
			continue;
		if (instance->target > target)
			target = instance->target;
	}
	mutex_unlock(&cdev->lock);
	cdev->ops->set_cur_state(cdev, target);
	cdev->updated = true;
	trace_cdev_update(cdev, target);
	dev_dbg(&cdev->device, "set to state %lu\n", target);
}
EXPORT_SYMBOL(thermal_cdev_update);

/**
 * thermal_notify_framework - Sensor drivers use this API to notify framework
 * @tz:		thermal zone device
 * @trip:	indicates which trip point has been crossed
 *
 * This function handles the trip events from sensor drivers. It starts
 * throttling the cooling devices according to the policy configured.
 * For CRITICAL and HOT trip points, this notifies the respective drivers,
 * and does actual throttling for other trip points i.e ACTIVE and PASSIVE.
 * The throttling policy is based on the configured platform data; if no
 * platform data is provided, this uses the step_wise throttling policy.
 */
void thermal_notify_framework(struct thermal_zone_device *tz, int trip)
{
	handle_thermal_trip(tz, trip);
}
EXPORT_SYMBOL_GPL(thermal_notify_framework);

/**
 * create_trip_attrs() - create attributes for trip points
 * @tz:		the thermal zone device
 * @mask:	Writeable trip point bitmap.
 *
 * helper function to instantiate sysfs entries for every trip
 * point and its properties of a struct thermal_zone_device.
 *
 * Return: 0 on success, the proper error value otherwise.
 */
static int create_trip_attrs(struct thermal_zone_device *tz, int mask)
{
	int indx;
	int size = sizeof(struct thermal_attr) * tz->trips;

	tz->trip_type_attrs = kzalloc(size, GFP_KERNEL);
	if (!tz->trip_type_attrs)
		return -ENOMEM;

	tz->trip_temp_attrs = kzalloc(size, GFP_KERNEL);
	if (!tz->trip_temp_attrs) {
		kfree(tz->trip_type_attrs);
		return -ENOMEM;
	}

	if (tz->ops->get_trip_hyst) {
		tz->trip_hyst_attrs = kzalloc(size, GFP_KERNEL);
		if (!tz->trip_hyst_attrs) {
			kfree(tz->trip_type_attrs);
			kfree(tz->trip_temp_attrs);
			return -ENOMEM;
		}
	}


	for (indx = 0; indx < tz->trips; indx++) {
		/* create trip type attribute */
		snprintf(tz->trip_type_attrs[indx].name, THERMAL_NAME_LENGTH,
			 "trip_point_%d_type", indx);

		sysfs_attr_init(&tz->trip_type_attrs[indx].attr.attr);
		tz->trip_type_attrs[indx].attr.attr.name =
						tz->trip_type_attrs[indx].name;
		tz->trip_type_attrs[indx].attr.attr.mode = S_IRUGO | S_IWUSR;
		tz->trip_type_attrs[indx].attr.show = trip_point_type_show;
		tz->trip_type_attrs[indx].attr.store = trip_point_type_activate;

		device_create_file(&tz->device,
				   &tz->trip_type_attrs[indx].attr);

		/* create trip temp attribute */
		snprintf(tz->trip_temp_attrs[indx].name, THERMAL_NAME_LENGTH,
			 "trip_point_%d_temp", indx);

		sysfs_attr_init(&tz->trip_temp_attrs[indx].attr.attr);
		tz->trip_temp_attrs[indx].attr.attr.name =
						tz->trip_temp_attrs[indx].name;
		tz->trip_temp_attrs[indx].attr.attr.mode = S_IRUGO;
		tz->trip_temp_attrs[indx].attr.show = trip_point_temp_show;
		if (IS_ENABLED(CONFIG_THERMAL_WRITABLE_TRIPS) &&
		    mask & (1 << indx)) {
			tz->trip_temp_attrs[indx].attr.attr.mode |= S_IWUSR;
			tz->trip_temp_attrs[indx].attr.store =
							trip_point_temp_store;
		}

		device_create_file(&tz->device,
				   &tz->trip_temp_attrs[indx].attr);

		/* create Optional trip hyst attribute */
		if (!tz->ops->get_trip_hyst)
			continue;
		snprintf(tz->trip_hyst_attrs[indx].name, THERMAL_NAME_LENGTH,
			 "trip_point_%d_hyst", indx);

		sysfs_attr_init(&tz->trip_hyst_attrs[indx].attr.attr);
		tz->trip_hyst_attrs[indx].attr.attr.name =
					tz->trip_hyst_attrs[indx].name;
		tz->trip_hyst_attrs[indx].attr.attr.mode = S_IRUGO;
		tz->trip_hyst_attrs[indx].attr.show = trip_point_hyst_show;
		if (tz->ops->set_trip_hyst) {
			tz->trip_hyst_attrs[indx].attr.attr.mode |= S_IWUSR;
			tz->trip_hyst_attrs[indx].attr.store =
					trip_point_hyst_store;
		}

		device_create_file(&tz->device,
				   &tz->trip_hyst_attrs[indx].attr);
	}
	return 0;
}

static void remove_trip_attrs(struct thermal_zone_device *tz)
{
	int indx;

	for (indx = 0; indx < tz->trips; indx++) {
		device_remove_file(&tz->device,
				   &tz->trip_type_attrs[indx].attr);
		device_remove_file(&tz->device,
				   &tz->trip_temp_attrs[indx].attr);
		if (tz->ops->get_trip_hyst)
			device_remove_file(&tz->device,
				  &tz->trip_hyst_attrs[indx].attr);
	}
	kfree(tz->trip_type_attrs);
	kfree(tz->trip_temp_attrs);
	kfree(tz->trip_hyst_attrs);
}

/**
 * thermal_zone_device_register() - register a new thermal zone device
 * @type:	the thermal zone device type
 * @trips:	the number of trip points the thermal zone support
 * @mask:	a bit string indicating the writeablility of trip points
 * @devdata:	private device data
 * @ops:	standard thermal zone device callbacks
 * @tzp:	thermal zone platform parameters
 * @passive_delay: number of milliseconds to wait between polls when
 *		   performing passive cooling
 * @polling_delay: number of milliseconds to wait between polls when checking
 *		   whether trip points have been crossed (0 for interrupt
 *		   driven systems)
 *
 * This interface function adds a new thermal zone device (sensor) to
 * /sys/class/thermal folder as thermal_zone[0-*]. It tries to bind all the
 * thermal cooling devices registered at the same time.
 * thermal_zone_device_unregister() must be called when the device is no
 * longer needed. The passive cooling depends on the .get_trend() return value.
 *
 * Return: a pointer to the created struct thermal_zone_device or an
 * in case of error, an ERR_PTR. Caller must check return value with
 * IS_ERR*() helpers.
 */
struct thermal_zone_device *thermal_zone_device_register(const char *type,
	int trips, int mask, void *devdata,
	struct thermal_zone_device_ops *ops,
	struct thermal_zone_params *tzp,
	int passive_delay, int polling_delay)
{
	struct thermal_zone_device *tz;
	enum thermal_trip_type trip_type;
	int result;
	int count;
	int passive = 0;
	struct thermal_governor *governor;

	if (type && strlen(type) >= THERMAL_NAME_LENGTH)
		return ERR_PTR(-EINVAL);

	if (trips > THERMAL_MAX_TRIPS || trips < 0 || mask >> trips)
		return ERR_PTR(-EINVAL);

	if (!ops)
		return ERR_PTR(-EINVAL);

	if (trips > 0 && (!ops->get_trip_type || !ops->get_trip_temp))
		return ERR_PTR(-EINVAL);

	tz = kzalloc(sizeof(struct thermal_zone_device), GFP_KERNEL);
	if (!tz)
		return ERR_PTR(-ENOMEM);

	INIT_LIST_HEAD(&tz->thermal_instances);
	idr_init(&tz->idr);
	mutex_init(&tz->lock);
	result = get_idr(&thermal_tz_idr, &thermal_idr_lock, &tz->id);
	if (result) {
		kfree(tz);
		return ERR_PTR(result);
	}

	strlcpy(tz->type, type ? : "", sizeof(tz->type));
	tz->ops = ops;
	tz->tzp = tzp;
	tz->device.class = &thermal_class;
	tz->devdata = devdata;
	tz->trips = trips;
	tz->passive_delay = passive_delay;
	tz->polling_delay = polling_delay;

	dev_set_name(&tz->device, "thermal_zone%d", tz->id);
	result = device_register(&tz->device);
	if (result) {
		release_idr(&thermal_tz_idr, &thermal_idr_lock, tz->id);
		kfree(tz);
		return ERR_PTR(result);
	}

	/* sys I/F */
	if (type) {
		result = device_create_file(&tz->device, &dev_attr_type);
		if (result)
			goto unregister;
	}

	result = device_create_file(&tz->device, &dev_attr_temp);
	if (result)
		goto unregister;

	if (ops->get_mode) {
		result = device_create_file(&tz->device, &dev_attr_mode);
		if (result)
			goto unregister;
	}

	result = create_trip_attrs(tz, mask);
	if (result)
		goto unregister;

	for (count = 0; count < trips; count++) {
		tz->ops->get_trip_type(tz, count, &trip_type);
		if (trip_type == THERMAL_TRIP_PASSIVE)
			passive = 1;
	}

	if (!passive) {
		result = device_create_file(&tz->device, &dev_attr_passive);
		if (result)
			goto unregister;
	}

#ifdef CONFIG_THERMAL_EMULATION
	result = device_create_file(&tz->device, &dev_attr_emul_temp);
	if (result)
		goto unregister;
#endif
	/* Create policy attribute */
	result = device_create_file(&tz->device, &dev_attr_policy);
	if (result)
		goto unregister;

	/* Add thermal zone params */
	result = create_tzp_attrs(&tz->device);
	if (result)
		goto unregister;

	/* Update 'this' zone's governor information */
	mutex_lock(&thermal_governor_lock);

	if (tz->tzp)
		governor = __find_governor(tz->tzp->governor_name);
	else
		governor = def_governor;

	result = thermal_set_governor(tz, governor);
	if (result) {
		mutex_unlock(&thermal_governor_lock);
		goto unregister;
	}

	mutex_unlock(&thermal_governor_lock);

	if (!tz->tzp || !tz->tzp->no_hwmon) {
		result = thermal_add_hwmon_sysfs(tz);
		if (result)
			goto unregister;
	}

	mutex_lock(&thermal_list_lock);
	list_add_tail(&tz->node, &thermal_tz_list);
	sensor_init(tz);
	mutex_unlock(&thermal_list_lock);

	/* Bind cooling devices for this zone */
	bind_tz(tz);

	INIT_DELAYED_WORK(&(tz->poll_queue), thermal_zone_device_check);

	if (!tz->ops->get_temp)
		thermal_zone_device_set_polling(tz, 0);

	thermal_zone_device_update(tz);

	return tz;

unregister:
	release_idr(&thermal_tz_idr, &thermal_idr_lock, tz->id);
	device_unregister(&tz->device);
	return ERR_PTR(result);
}
EXPORT_SYMBOL_GPL(thermal_zone_device_register);

/**
 * thermal_device_unregister - removes the registered thermal zone device
 * @tz: the thermal zone device to remove
 */
void thermal_zone_device_unregister(struct thermal_zone_device *tz)
{
	int i;
	const struct thermal_zone_params *tzp;
	struct thermal_cooling_device *cdev;
	struct thermal_zone_device *pos = NULL;

	if (!tz)
		return;

	tzp = tz->tzp;

	mutex_lock(&thermal_list_lock);
	list_for_each_entry(pos, &thermal_tz_list, node)
	    if (pos == tz)
		break;
	if (pos != tz) {
		/* thermal zone device not found */
		mutex_unlock(&thermal_list_lock);
		return;
	}
	list_del(&tz->node);

	/* Unbind all cdevs associated with 'this' thermal zone */
	list_for_each_entry(cdev, &thermal_cdev_list, node) {
		if (tz->ops->unbind) {
			tz->ops->unbind(tz, cdev);
			continue;
		}

		if (!tzp || !tzp->tbp)
			break;

		for (i = 0; i < tzp->num_tbps; i++) {
			if (tzp->tbp[i].cdev == cdev) {
				__unbind(tz, tzp->tbp[i].trip_mask, cdev);
				tzp->tbp[i].cdev = NULL;
			}
		}
	}

	mutex_unlock(&thermal_list_lock);

	thermal_zone_device_set_polling(tz, 0);

	if (tz->type[0])
		device_remove_file(&tz->device, &dev_attr_type);
	device_remove_file(&tz->device, &dev_attr_temp);
	if (tz->ops->get_mode)
		device_remove_file(&tz->device, &dev_attr_mode);
	device_remove_file(&tz->device, &dev_attr_policy);
	remove_trip_attrs(tz);
	thermal_set_governor(tz, NULL);

	thermal_remove_hwmon_sysfs(tz);
	flush_work(&tz->sensor.work);
	kthread_stop(tz->sensor.sysfs_notify_thread);
	mutex_lock(&thermal_list_lock);
	list_del(&tz->sensor.sensor_list);
	mutex_unlock(&thermal_list_lock);
	release_idr(&thermal_tz_idr, &thermal_idr_lock, tz->id);
	idr_destroy(&tz->idr);
	mutex_destroy(&tz->lock);
	device_unregister(&tz->device);
	return;
}
EXPORT_SYMBOL_GPL(thermal_zone_device_unregister);

/**
 * thermal_zone_get_zone_by_name() - search for a zone and returns its ref
 * @name: thermal zone name to fetch the temperature
 *
 * When only one zone is found with the passed name, returns a reference to it.
 *
 * Return: On success returns a reference to an unique thermal zone with
 * matching name equals to @name, an ERR_PTR otherwise (-EINVAL for invalid
 * paramenters, -ENODEV for not found and -EEXIST for multiple matches).
 */
struct thermal_zone_device *thermal_zone_get_zone_by_name(const char *name)
{
	struct thermal_zone_device *pos = NULL, *ref = ERR_PTR(-EINVAL);
	unsigned int found = 0;

	if (!name)
		goto exit;

	mutex_lock(&thermal_list_lock);
	list_for_each_entry(pos, &thermal_tz_list, node)
		if (!strncasecmp(name, pos->type, THERMAL_NAME_LENGTH)) {
			found++;
			ref = pos;
		}
	mutex_unlock(&thermal_list_lock);

	/* nothing has been found, thus an error code for it */
	if (found == 0)
		ref = ERR_PTR(-ENODEV);
	else if (found > 1)
	/* Success only when an unique zone is found */
		ref = ERR_PTR(-EEXIST);

exit:
	return ref;
}
EXPORT_SYMBOL_GPL(thermal_zone_get_zone_by_name);

#ifdef CONFIG_NET
static const struct genl_multicast_group thermal_event_mcgrps[] = {
	{ .name = THERMAL_GENL_MCAST_GROUP_NAME, },
};

static struct genl_family thermal_event_genl_family = {
	.id = GENL_ID_GENERATE,
	.name = THERMAL_GENL_FAMILY_NAME,
	.version = THERMAL_GENL_VERSION,
	.maxattr = THERMAL_GENL_ATTR_MAX,
	.mcgrps = thermal_event_mcgrps,
	.n_mcgrps = ARRAY_SIZE(thermal_event_mcgrps),
};

int thermal_generate_netlink_event(struct thermal_zone_device *tz,
					enum events event)
{
	struct sk_buff *skb;
	struct nlattr *attr;
	struct thermal_genl_event *thermal_event;
	void *msg_header;
	int size;
	int result;
	static unsigned int thermal_event_seqnum;

	if (!tz)
		return -EINVAL;

	/* allocate memory */
	size = nla_total_size(sizeof(struct thermal_genl_event)) +
	       nla_total_size(0);

	skb = genlmsg_new(size, GFP_ATOMIC);
	if (!skb)
		return -ENOMEM;

	/* add the genetlink message header */
	msg_header = genlmsg_put(skb, 0, thermal_event_seqnum++,
				 &thermal_event_genl_family, 0,
				 THERMAL_GENL_CMD_EVENT);
	if (!msg_header) {
		nlmsg_free(skb);
		return -ENOMEM;
	}

	/* fill the data */
	attr = nla_reserve(skb, THERMAL_GENL_ATTR_EVENT,
			   sizeof(struct thermal_genl_event));

	if (!attr) {
		nlmsg_free(skb);
		return -EINVAL;
	}

	thermal_event = nla_data(attr);
	if (!thermal_event) {
		nlmsg_free(skb);
		return -EINVAL;
	}

	memset(thermal_event, 0, sizeof(struct thermal_genl_event));

	thermal_event->orig = tz->id;
	thermal_event->event = event;

	/* send multicast genetlink message */
	result = genlmsg_end(skb, msg_header);
	if (result < 0) {
		nlmsg_free(skb);
		return result;
	}

	result = genlmsg_multicast(&thermal_event_genl_family, skb, 0,
				   0, GFP_ATOMIC);
	if (result)
		dev_err(&tz->device, "Failed to send netlink event:%d", result);

	return result;
}
EXPORT_SYMBOL_GPL(thermal_generate_netlink_event);

static int genetlink_init(void)
{
	return genl_register_family(&thermal_event_genl_family);
}

static void genetlink_exit(void)
{
	genl_unregister_family(&thermal_event_genl_family);
}
#else /* !CONFIG_NET */
static inline int genetlink_init(void) { return 0; }
static inline void genetlink_exit(void) {}
#endif /* !CONFIG_NET */

static int __init thermal_register_governors(void)
{
	int result;

	result = thermal_gov_step_wise_register();
	if (result)
		return result;

	result = thermal_gov_fair_share_register();
	if (result)
		return result;

	result = thermal_gov_bang_bang_register();
	if (result)
		return result;

	result = thermal_gov_user_space_register();
	if (result)
		return result;

	return thermal_gov_power_allocator_register();
}

static void thermal_unregister_governors(void)
{
	thermal_gov_step_wise_unregister();
	thermal_gov_fair_share_unregister();
	thermal_gov_bang_bang_unregister();
	thermal_gov_user_space_unregister();
	thermal_gov_power_allocator_unregister();
}

static int __init thermal_init(void)
{
	int result;

	result = thermal_register_governors();
	if (result)
		goto error;

	result = class_register(&thermal_class);
	if (result)
		goto unregister_governors;

	result = genetlink_init();
	if (result)
		goto unregister_class;

	result = of_parse_thermal_zones();
	if (result)
		goto exit_netlink;

	return 0;

exit_netlink:
	genetlink_exit();
unregister_class:
	class_unregister(&thermal_class);
unregister_governors:
	thermal_unregister_governors();
error:
	idr_destroy(&thermal_tz_idr);
	idr_destroy(&thermal_cdev_idr);
	mutex_destroy(&thermal_idr_lock);
	mutex_destroy(&thermal_list_lock);
	mutex_destroy(&thermal_governor_lock);
	return result;
}

static void __exit thermal_exit(void)
{
	of_thermal_destroy_zones();
	genetlink_exit();
	class_unregister(&thermal_class);
	thermal_unregister_governors();
	idr_destroy(&thermal_tz_idr);
	idr_destroy(&thermal_cdev_idr);
	mutex_destroy(&thermal_idr_lock);
	mutex_destroy(&thermal_list_lock);
	mutex_destroy(&thermal_governor_lock);
}

fs_initcall(thermal_init);
module_exit(thermal_exit);<|MERGE_RESOLUTION|>--- conflicted
+++ resolved
@@ -822,20 +822,15 @@
 	tz->ops->get_trip_temp(tz, trip, &trip_temp);
 
 	/* If we have not crossed the trip_temp, we do not care. */
-<<<<<<< HEAD
 	if (trip_type != THERMAL_TRIP_CRITICAL_LOW &&
 	    trip_type != THERMAL_TRIP_CONFIGURABLE_LOW) {
-		if (tz->temperature < trip_temp)
+		if (trip_temp <= 0 ||  tz->temperature < trip_temp)
 			return;
 	} else
 		if (tz->temperature >= trip_temp)
 			return;
-=======
-	if (trip_temp <= 0 || tz->temperature < trip_temp)
-		return;
 
 	trace_thermal_zone_trip(tz, trip, trip_type);
->>>>>>> b67eed8e
 
 	if (tz->ops->notify)
 		tz->ops->notify(tz, trip, trip_type);
