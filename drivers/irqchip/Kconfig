config IRQCHIP
	def_bool y
	depends on OF_IRQ

config ARM_GIC
	bool
	select IRQ_DOMAIN
	select IRQ_DOMAIN_HIERARCHY
	select MULTI_IRQ_HANDLER
	select QCOM_SHOW_RESUME_IRQ

config ARM_GIC_V2M
	bool
	depends on ARM_GIC
	depends on PCI && PCI_MSI
	select PCI_MSI_IRQ_DOMAIN

config GIC_NON_BANKED
	bool

config ARM_GIC_V3
	bool
	select IRQ_DOMAIN
	select MULTI_IRQ_HANDLER
	select IRQ_DOMAIN_HIERARCHY

config ARM_GIC_V3_ITS
	bool
	select PCI_MSI_IRQ_DOMAIN

config ARM_GIC_V3_ACL
	bool "GICv3 Access control"
	depends on ARM_GIC_V3
	help
	  Access to GIC ITS address space is controlled by EL2.
	  Kernel has no permission to access ITS

config ARM_GIC_V3_NO_ACCESS_CONTROL
	bool "GICv3 No Access Control Configuration"
	depends on ARM_GIC_V3
	help
	  On some SOCs with the access control configurations it is
	  not allowed to access certain set of the GIC registers
	  from non-secure world. Provide a common flag to protect
	  those functionalities and compile them out for such
	  configurations, so that specific registers are not touched.

	  For production kernels, you should say 'N' here.

config ARM_NVIC
	bool
	select IRQ_DOMAIN
	select IRQ_DOMAIN_HIERARCHY
	select GENERIC_IRQ_CHIP

config ARM_VIC
	bool
	select IRQ_DOMAIN
	select MULTI_IRQ_HANDLER

config ARM_VIC_NR
	int
	default 4 if ARCH_S5PV210
	default 2
	depends on ARM_VIC
	help
	  The maximum number of VICs available in the system, for
	  power management.

config ATMEL_AIC_IRQ
	bool
	select GENERIC_IRQ_CHIP
	select IRQ_DOMAIN
	select MULTI_IRQ_HANDLER
	select SPARSE_IRQ

config ATMEL_AIC5_IRQ
	bool
	select GENERIC_IRQ_CHIP
	select IRQ_DOMAIN
	select MULTI_IRQ_HANDLER
	select SPARSE_IRQ

config I8259
	bool
	select IRQ_DOMAIN

config BCM7038_L1_IRQ
	bool
	select GENERIC_IRQ_CHIP
	select IRQ_DOMAIN

config BCM7120_L2_IRQ
	bool
	select GENERIC_IRQ_CHIP
	select IRQ_DOMAIN

config BRCMSTB_L2_IRQ
	bool
	select GENERIC_IRQ_CHIP
	select IRQ_DOMAIN

config QCOM_SHOW_RESUME_IRQ
	bool "Enable logging of interrupts that could have caused resume"
	depends on ARM_GIC
	default n
	help
	  This option logs wake up interrupts that have triggered just before
	  the resume loop unrolls. It helps to debug to know any unnecessary
	  wake up interrupts that causes system to come out of low power modes.
	  Say Y if you want to debug why the system resumed.

config DW_APB_ICTL
	bool
	select GENERIC_IRQ_CHIP
	select IRQ_DOMAIN

config IMGPDC_IRQ
	bool
	select GENERIC_IRQ_CHIP
	select IRQ_DOMAIN

config IRQ_MIPS_CPU
	bool
	select GENERIC_IRQ_CHIP
	select IRQ_DOMAIN

config CLPS711X_IRQCHIP
	bool
	depends on ARCH_CLPS711X
	select IRQ_DOMAIN
	select MULTI_IRQ_HANDLER
	select SPARSE_IRQ
	default y

config OR1K_PIC
	bool
	select IRQ_DOMAIN

config OMAP_IRQCHIP
	bool
	select GENERIC_IRQ_CHIP
	select IRQ_DOMAIN

config ORION_IRQCHIP
	bool
	select IRQ_DOMAIN
	select MULTI_IRQ_HANDLER

config RENESAS_INTC_IRQPIN
	bool
	select IRQ_DOMAIN

config RENESAS_IRQC
	bool
	select GENERIC_IRQ_CHIP
	select IRQ_DOMAIN

config ST_IRQCHIP
	bool
	select REGMAP
	select MFD_SYSCON
	help
	  Enables SysCfg Controlled IRQs on STi based platforms.

config TB10X_IRQC
	bool
	select IRQ_DOMAIN
	select GENERIC_IRQ_CHIP

config VERSATILE_FPGA_IRQ
	bool
	select IRQ_DOMAIN

config VERSATILE_FPGA_IRQ_NR
       int
       default 4
       depends on VERSATILE_FPGA_IRQ

config XTENSA_MX
	bool
	select IRQ_DOMAIN

config IRQ_CROSSBAR
	bool
	help
	  Support for a CROSSBAR ip that precedes the main interrupt controller.
	  The primary irqchip invokes the crossbar's callback which inturn allocates
	  a free irq and configures the IP. Thus the peripheral interrupts are
	  routed to one of the free irqchip interrupt lines.

config KEYSTONE_IRQ
	tristate "Keystone 2 IRQ controller IP"
	depends on ARCH_KEYSTONE
	help
		Support for Texas Instruments Keystone 2 IRQ controller IP which
		is part of the Keystone 2 IPC mechanism

config MIPS_GIC
	bool
	select MIPS_CM

config INGENIC_IRQ
	bool
	depends on MACH_INGENIC
	default y

config RENESAS_H8300H_INTC
        bool
	select IRQ_DOMAIN

config RENESAS_H8S_INTC
        bool
	select IRQ_DOMAIN

config IMX_GPCV2
	bool
	select IRQ_DOMAIN
	help
	  Enables the wakeup IRQs for IMX platforms with GPCv2 block

config IRQ_MXS
	def_bool y if MACH_ASM9260 || ARCH_MXS
	select IRQ_DOMAIN
	select STMP_DEVICE

<<<<<<< HEAD
config MSM_IRQ
	bool
	select IRQ_DOMAIN
=======
config GOLDFISH_PIC
       bool "Goldfish programmable interrupt controller"
       depends on MIPS && (GOLDFISH || COMPILE_TEST)
       select IRQ_DOMAIN
       help
         Say yes here to enable Goldfish interrupt controller driver used
         for Goldfish based virtual platforms.
>>>>>>> 20ddb25b
<|MERGE_RESOLUTION|>--- conflicted
+++ resolved
@@ -224,16 +224,14 @@
 	select IRQ_DOMAIN
 	select STMP_DEVICE
 
-<<<<<<< HEAD
 config MSM_IRQ
 	bool
 	select IRQ_DOMAIN
-=======
+
 config GOLDFISH_PIC
        bool "Goldfish programmable interrupt controller"
        depends on MIPS && (GOLDFISH || COMPILE_TEST)
        select IRQ_DOMAIN
        help
          Say yes here to enable Goldfish interrupt controller driver used
-         for Goldfish based virtual platforms.
->>>>>>> 20ddb25b
+         for Goldfish based virtual platforms.