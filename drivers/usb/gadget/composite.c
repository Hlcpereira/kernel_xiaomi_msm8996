--- conflicted
+++ resolved
@@ -1762,7 +1762,6 @@
 			break;
 		if (w_value && !f->set_alt)
 			break;
-<<<<<<< HEAD
 		/*
 		 * We put interfaces in default settings (alt 0)
 		 * upon set config#1. Call set_alt for non-zero
@@ -1772,10 +1771,8 @@
 			value = 0;
 			break;
 		}
-=======
 
 		spin_lock(&cdev->lock);
->>>>>>> a5f9be35
 		value = f->set_alt(f, w_index, w_value);
 		if (value == USB_GADGET_DELAYED_STATUS) {
 			DBG(cdev,
