/*
 * USB device quirk handling logic and table
 *
 * Copyright (c) 2007 Oliver Neukum
 * Copyright (c) 2007 Greg Kroah-Hartman <gregkh@suse.de>
 *
 * This program is free software; you can redistribute it and/or modify it
 * under the terms of the GNU General Public License as published by the Free
 * Software Foundation, version 2.
 *
 *
 */

#include <linux/usb.h>
#include <linux/usb/quirks.h>
#include <linux/usb/hcd.h>
#include "usb.h"

/* Lists of quirky USB devices, split in device quirks and interface quirks.
 * Device quirks are applied at the very beginning of the enumeration process,
 * right after reading the device descriptor. They can thus only match on device
 * information.
 *
 * Interface quirks are applied after reading all the configuration descriptors.
 * They can match on both device and interface information.
 *
 * Note that the DELAY_INIT and HONOR_BNUMINTERFACES quirks do not make sense as
 * interface quirks, as they only influence the enumeration process which is run
 * before processing the interface quirks.
 *
 * Please keep the lists ordered by:
 * 	1) Vendor ID
 * 	2) Product ID
 * 	3) Class ID
 */
static const struct usb_device_id usb_quirk_list[] = {
	/* CBM - Flash disk */
	{ USB_DEVICE(0x0204, 0x6025), .driver_info = USB_QUIRK_RESET_RESUME },

	/* HP 5300/5370C scanner */
	{ USB_DEVICE(0x03f0, 0x0701), .driver_info =
			USB_QUIRK_STRING_FETCH_255 },

	/* Creative SB Audigy 2 NX */
	{ USB_DEVICE(0x041e, 0x3020), .driver_info = USB_QUIRK_RESET_RESUME },

	/* Microsoft Wireless Laser Mouse 6000 Receiver */
	{ USB_DEVICE(0x045e, 0x00e1), .driver_info = USB_QUIRK_RESET_RESUME },

	/* Microsoft LifeCam-VX700 v2.0 */
	{ USB_DEVICE(0x045e, 0x0770), .driver_info = USB_QUIRK_RESET_RESUME },

<<<<<<< HEAD
	/* Logitech HD Pro Webcams C920 and C930e */
=======
	/* Logitech HD Pro Webcams C920, C920-C, C925e and C930e */
>>>>>>> 788ccf75
	{ USB_DEVICE(0x046d, 0x082d), .driver_info = USB_QUIRK_DELAY_INIT },
	{ USB_DEVICE(0x046d, 0x0843), .driver_info = USB_QUIRK_DELAY_INIT },
	{ USB_DEVICE(0x046d, 0x085b), .driver_info = USB_QUIRK_DELAY_INIT },

	/* Logitech Quickcam Fusion */
	{ USB_DEVICE(0x046d, 0x08c1), .driver_info = USB_QUIRK_RESET_RESUME },

	/* Logitech Quickcam Orbit MP */
	{ USB_DEVICE(0x046d, 0x08c2), .driver_info = USB_QUIRK_RESET_RESUME },

	/* Logitech Quickcam Pro for Notebook */
	{ USB_DEVICE(0x046d, 0x08c3), .driver_info = USB_QUIRK_RESET_RESUME },

	/* Logitech Quickcam Pro 5000 */
	{ USB_DEVICE(0x046d, 0x08c5), .driver_info = USB_QUIRK_RESET_RESUME },

	/* Logitech Quickcam OEM Dell Notebook */
	{ USB_DEVICE(0x046d, 0x08c6), .driver_info = USB_QUIRK_RESET_RESUME },

	/* Logitech Quickcam OEM Cisco VT Camera II */
	{ USB_DEVICE(0x046d, 0x08c7), .driver_info = USB_QUIRK_RESET_RESUME },

	/* Logitech Harmony 700-series */
	{ USB_DEVICE(0x046d, 0xc122), .driver_info = USB_QUIRK_DELAY_INIT },

	/* Philips PSC805 audio device */
	{ USB_DEVICE(0x0471, 0x0155), .driver_info = USB_QUIRK_RESET_RESUME },

	/* Artisman Watchdog Dongle */
	{ USB_DEVICE(0x04b4, 0x0526), .driver_info =
			USB_QUIRK_CONFIG_INTF_STRINGS },

	/* Microchip Joss Optical infrared touchboard device */
	{ USB_DEVICE(0x04d8, 0x000c), .driver_info =
			USB_QUIRK_CONFIG_INTF_STRINGS },

	/* CarrolTouch 4000U */
	{ USB_DEVICE(0x04e7, 0x0009), .driver_info = USB_QUIRK_RESET_RESUME },

	/* CarrolTouch 4500U */
	{ USB_DEVICE(0x04e7, 0x0030), .driver_info = USB_QUIRK_RESET_RESUME },

	/* Samsung Android phone modem - ID conflict with SPH-I500 */
	{ USB_DEVICE(0x04e8, 0x6601), .driver_info =
			USB_QUIRK_CONFIG_INTF_STRINGS },

	/* Elan Touchscreen */
	{ USB_DEVICE(0x04f3, 0x0089), .driver_info =
			USB_QUIRK_DEVICE_QUALIFIER },

	{ USB_DEVICE(0x04f3, 0x009b), .driver_info =
			USB_QUIRK_DEVICE_QUALIFIER },

	{ USB_DEVICE(0x04f3, 0x010c), .driver_info =
			USB_QUIRK_DEVICE_QUALIFIER },

	{ USB_DEVICE(0x04f3, 0x016f), .driver_info =
			USB_QUIRK_DEVICE_QUALIFIER },

	/* Roland SC-8820 */
	{ USB_DEVICE(0x0582, 0x0007), .driver_info = USB_QUIRK_RESET_RESUME },

	/* Edirol SD-20 */
	{ USB_DEVICE(0x0582, 0x0027), .driver_info = USB_QUIRK_RESET_RESUME },

	/* Alcor Micro Corp. Hub */
	{ USB_DEVICE(0x058f, 0x9254), .driver_info = USB_QUIRK_RESET_RESUME },

	/* appletouch */
	{ USB_DEVICE(0x05ac, 0x021a), .driver_info = USB_QUIRK_RESET_RESUME },

	/* Genesys Logic hub, internally used by KY-688 USB 3.1 Type-C Hub */
	{ USB_DEVICE(0x05e3, 0x0612), .driver_info = USB_QUIRK_NO_LPM },

<<<<<<< HEAD
=======
	/* ELSA MicroLink 56K */
	{ USB_DEVICE(0x05cc, 0x2267), .driver_info = USB_QUIRK_RESET_RESUME },

	/* Genesys Logic hub, internally used by Moshi USB to Ethernet Adapter */
	{ USB_DEVICE(0x05e3, 0x0616), .driver_info = USB_QUIRK_NO_LPM },

>>>>>>> 788ccf75
	/* Avision AV600U */
	{ USB_DEVICE(0x0638, 0x0a13), .driver_info =
	  USB_QUIRK_STRING_FETCH_255 },

	/* Saitek Cyborg Gold Joystick */
	{ USB_DEVICE(0x06a3, 0x0006), .driver_info =
			USB_QUIRK_CONFIG_INTF_STRINGS },

	/* Guillemot Webcam Hercules Dualpix Exchange (2nd ID) */
	{ USB_DEVICE(0x06f8, 0x0804), .driver_info = USB_QUIRK_RESET_RESUME },

	/* Guillemot Webcam Hercules Dualpix Exchange*/
	{ USB_DEVICE(0x06f8, 0x3005), .driver_info = USB_QUIRK_RESET_RESUME },

	/* Midiman M-Audio Keystation 88es */
	{ USB_DEVICE(0x0763, 0x0192), .driver_info = USB_QUIRK_RESET_RESUME },

	/* M-Systems Flash Disk Pioneers */
	{ USB_DEVICE(0x08ec, 0x1000), .driver_info = USB_QUIRK_RESET_RESUME },

	/* Keytouch QWERTY Panel keyboard */
	{ USB_DEVICE(0x0926, 0x3333), .driver_info =
			USB_QUIRK_CONFIG_INTF_STRINGS },

	/* X-Rite/Gretag-Macbeth Eye-One Pro display colorimeter */
	{ USB_DEVICE(0x0971, 0x2000), .driver_info = USB_QUIRK_NO_SET_INTF },

	/* Broadcom BCM92035DGROM BT dongle */
	{ USB_DEVICE(0x0a5c, 0x2021), .driver_info = USB_QUIRK_RESET_RESUME },

	/* MAYA44USB sound device */
	{ USB_DEVICE(0x0a92, 0x0091), .driver_info = USB_QUIRK_RESET_RESUME },

	/* Action Semiconductor flash disk */
	{ USB_DEVICE(0x10d6, 0x2200), .driver_info =
			USB_QUIRK_STRING_FETCH_255 },

	/* SKYMEDI USB_DRIVE */
	{ USB_DEVICE(0x1516, 0x8628), .driver_info = USB_QUIRK_RESET_RESUME },

	/* Razer - Razer Blade Keyboard */
	{ USB_DEVICE(0x1532, 0x0116), .driver_info =
			USB_QUIRK_LINEAR_UFRAME_INTR_BINTERVAL },

	/* BUILDWIN Photo Frame */
	{ USB_DEVICE(0x1908, 0x1315), .driver_info =
			USB_QUIRK_HONOR_BNUMINTERFACES },

	/* INTEL VALUE SSD */
	{ USB_DEVICE(0x8086, 0xf1a5), .driver_info = USB_QUIRK_RESET_RESUME },

	/* Corsair K70 LUX */
	{ USB_DEVICE(0x1b1c, 0x1b36), .driver_info = USB_QUIRK_DELAY_INIT },

	/* MIDI keyboard WORLDE MINI */
	{ USB_DEVICE(0x1c75, 0x0204), .driver_info =
			USB_QUIRK_CONFIG_INTF_STRINGS },

	/* USB3503 */
	{ USB_DEVICE(0x0424, 0x3503), .driver_info = USB_QUIRK_RESET_RESUME },

	/* ASUS Base Station(T100) */
	{ USB_DEVICE(0x0b05, 0x17e0), .driver_info =
			USB_QUIRK_IGNORE_REMOTE_WAKEUP },

	/* Protocol and OTG Electrical Test Device */
	{ USB_DEVICE(0x1a0a, 0x0200), .driver_info =
			USB_QUIRK_LINEAR_UFRAME_INTR_BINTERVAL },

	{ }  /* terminating entry must be last */
};

static const struct usb_device_id usb_interface_quirk_list[] = {
	/* Logitech UVC Cameras */
	{ USB_VENDOR_AND_INTERFACE_INFO(0x046d, USB_CLASS_VIDEO, 1, 0),
	  .driver_info = USB_QUIRK_RESET_RESUME },

	{ }  /* terminating entry must be last */
};

static const struct usb_device_id usb_amd_resume_quirk_list[] = {
	/* Lenovo Mouse with Pixart controller */
	{ USB_DEVICE(0x17ef, 0x602e), .driver_info = USB_QUIRK_RESET_RESUME },

	/* Pixart Mouse */
	{ USB_DEVICE(0x093a, 0x2500), .driver_info = USB_QUIRK_RESET_RESUME },
	{ USB_DEVICE(0x093a, 0x2510), .driver_info = USB_QUIRK_RESET_RESUME },
	{ USB_DEVICE(0x093a, 0x2521), .driver_info = USB_QUIRK_RESET_RESUME },

	/* Logitech Optical Mouse M90/M100 */
	{ USB_DEVICE(0x046d, 0xc05a), .driver_info = USB_QUIRK_RESET_RESUME },

	{ }  /* terminating entry must be last */
};

static bool usb_match_any_interface(struct usb_device *udev,
				    const struct usb_device_id *id)
{
	unsigned int i;

	for (i = 0; i < udev->descriptor.bNumConfigurations; ++i) {
		struct usb_host_config *cfg = &udev->config[i];
		unsigned int j;

		for (j = 0; j < cfg->desc.bNumInterfaces; ++j) {
			struct usb_interface_cache *cache;
			struct usb_host_interface *intf;

			cache = cfg->intf_cache[j];
			if (cache->num_altsetting == 0)
				continue;

			intf = &cache->altsetting[0];
			if (usb_match_one_id_intf(udev, intf, id))
				return true;
		}
	}

	return false;
}

static int usb_amd_resume_quirk(struct usb_device *udev)
{
	struct usb_hcd *hcd;

	hcd = bus_to_hcd(udev->bus);
	/* The device should be attached directly to root hub */
	if (udev->level == 1 && hcd->amd_resume_bug == 1)
		return 1;

	return 0;
}

static u32 __usb_detect_quirks(struct usb_device *udev,
			       const struct usb_device_id *id)
{
	u32 quirks = 0;

	for (; id->match_flags; id++) {
		if (!usb_match_device(udev, id))
			continue;

		if ((id->match_flags & USB_DEVICE_ID_MATCH_INT_INFO) &&
		    !usb_match_any_interface(udev, id))
			continue;

		quirks |= (u32)(id->driver_info);
	}

	return quirks;
}

/*
 * Detect any quirks the device has, and do any housekeeping for it if needed.
 */
void usb_detect_quirks(struct usb_device *udev)
{
	udev->quirks = __usb_detect_quirks(udev, usb_quirk_list);

	/*
	 * Pixart-based mice would trigger remote wakeup issue on AMD
	 * Yangtze chipset, so set them as RESET_RESUME flag.
	 */
	if (usb_amd_resume_quirk(udev))
		udev->quirks |= __usb_detect_quirks(udev,
				usb_amd_resume_quirk_list);

	if (udev->quirks)
		dev_dbg(&udev->dev, "USB quirks for this device: %x\n",
			udev->quirks);

#ifdef CONFIG_USB_DEFAULT_PERSIST
	if (!(udev->quirks & USB_QUIRK_RESET))
		udev->persist_enabled = 1;
#else
	/* Hubs are automatically enabled for USB-PERSIST */
	if (udev->descriptor.bDeviceClass == USB_CLASS_HUB)
		udev->persist_enabled = 1;
#endif	/* CONFIG_USB_DEFAULT_PERSIST */
}

void usb_detect_interface_quirks(struct usb_device *udev)
{
	u32 quirks;

	quirks = __usb_detect_quirks(udev, usb_interface_quirk_list);
	if (quirks == 0)
		return;

	dev_dbg(&udev->dev, "USB interface quirks for this device: %x\n",
		quirks);
	udev->quirks |= quirks;
}<|MERGE_RESOLUTION|>--- conflicted
+++ resolved
@@ -50,11 +50,7 @@
 	/* Microsoft LifeCam-VX700 v2.0 */
 	{ USB_DEVICE(0x045e, 0x0770), .driver_info = USB_QUIRK_RESET_RESUME },
 
-<<<<<<< HEAD
-	/* Logitech HD Pro Webcams C920 and C930e */
-=======
 	/* Logitech HD Pro Webcams C920, C920-C, C925e and C930e */
->>>>>>> 788ccf75
 	{ USB_DEVICE(0x046d, 0x082d), .driver_info = USB_QUIRK_DELAY_INIT },
 	{ USB_DEVICE(0x046d, 0x0843), .driver_info = USB_QUIRK_DELAY_INIT },
 	{ USB_DEVICE(0x046d, 0x085b), .driver_info = USB_QUIRK_DELAY_INIT },
@@ -129,15 +125,9 @@
 	/* Genesys Logic hub, internally used by KY-688 USB 3.1 Type-C Hub */
 	{ USB_DEVICE(0x05e3, 0x0612), .driver_info = USB_QUIRK_NO_LPM },
 
-<<<<<<< HEAD
-=======
 	/* ELSA MicroLink 56K */
 	{ USB_DEVICE(0x05cc, 0x2267), .driver_info = USB_QUIRK_RESET_RESUME },
 
-	/* Genesys Logic hub, internally used by Moshi USB to Ethernet Adapter */
-	{ USB_DEVICE(0x05e3, 0x0616), .driver_info = USB_QUIRK_NO_LPM },
-
->>>>>>> 788ccf75
 	/* Avision AV600U */
 	{ USB_DEVICE(0x0638, 0x0a13), .driver_info =
 	  USB_QUIRK_STRING_FETCH_255 },
