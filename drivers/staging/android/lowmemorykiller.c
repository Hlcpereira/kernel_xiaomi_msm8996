/* drivers/misc/lowmemorykiller.c
 *
 * The lowmemorykiller driver lets user-space specify a set of memory thresholds
 * where processes with a range of oom_score_adj values will get killed. Specify
 * the minimum oom_score_adj values in
 * /sys/module/lowmemorykiller/parameters/adj and the number of free pages in
 * /sys/module/lowmemorykiller/parameters/minfree. Both files take a comma
 * separated list of numbers in ascending order.
 *
 * For example, write "0,8" to /sys/module/lowmemorykiller/parameters/adj and
 * "1024,4096" to /sys/module/lowmemorykiller/parameters/minfree to kill
 * processes with a oom_score_adj value of 8 or higher when the free memory
 * drops below 4096 pages and kill processes with a oom_score_adj value of 0 or
 * higher when the free memory drops below 1024 pages.
 *
 * The driver considers memory used for caches to be free, but if a large
 * percentage of the cached memory is locked this can be very inaccurate
 * and processes may not get killed until the normal oom killer is triggered.
 *
 * Copyright (C) 2007-2008 Google, Inc.
 *
 * This software is licensed under the terms of the GNU General Public
 * License version 2, as published by the Free Software Foundation, and
 * may be copied, distributed, and modified under those terms.
 *
 * This program is distributed in the hope that it will be useful,
 * but WITHOUT ANY WARRANTY; without even the implied warranty of
 * MERCHANTABILITY or FITNESS FOR A PARTICULAR PURPOSE.  See the
 * GNU General Public License for more details.
 *
 */

#define pr_fmt(fmt) KBUILD_MODNAME ": " fmt

#include <linux/init.h>
#include <linux/moduleparam.h>
#include <linux/kernel.h>
#include <linux/mm.h>
#include <linux/oom.h>
#include <linux/sched.h>
#include <linux/swap.h>
#include <linux/rcupdate.h>
#include <linux/profile.h>
#include <linux/notifier.h>
#include <linux/mutex.h>
#include <linux/delay.h>
#include <linux/swap.h>
#include <linux/fs.h>
#include <linux/cpuset.h>
#include <linux/vmpressure.h>
#include <linux/zcache.h>

#define CREATE_TRACE_POINTS
#include <trace/events/almk.h>

#ifdef CONFIG_HIGHMEM
#define _ZONE ZONE_HIGHMEM
#else
#define _ZONE ZONE_NORMAL
#endif

#define CREATE_TRACE_POINTS
#include "trace/lowmemorykiller.h"

static uint32_t lowmem_debug_level = 1;
static short lowmem_adj[6] = {
	0,
	1,
	6,
	12,
};
static int lowmem_adj_size = 4;
static int lowmem_minfree[6] = {
	3 * 512,	/* 6MB */
	2 * 1024,	/* 8MB */
	4 * 1024,	/* 16MB */
	16 * 1024,	/* 64MB */
};
static int lowmem_minfree_size = 4;
static int lmk_fast_run = 1;

static unsigned long lowmem_deathpending_timeout;

#define lowmem_print(level, x...)			\
	do {						\
		if (lowmem_debug_level >= (level))	\
			pr_info(x);			\
	} while (0)

static unsigned long lowmem_count(struct shrinker *s,
				  struct shrink_control *sc)
{
	return global_page_state(NR_ACTIVE_ANON) +
		global_page_state(NR_ACTIVE_FILE) +
		global_page_state(NR_INACTIVE_ANON) +
		global_page_state(NR_INACTIVE_FILE);
}

static atomic_t shift_adj = ATOMIC_INIT(0);
static short adj_max_shift = 353;
module_param_named(adj_max_shift, adj_max_shift, short,
                   S_IRUGO | S_IWUSR);

/* User knob to enable/disable adaptive lmk feature */
static int enable_adaptive_lmk;
module_param_named(enable_adaptive_lmk, enable_adaptive_lmk, int,
		   S_IRUGO | S_IWUSR);

/*
 * This parameter controls the behaviour of LMK when vmpressure is in
 * the range of 90-94. Adaptive lmk triggers based on number of file
 * pages wrt vmpressure_file_min, when vmpressure is in the range of
 * 90-94. Usually this is a pseudo minfree value, higher than the
 * highest configured value in minfree array.
 */
static int vmpressure_file_min;
module_param_named(vmpressure_file_min, vmpressure_file_min, int,
		   S_IRUGO | S_IWUSR);

enum {
	VMPRESSURE_NO_ADJUST = 0,
	VMPRESSURE_ADJUST_ENCROACH,
	VMPRESSURE_ADJUST_NORMAL,
};

int adjust_minadj(short *min_score_adj)
{
	int ret = VMPRESSURE_NO_ADJUST;

	if (!enable_adaptive_lmk)
		return 0;

	if (atomic_read(&shift_adj) &&
	    (*min_score_adj > adj_max_shift)) {
		if (*min_score_adj == OOM_SCORE_ADJ_MAX + 1)
			ret = VMPRESSURE_ADJUST_ENCROACH;
		else
			ret = VMPRESSURE_ADJUST_NORMAL;
		*min_score_adj = adj_max_shift;
	}
	atomic_set(&shift_adj, 0);

	return ret;
}

static int lmk_vmpressure_notifier(struct notifier_block *nb,
				   unsigned long action, void *data)
{
	int other_free = 0, other_file = 0;
	unsigned long pressure = action;
	int array_size = ARRAY_SIZE(lowmem_adj);

	if (!enable_adaptive_lmk)
		return 0;

	if (pressure >= 95) {
		other_file = global_page_state(NR_FILE_PAGES) + zcache_pages() -
			global_page_state(NR_SHMEM) -
			total_swapcache_pages();
		other_free = global_page_state(NR_FREE_PAGES);

		atomic_set(&shift_adj, 1);
		trace_almk_vmpressure(pressure, other_free, other_file);
	} else if (pressure >= 90) {
		if (lowmem_adj_size < array_size)
			array_size = lowmem_adj_size;
		if (lowmem_minfree_size < array_size)
			array_size = lowmem_minfree_size;

		other_file = global_page_state(NR_FILE_PAGES) + zcache_pages() -
			global_page_state(NR_SHMEM) -
			total_swapcache_pages();

		other_free = global_page_state(NR_FREE_PAGES);

		if ((other_free < lowmem_minfree[array_size - 1]) &&
		    (other_file < vmpressure_file_min)) {
			atomic_set(&shift_adj, 1);
			trace_almk_vmpressure(pressure, other_free, other_file);
		}
	} else if (atomic_read(&shift_adj)) {
		other_file = global_page_state(NR_FILE_PAGES) + zcache_pages() -
			global_page_state(NR_SHMEM) -
			total_swapcache_pages();
		other_free = global_page_state(NR_FREE_PAGES);

		/*
		 * shift_adj would have been set by a previous invocation
		 * of notifier, which is not followed by a lowmem_shrink yet.
		 * Since vmpressure has improved, reset shift_adj to avoid
		 * false adaptive LMK trigger.
		 */
		trace_almk_vmpressure(pressure, other_free, other_file);
		atomic_set(&shift_adj, 0);
	}

	return 0;
}

static struct notifier_block lmk_vmpr_nb = {
	.notifier_call = lmk_vmpressure_notifier,
};

static int test_task_flag(struct task_struct *p, int flag)
{
	struct task_struct *t;

	for_each_thread(p, t) {
		task_lock(t);
		if (test_tsk_thread_flag(t, flag)) {
			task_unlock(t);
			return 1;
		}
		task_unlock(t);
	}

	return 0;
}

static int test_task_state(struct task_struct *p, int state)
{
	struct task_struct *t;

	for_each_thread(p, t) {
		task_lock(t);
		if (t->state & state) {
			task_unlock(t);
			return 1;
		}
		task_unlock(t);
	}

	return 0;
}

static DEFINE_MUTEX(scan_mutex);

int can_use_cma_pages(gfp_t gfp_mask)
{
	int can_use = 0;
	int mtype = gfpflags_to_migratetype(gfp_mask);
	int i = 0;
	int *mtype_fallbacks = get_migratetype_fallbacks(mtype);

	if (is_migrate_cma(mtype)) {
		can_use = 1;
	} else {
		for (i = 0;; i++) {
			int fallbacktype = mtype_fallbacks[i];

			if (is_migrate_cma(fallbacktype)) {
				can_use = 1;
				break;
			}

			if (fallbacktype == MIGRATE_TYPES)
				break;
		}
	}
	return can_use;
}

void tune_lmk_zone_param(struct zonelist *zonelist, int classzone_idx,
					int *other_free, int *other_file,
					int use_cma_pages)
{
	struct zone *zone;
	struct zoneref *zoneref;
	int zone_idx;

	for_each_zone_zonelist(zone, zoneref, zonelist, MAX_NR_ZONES) {
		zone_idx = zonelist_zone_idx(zoneref);
		if (zone_idx == ZONE_MOVABLE) {
			if (!use_cma_pages && other_free)
				*other_free -=
				    zone_page_state(zone, NR_FREE_CMA_PAGES);
			continue;
		}

		if (zone_idx > classzone_idx) {
			if (other_free != NULL)
				*other_free -= zone_page_state(zone,
							       NR_FREE_PAGES);
			if (other_file != NULL)
				*other_file -= zone_page_state(zone,
							       NR_FILE_PAGES)
					- zone_page_state(zone, NR_SHMEM)
					- zone_page_state(zone, NR_SWAPCACHE);
		} else if (zone_idx < classzone_idx) {
			if (zone_watermark_ok(zone, 0, 0, classzone_idx, 0) &&
			    other_free) {
				if (!use_cma_pages) {
					*other_free -= min(
					  zone->lowmem_reserve[classzone_idx] +
					  zone_page_state(
					    zone, NR_FREE_CMA_PAGES),
					  zone_page_state(
					    zone, NR_FREE_PAGES));
				} else {
					*other_free -=
					  zone->lowmem_reserve[classzone_idx];
				}
			} else {
				if (other_free)
					*other_free -=
					  zone_page_state(zone, NR_FREE_PAGES);
			}
		}
	}
}

#ifdef CONFIG_HIGHMEM
void adjust_gfp_mask(gfp_t *gfp_mask)
{
	struct zone *preferred_zone;
	struct zonelist *zonelist;
	enum zone_type high_zoneidx;

	if (current_is_kswapd()) {
		zonelist = node_zonelist(0, *gfp_mask);
		high_zoneidx = gfp_zone(*gfp_mask);
		first_zones_zonelist(zonelist, high_zoneidx, NULL,
				     &preferred_zone);

		if (high_zoneidx == ZONE_NORMAL) {
			if (zone_watermark_ok_safe(
					preferred_zone, 0,
					high_wmark_pages(preferred_zone), 0))
				*gfp_mask |= __GFP_HIGHMEM;
		} else if (high_zoneidx == ZONE_HIGHMEM) {
			*gfp_mask |= __GFP_HIGHMEM;
		}
	}
}
#else
void adjust_gfp_mask(gfp_t *unused)
{
}
#endif

void tune_lmk_param(int *other_free, int *other_file, struct shrink_control *sc)
{
	gfp_t gfp_mask;
	struct zone *preferred_zone;
	struct zonelist *zonelist;
	enum zone_type high_zoneidx, classzone_idx;
	unsigned long balance_gap;
	int use_cma_pages;

	gfp_mask = sc->gfp_mask;
	adjust_gfp_mask(&gfp_mask);

	zonelist = node_zonelist(0, gfp_mask);
	high_zoneidx = gfp_zone(gfp_mask);
	first_zones_zonelist(zonelist, high_zoneidx, NULL, &preferred_zone);
	classzone_idx = zone_idx(preferred_zone);
	use_cma_pages = can_use_cma_pages(gfp_mask);

	balance_gap = min(low_wmark_pages(preferred_zone),
			  (preferred_zone->present_pages +
			   KSWAPD_ZONE_BALANCE_GAP_RATIO-1) /
			   KSWAPD_ZONE_BALANCE_GAP_RATIO);

	if (likely(current_is_kswapd() && zone_watermark_ok(preferred_zone, 0,
			  high_wmark_pages(preferred_zone) + SWAP_CLUSTER_MAX +
			  balance_gap, 0, 0))) {
		if (lmk_fast_run)
			tune_lmk_zone_param(zonelist, classzone_idx, other_free,
				       other_file, use_cma_pages);
		else
			tune_lmk_zone_param(zonelist, classzone_idx, other_free,
				       NULL, use_cma_pages);

		if (zone_watermark_ok(preferred_zone, 0, 0, _ZONE, 0)) {
			if (!use_cma_pages) {
				*other_free -= min(
				  preferred_zone->lowmem_reserve[_ZONE]
				  + zone_page_state(
				    preferred_zone, NR_FREE_CMA_PAGES),
				  zone_page_state(
				    preferred_zone, NR_FREE_PAGES));
			} else {
				*other_free -=
				  preferred_zone->lowmem_reserve[_ZONE];
			}
		} else {
			*other_free -= zone_page_state(preferred_zone,
						      NR_FREE_PAGES);
		}

		lowmem_print(4, "lowmem_shrink of kswapd tunning for highmem "
			     "ofree %d, %d\n", *other_free, *other_file);
	} else {
		tune_lmk_zone_param(zonelist, classzone_idx, other_free,
			       other_file, use_cma_pages);

		if (!use_cma_pages) {
			*other_free -=
			  zone_page_state(preferred_zone, NR_FREE_CMA_PAGES);
		}

		lowmem_print(4, "lowmem_shrink tunning for others ofree %d, "
			     "%d\n", *other_free, *other_file);
	}
}

static unsigned long lowmem_scan(struct shrinker *s, struct shrink_control *sc)
{
	struct task_struct *tsk;
	struct task_struct *selected = NULL;
	unsigned long rem = 0;
	int tasksize;
	int i;
	int ret = 0;
	short min_score_adj = OOM_SCORE_ADJ_MAX + 1;
	int minfree = 0;
	int selected_tasksize = 0;
	short selected_oom_score_adj;
	int array_size = ARRAY_SIZE(lowmem_adj);
	int other_free;
	int other_file;

	if (!mutex_trylock(&scan_mutex))
		return 0;

	other_free = global_page_state(NR_FREE_PAGES);

	if (global_page_state(NR_SHMEM) + total_swapcache_pages() <
		global_page_state(NR_FILE_PAGES) + zcache_pages())
		other_file = global_page_state(NR_FILE_PAGES) + zcache_pages() -
						global_page_state(NR_SHMEM) -
						global_page_state(NR_UNEVICTABLE) -
						total_swapcache_pages();
	else
		other_file = 0;

	tune_lmk_param(&other_free, &other_file, sc);

	if (lowmem_adj_size < array_size)
		array_size = lowmem_adj_size;
	if (lowmem_minfree_size < array_size)
		array_size = lowmem_minfree_size;
	for (i = 0; i < array_size; i++) {
		minfree = lowmem_minfree[i];
		if (other_free < minfree && other_file < minfree) {
			min_score_adj = lowmem_adj[i];
			break;
		}
	}

	ret = adjust_minadj(&min_score_adj);

	lowmem_print(3, "lowmem_scan %lu, %x, ofree %d %d, ma %hd\n",
			sc->nr_to_scan, sc->gfp_mask, other_free,
			other_file, min_score_adj);

	if (min_score_adj == OOM_SCORE_ADJ_MAX + 1) {
		trace_almk_shrink(0, ret, other_free, other_file, 0);
		lowmem_print(5, "lowmem_scan %lu, %x, return 0\n",
			     sc->nr_to_scan, sc->gfp_mask);
		mutex_unlock(&scan_mutex);
		return 0;
	}

	selected_oom_score_adj = min_score_adj;

	rcu_read_lock();
	for_each_process(tsk) {
		struct task_struct *p;
		short oom_score_adj;

		if (tsk->flags & PF_KTHREAD)
			continue;

		/* if task no longer has any memory ignore it */
		if (test_task_flag(tsk, TIF_MM_RELEASED))
			continue;

		if (time_before_eq(jiffies, lowmem_deathpending_timeout)) {
			if (test_task_flag(tsk, TIF_MEMDIE)) {
				rcu_read_unlock();
				mutex_unlock(&scan_mutex);
				return 0;
			}
		}

		p = find_lock_task_mm(tsk);
		if (!p)
			continue;

		oom_score_adj = p->signal->oom_score_adj;
		if (oom_score_adj < min_score_adj) {
			task_unlock(p);
			continue;
		}
		tasksize = get_mm_rss(p->mm);
		task_unlock(p);
		if (tasksize <= 0)
			continue;
		if (selected) {
			if (oom_score_adj < selected_oom_score_adj)
				continue;
			if (oom_score_adj == selected_oom_score_adj &&
			    tasksize <= selected_tasksize)
				continue;
		}
		selected = p;
		selected_tasksize = tasksize;
		selected_oom_score_adj = oom_score_adj;
		lowmem_print(3, "select '%s' (%d), adj %hd, size %d, to kill\n",
			     p->comm, p->pid, oom_score_adj, tasksize);
	}
	if (selected) {
		long cache_size, cache_limit, free;

		if (test_task_flag(selected, TIF_MEMDIE) &&
		    (test_task_state(selected, TASK_UNINTERRUPTIBLE))) {
			lowmem_print(2, "'%s' (%d) is already killed\n",
				     selected->comm,
				     selected->pid);
			rcu_read_unlock();
			mutex_unlock(&scan_mutex);
			return 0;
		}

		task_lock(selected);
		send_sig(SIGKILL, selected, 0);
		/*
		 * FIXME: lowmemorykiller shouldn't abuse global OOM killer
		 * infrastructure. There is no real reason why the selected
		 * task should have access to the memory reserves.
		 */
		if (selected->mm)
			mark_oom_victim(selected);
		task_unlock(selected);
		cache_size = other_file * (long)(PAGE_SIZE / 1024);
		cache_limit = minfree * (long)(PAGE_SIZE / 1024);
		free = other_free * (long)(PAGE_SIZE / 1024);
		trace_lowmemory_kill(selected, cache_size, cache_limit, free);
		lowmem_print(1, "Killing '%s' (%d) (tgid %d), adj %hd,\n" \
			        "   to free %ldkB on behalf of '%s' (%d) because\n" \
			        "   cache %ldkB is below limit %ldkB for oom_score_adj %hd\n" \
<<<<<<< HEAD
				"   Free memory is %ldkB above reserved.\n" \
				"   Free CMA is %ldkB\n" \
				"   Total reserve is %ldkB\n" \
				"   Total free pages is %ldkB\n" \
				"   Total file cache is %ldkB\n" \
				"   Total zcache is %ldkB\n" \
				"   GFP mask is 0x%x\n",
			     selected->comm, selected->pid,
=======
			        "   Free memory is %ldkB above reserved\n",
			     selected->comm, selected->pid, selected->tgid,
>>>>>>> 9f764bbe
			     selected_oom_score_adj,
			     selected_tasksize * (long)(PAGE_SIZE / 1024),
			     current->comm, current->pid,
			     cache_size, cache_limit,
			     min_score_adj,
			     free,
			     global_page_state(NR_FREE_CMA_PAGES) *
				(long)(PAGE_SIZE / 1024),
			     totalreserve_pages * (long)(PAGE_SIZE / 1024),
			     global_page_state(NR_FREE_PAGES) *
				(long)(PAGE_SIZE / 1024),
			     global_page_state(NR_FILE_PAGES) *
				(long)(PAGE_SIZE / 1024),
			     (long)zcache_pages() * (long)(PAGE_SIZE / 1024),
			     sc->gfp_mask);

		if (lowmem_debug_level >= 2 && selected_oom_score_adj == 0) {
			show_mem(SHOW_MEM_FILTER_NODES);
			dump_tasks(NULL, NULL);
		}

		lowmem_deathpending_timeout = jiffies + HZ;
		rem += selected_tasksize;
		rcu_read_unlock();
		/* give the system time to free up the memory */
		msleep_interruptible(20);
		trace_almk_shrink(selected_tasksize, ret,
				  other_free, other_file,
				  selected_oom_score_adj);
	} else {
		trace_almk_shrink(1, ret, other_free, other_file, 0);
		rcu_read_unlock();
	}

	lowmem_print(4, "lowmem_scan %lu, %x, return %lu\n",
		     sc->nr_to_scan, sc->gfp_mask, rem);
	mutex_unlock(&scan_mutex);
	return rem;
}

static struct shrinker lowmem_shrinker = {
	.scan_objects = lowmem_scan,
	.count_objects = lowmem_count,
	.seeks = DEFAULT_SEEKS * 16,
	.flags = SHRINKER_LMK
};

static int __init lowmem_init(void)
{
	register_shrinker(&lowmem_shrinker);
	vmpressure_notifier_register(&lmk_vmpr_nb);
	return 0;
}
device_initcall(lowmem_init);

#ifdef CONFIG_ANDROID_LOW_MEMORY_KILLER_AUTODETECT_OOM_ADJ_VALUES
static short lowmem_oom_adj_to_oom_score_adj(short oom_adj)
{
	if (oom_adj == OOM_ADJUST_MAX)
		return OOM_SCORE_ADJ_MAX;
	else
		return (oom_adj * OOM_SCORE_ADJ_MAX) / -OOM_DISABLE;
}

static void lowmem_autodetect_oom_adj_values(void)
{
	int i;
	short oom_adj;
	short oom_score_adj;
	int array_size = ARRAY_SIZE(lowmem_adj);

	if (lowmem_adj_size < array_size)
		array_size = lowmem_adj_size;

	if (array_size <= 0)
		return;

	oom_adj = lowmem_adj[array_size - 1];
	if (oom_adj > OOM_ADJUST_MAX)
		return;

	oom_score_adj = lowmem_oom_adj_to_oom_score_adj(oom_adj);
	if (oom_score_adj <= OOM_ADJUST_MAX)
		return;

	lowmem_print(1, "lowmem_shrink: convert oom_adj to oom_score_adj:\n");
	for (i = 0; i < array_size; i++) {
		oom_adj = lowmem_adj[i];
		oom_score_adj = lowmem_oom_adj_to_oom_score_adj(oom_adj);
		lowmem_adj[i] = oom_score_adj;
		lowmem_print(1, "oom_adj %d => oom_score_adj %d\n",
			     oom_adj, oom_score_adj);
	}
}

static int lowmem_adj_array_set(const char *val, const struct kernel_param *kp)
{
	int ret;

	ret = param_array_ops.set(val, kp);

	/* HACK: Autodetect oom_adj values in lowmem_adj array */
	lowmem_autodetect_oom_adj_values();

	return ret;
}

static int lowmem_adj_array_get(char *buffer, const struct kernel_param *kp)
{
	return param_array_ops.get(buffer, kp);
}

static void lowmem_adj_array_free(void *arg)
{
	param_array_ops.free(arg);
}

static struct kernel_param_ops lowmem_adj_array_ops = {
	.set = lowmem_adj_array_set,
	.get = lowmem_adj_array_get,
	.free = lowmem_adj_array_free,
};

static const struct kparam_array __param_arr_adj = {
	.max = ARRAY_SIZE(lowmem_adj),
	.num = &lowmem_adj_size,
	.ops = &param_ops_short,
	.elemsize = sizeof(lowmem_adj[0]),
	.elem = lowmem_adj,
};
#endif

/*
 * not really modular, but the easiest way to keep compat with existing
 * bootargs behaviour is to continue using module_param here.
 */
module_param_named(cost, lowmem_shrinker.seeks, int, S_IRUGO | S_IWUSR);
#ifdef CONFIG_ANDROID_LOW_MEMORY_KILLER_AUTODETECT_OOM_ADJ_VALUES
module_param_cb(adj, &lowmem_adj_array_ops,
		.arr = &__param_arr_adj,
		S_IRUGO | S_IWUSR);
__MODULE_PARM_TYPE(adj, "array of short");
#else
module_param_array_named(adj, lowmem_adj, short, &lowmem_adj_size,
			 S_IRUGO | S_IWUSR);
#endif
module_param_array_named(minfree, lowmem_minfree, uint, &lowmem_minfree_size,
			 S_IRUGO | S_IWUSR);
module_param_named(debug_level, lowmem_debug_level, uint, S_IRUGO | S_IWUSR);
module_param_named(lmk_fast_run, lmk_fast_run, int, S_IRUGO | S_IWUSR);
<|MERGE_RESOLUTION|>--- conflicted
+++ resolved
@@ -540,7 +540,6 @@
 		lowmem_print(1, "Killing '%s' (%d) (tgid %d), adj %hd,\n" \
 			        "   to free %ldkB on behalf of '%s' (%d) because\n" \
 			        "   cache %ldkB is below limit %ldkB for oom_score_adj %hd\n" \
-<<<<<<< HEAD
 				"   Free memory is %ldkB above reserved.\n" \
 				"   Free CMA is %ldkB\n" \
 				"   Total reserve is %ldkB\n" \
@@ -548,11 +547,7 @@
 				"   Total file cache is %ldkB\n" \
 				"   Total zcache is %ldkB\n" \
 				"   GFP mask is 0x%x\n",
-			     selected->comm, selected->pid,
-=======
-			        "   Free memory is %ldkB above reserved\n",
 			     selected->comm, selected->pid, selected->tgid,
->>>>>>> 9f764bbe
 			     selected_oom_score_adj,
 			     selected_tasksize * (long)(PAGE_SIZE / 1024),
 			     current->comm, current->pid,
