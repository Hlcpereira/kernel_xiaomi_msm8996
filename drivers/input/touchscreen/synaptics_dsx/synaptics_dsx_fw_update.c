/*
 * Synaptics DSX touchscreen driver
 *
 * Copyright (C) 2012-2015 Synaptics Incorporated. All rights reserved.
 *
 * Copyright (C) 2012 Alexandra Chin <alexandra.chin@tw.synaptics.com>
 * Copyright (C) 2012 Scott Lin <scott.lin@tw.synaptics.com>
 * Copyright (C) 2016 XiaoMi, Inc.
 *
 * This program is free software; you can redistribute it and/or modify
 * it under the terms of the GNU General Public License as published by
 * the Free Software Foundation; either version 2 of the License, or
 * (at your option) any later version.
 *
 * This program is distributed in the hope that it will be useful,
 * but WITHOUT ANY WARRANTY; without even the implied warranty of
 * MERCHANTABILITY or FITNESS FOR A PARTICULAR PURPOSE. See the
 * GNU General Public License for more details.
 */
#include <linux/kernel.h>
#include <linux/module.h>
#include <linux/slab.h>
#include <linux/interrupt.h>
#include <linux/delay.h>
#include <linux/input.h>
#include <linux/firmware.h>
#include <linux/platform_device.h>
#include <linux/input/synaptics_dsx.h>
#include "synaptics_dsx_core.h"
#define FW_IMAGE_NAME "synaptics/startup_fw_update.img"
#define DO_STARTUP_FW_UPDATE

/*
#ifdef DO_STARTUP_FW_UPDATE
#ifdef CONFIG_FB
#define WAIT_FOR_FB_READY
#define FB_READY_WAIT_MS 100
#define FB_READY_TIMEOUT_S 30
#endif
#endif
*/
#define FORCE_UPDATE false
#define DO_LOCKDOWN false

#define MAX_IMAGE_NAME_LEN 256
#define MAX_FIRMWARE_ID_LEN 10

#define IMAGE_HEADER_VERSION_05 0x05
#define IMAGE_HEADER_VERSION_06 0x06
#define IMAGE_HEADER_VERSION_10 0x10

#define IMAGE_AREA_OFFSET 0x100
#define LOCKDOWN_SIZE 0x50

#define V5V6_BOOTLOADER_ID_OFFSET 0
#define V5V6_CONFIG_ID_SIZE 4

#define V5_PROPERTIES_OFFSET 2
#define V5_BLOCK_SIZE_OFFSET 3
#define V5_BLOCK_COUNT_OFFSET 5
#define V5_BLOCK_NUMBER_OFFSET 0
#define V5_BLOCK_DATA_OFFSET 2

#define V6_PROPERTIES_OFFSET 1
#define V6_BLOCK_SIZE_OFFSET 2
#define V6_BLOCK_COUNT_OFFSET 3
#define V6_PROPERTIES_2_OFFSET 4
#define V6_BLOCK_NUMBER_OFFSET 0
#define V6_BLOCK_DATA_OFFSET 1
#define V6_FLASH_COMMAND_OFFSET 2
#define V6_FLASH_STATUS_OFFSET 3

#define V7_CONFIG_ID_SIZE 32

#define V7_FLASH_STATUS_OFFSET 0
#define V7_PARTITION_ID_OFFSET 1
#define V7_BLOCK_NUMBER_OFFSET 2
#define V7_TRANSFER_LENGTH_OFFSET 3
#define V7_COMMAND_OFFSET 4
#define V7_PAYLOAD_OFFSET 5

#define V7_PARTITION_SUPPORT_BYTES 4

#define F35_ERROR_CODE_OFFSET 0
#define F35_CHUNK_NUM_LSB_OFFSET 0
#define F35_CHUNK_NUM_MSB_OFFSET 1
#define F35_CHUNK_DATA_OFFSET 2
#define F35_CHUNK_COMMAND_OFFSET 18

#define F35_CHUNK_SIZE 16
#define F35_ERASE_ALL_WAIT_MS 5000
#define F35_RESET_WAIT_MS 250

#define SLEEP_MODE_NORMAL (0x00)
#define SLEEP_MODE_SENSOR_SLEEP (0x01)
#define SLEEP_MODE_RESERVED0 (0x02)
#define SLEEP_MODE_RESERVED1 (0x03)

#define ENABLE_WAIT_MS (1 * 1000)
#define WRITE_WAIT_MS (3 * 1000)
#define ERASE_WAIT_MS (5 * 1000)

#define MIN_SLEEP_TIME_US 50
#define MAX_SLEEP_TIME_US 100

#define INT_DISABLE_WAIT_MS 20
#define ENTER_FLASH_PROG_WAIT_MS 20

static int fwu_read_f34_blocks(unsigned short block_cnt, unsigned char cmd);

static int fwu_do_reflash(void);

static int fwu_recovery_check_status(void);

static ssize_t fwu_sysfs_show_image(struct file *data_file,
		struct kobject *kobj, struct bin_attribute *attributes,
		char *buf, loff_t pos, size_t count);

static ssize_t fwu_sysfs_store_image(struct file *data_file,
		struct kobject *kobj, struct bin_attribute *attributes,
		char *buf, loff_t pos, size_t count);

static ssize_t fwu_sysfs_do_recovery_store(struct device *dev,
		struct device_attribute *attr, const char *buf, size_t count);

static ssize_t fwu_sysfs_do_reflash_store(struct device *dev,
		struct device_attribute *attr, const char *buf, size_t count);

static ssize_t fwu_sysfs_write_config_store(struct device *dev,
		struct device_attribute *attr, const char *buf, size_t count);

static ssize_t fwu_sysfs_read_config_store(struct device *dev,
		struct device_attribute *attr, const char *buf, size_t count);

static ssize_t fwu_sysfs_config_area_store(struct device *dev,
		struct device_attribute *attr, const char *buf, size_t count);

static ssize_t fwu_sysfs_image_name_store(struct device *dev,
		struct device_attribute *attr, const char *buf, size_t count);

static ssize_t fwu_sysfs_image_size_store(struct device *dev,
		struct device_attribute *attr, const char *buf, size_t count);

static ssize_t fwu_sysfs_block_size_show(struct device *dev,
		struct device_attribute *attr, char *buf);

static ssize_t fwu_sysfs_firmware_block_count_show(struct device *dev,
		struct device_attribute *attr, char *buf);

static ssize_t fwu_sysfs_configuration_block_count_show(struct device *dev,
		struct device_attribute *attr, char *buf);

static ssize_t fwu_sysfs_disp_config_block_count_show(struct device *dev,
		struct device_attribute *attr, char *buf);

static ssize_t fwu_sysfs_perm_config_block_count_show(struct device *dev,
		struct device_attribute *attr, char *buf);

static ssize_t fwu_sysfs_bl_config_block_count_show(struct device *dev,
		struct device_attribute *attr, char *buf);

static ssize_t fwu_sysfs_guest_code_block_count_show(struct device *dev,
		struct device_attribute *attr, char *buf);

static ssize_t fwu_sysfs_write_guest_code_store(struct device *dev,
		struct device_attribute *attr, const char *buf, size_t count);

static void firmware_force_update(struct synaptics_rmi4_data *rmi4_data);

enum f34_version {
	F34_V0 = 0,
	F34_V1,
	F34_V2,
};

enum bl_version {
	BL_V5 = 5,
	BL_V6 = 6,
	BL_V7 = 7,
	BL_V8 = 8,
};

enum flash_area {
	NONE = 0,
	UI_FIRMWARE,
	UI_CONFIG,
};

enum update_mode {
	NORMAL = 1,
	FORCE = 2,
	LOCKDOWN = 8,
};

enum config_area {
	UI_CONFIG_AREA = 0,
	PM_CONFIG_AREA,
	BL_CONFIG_AREA,
	DP_CONFIG_AREA,
	FLASH_CONFIG_AREA,
};

enum v7_status {
	SUCCESS = 0x00,
	DEVICE_NOT_IN_BOOTLOADER_MODE,
	INVALID_PARTITION,
	INVALID_COMMAND,
	INVALID_BLOCK_OFFSET,
	INVALID_TRANSFER,
	NOT_ERASED,
	FLASH_PROGRAMMING_KEY_INCORRECT,
	BAD_PARTITION_TABLE,
	CHECKSUM_FAILED,
	FLASH_HARDWARE_FAILURE = 0x1f,
};

enum v7_partition_id {
	BOOTLOADER_PARTITION = 0x01,
	DEVICE_CONFIG_PARTITION,
	FLASH_CONFIG_PARTITION,
	MANUFACTURING_BLOCK_PARTITION,
	GUEST_SERIALIZATION_PARTITION,
	GLOBAL_PARAMETERS_PARTITION,
	CORE_CODE_PARTITION,
	CORE_CONFIG_PARTITION,
	GUEST_CODE_PARTITION,
	DISPLAY_CONFIG_PARTITION,
};

enum v7_flash_command {
	CMD_V7_IDLE = 0x00,
	CMD_V7_ENTER_BL,
	CMD_V7_READ,
	CMD_V7_WRITE,
	CMD_V7_ERASE,
	CMD_V7_ERASE_AP,
	CMD_V7_SENSOR_ID,
};

enum v5v6_flash_command {
	CMD_V5V6_IDLE = 0x0,
	CMD_V5V6_WRITE_FW = 0x2,
	CMD_V5V6_ERASE_ALL = 0x3,
	CMD_V5V6_WRITE_LOCKDOWN = 0x4,
	CMD_V5V6_READ_CONFIG = 0x5,
	CMD_V5V6_WRITE_CONFIG = 0x6,
	CMD_V5V6_ERASE_UI_CONFIG = 0x7,
	CMD_V5V6_ERASE_BL_CONFIG = 0x9,
	CMD_V5V6_ERASE_DISP_CONFIG = 0xa,
	CMD_V5V6_ERASE_GUEST_CODE = 0xb,
	CMD_V5V6_WRITE_GUEST_CODE = 0xc,
	CMD_V5V6_ENABLE_FLASH_PROG = 0xf,
	CMD_V5V6_READ_LOCKDOWN_DATA = 0x1b,
};

enum flash_command {
	CMD_IDLE = 0,
	CMD_WRITE_FW,
	CMD_WRITE_CONFIG,
	CMD_WRITE_LOCKDOWN,
	CMD_WRITE_GUEST_CODE,
	CMD_READ_CONFIG,
	CMD_ERASE_ALL,
	CMD_ERASE_UI_FIRMWARE,
	CMD_ERASE_UI_CONFIG,
	CMD_ERASE_BL_CONFIG,
	CMD_ERASE_DISP_CONFIG,
	CMD_ERASE_FLASH_CONFIG,
	CMD_ERASE_GUEST_CODE,
	CMD_ENABLE_FLASH_PROG,
	CMD_READ_LOCKDOWN_DATA,
};

enum f35_flash_command {
	CMD_F35_IDLE = 0x0,
	CMD_F35_RESERVED = 0x1,
	CMD_F35_WRITE_CHUNK = 0x2,
	CMD_F35_ERASE_ALL = 0x3,
	CMD_F35_RESET = 0x10,
};

enum container_id {
	TOP_LEVEL_CONTAINER = 0,
	UI_CONTAINER,
	UI_CONFIG_CONTAINER,
	BL_CONTAINER,
	BL_IMAGE_CONTAINER,
	BL_CONFIG_CONTAINER,
	BL_LOCKDOWN_INFO_CONTAINER,
	PERMANENT_CONFIG_CONTAINER,
	GUEST_CODE_CONTAINER,
	BL_PROTOCOL_DESCRIPTOR_CONTAINER,
	UI_PROTOCOL_DESCRIPTOR_CONTAINER,
	RMI_SELF_DISCOVERY_CONTAINER,
	RMI_PAGE_CONTENT_CONTAINER,
	GENERAL_INFORMATION_CONTAINER,
	DEVICE_CONFIG_CONTAINER,
	FLASH_CONFIG_CONTAINER,
	GUEST_SERIALIZATION_CONTAINER,
	GLOBAL_PARAMETERS_CONTAINER,
	CORE_CODE_CONTAINER,
	CORE_CONFIG_CONTAINER,
	DISPLAY_CONFIG_CONTAINER,
};

struct pdt_properties {
	union {
		struct {
			unsigned char reserved_1:6;
			unsigned char has_bsr:1;
			unsigned char reserved_2:1;
		} __packed;
		unsigned char data[1];
	};
};

struct partition_table {
	unsigned char partition_id:5;
	unsigned char byte_0_reserved:3;
	unsigned char byte_1_reserved;
	unsigned char partition_length_7_0;
	unsigned char partition_length_15_8;
	unsigned char start_physical_address_7_0;
	unsigned char start_physical_address_15_8;
	unsigned char partition_properties_7_0;
	unsigned char partition_properties_15_8;
} __packed;

struct f01_device_control {
	union {
		struct {
			unsigned char sleep_mode:2;
			unsigned char nosleep:1;
			unsigned char reserved:2;
			unsigned char charger_connected:1;
			unsigned char report_rate:1;
			unsigned char configured:1;
		} __packed;
		unsigned char data[1];
	};
};

struct f34_v7_query_0 {
	union {
		struct {
			unsigned char subpacket_1_size:3;
			unsigned char has_config_id:1;
			unsigned char f34_query0_b4:1;
			unsigned char has_thqa:1;
			unsigned char f34_query0_b6__7:2;
		} __packed;
		unsigned char data[1];
	};
};

struct f34_v7_query_1_7 {
	union {
		struct {
			/* query 1 */
			unsigned char bl_minor_revision;
			unsigned char bl_major_revision;

			/* query 2 */
			unsigned char bl_fw_id_7_0;
			unsigned char bl_fw_id_15_8;
			unsigned char bl_fw_id_23_16;
			unsigned char bl_fw_id_31_24;

			/* query 3 */
			unsigned char minimum_write_size;
			unsigned char block_size_7_0;
			unsigned char block_size_15_8;
			unsigned char flash_page_size_7_0;
			unsigned char flash_page_size_15_8;

			/* query 4 */
			unsigned char adjustable_partition_area_size_7_0;
			unsigned char adjustable_partition_area_size_15_8;

			/* query 5 */
			unsigned char flash_config_length_7_0;
			unsigned char flash_config_length_15_8;

			/* query 6 */
			unsigned char payload_length_7_0;
			unsigned char payload_length_15_8;

			/* query 7 */
			unsigned char f34_query7_b0:1;
			unsigned char has_bootloader:1;
			unsigned char has_device_config:1;
			unsigned char has_flash_config:1;
			unsigned char has_manufacturing_block:1;
			unsigned char has_guest_serialization:1;
			unsigned char has_global_parameters:1;
			unsigned char has_core_code:1;
			unsigned char has_core_config:1;
			unsigned char has_guest_code:1;
			unsigned char has_display_config:1;
			unsigned char f34_query7_b11__15:5;
			unsigned char f34_query7_b16__23;
			unsigned char f34_query7_b24__31;
		} __packed;
		unsigned char data[21];
	};
};

struct f34_v7_data0 {
	union {
		struct {
			unsigned char operation_status:5;
			unsigned char device_cfg_status:2;
			unsigned char bl_mode:1;
		} __packed;
		unsigned char data[1];
	};
};

struct f34_v7_data_1_5 {
	union {
		struct {
			unsigned char partition_id:5;
			unsigned char f34_data1_b5__7:3;
			unsigned char block_offset_7_0;
			unsigned char block_offset_15_8;
			unsigned char transfer_length_7_0;
			unsigned char transfer_length_15_8;
			unsigned char command;
			unsigned char payload_0;
			unsigned char payload_1;
		} __packed;
		unsigned char data[8];
	};
};

struct f34_v5v6_flash_properties {
	union {
		struct {
			unsigned char reg_map:1;
			unsigned char unlocked:1;
			unsigned char has_config_id:1;
			unsigned char has_pm_config:1;
			unsigned char has_bl_config:1;
			unsigned char has_disp_config:1;
			unsigned char has_ctrl1:1;
			unsigned char has_query4:1;
		} __packed;
		unsigned char data[1];
	};
};

struct f34_v5v6_flash_properties_2 {
	union {
		struct {
			unsigned char has_guest_code:1;
			unsigned char f34_query4_b1:1;
			unsigned char has_gesture_config_area:1;
			unsigned char has_force_config_block:1;
			unsigned char has_lockdown_data_block:1;
			unsigned char has_lcm_data_block:1;
			unsigned char has_oem_data_block:1;
			unsigned char f34_query4_b7:1;
		} __packed;
		unsigned char data[1];
	};
};

struct register_offset {
	unsigned char properties;
	unsigned char properties_2;
	unsigned char block_size;
	unsigned char block_count;
	unsigned char flash_status;
	unsigned char partition_id;
	unsigned char block_number;
	unsigned char transfer_length;
	unsigned char flash_cmd;
	unsigned char payload;
};

struct block_count {
	unsigned short ui_firmware;
	unsigned short ui_config;
	unsigned short dp_config;
	unsigned short pm_config;
	unsigned short fl_config;
	unsigned short bl_image;
	unsigned short bl_config;
	unsigned short lockdown;
	unsigned short guest_code;
	unsigned short lockdown_data;
	unsigned short total_count;
};

struct physical_address {
	unsigned short ui_firmware;
	unsigned short ui_config;
	unsigned short dp_config;
	unsigned short fl_config;
	unsigned short guest_code;
};

struct container_descriptor {
	unsigned char content_checksum[4];
	unsigned char container_id[2];
	unsigned char minor_version;
	unsigned char major_version;
	unsigned char reserved_08;
	unsigned char reserved_09;
	unsigned char reserved_0a;
	unsigned char reserved_0b;
	unsigned char container_option_flags[4];
	unsigned char content_options_length[4];
	unsigned char content_options_address[4];
	unsigned char content_length[4];
	unsigned char content_address[4];
};

struct image_header_10 {
	unsigned char checksum[4];
	unsigned char reserved_04;
	unsigned char reserved_05;
	unsigned char minor_header_version;
	unsigned char major_header_version;
	unsigned char reserved_08;
	unsigned char reserved_09;
	unsigned char reserved_0a;
	unsigned char reserved_0b;
	unsigned char top_level_container_start_addr[4];
};

struct image_header_05_06 {
	/* 0x00 - 0x0f */
	unsigned char checksum[4];
	unsigned char reserved_04;
	unsigned char reserved_05;
	unsigned char options_firmware_id:1;
	unsigned char options_bootloader:1;
	unsigned char options_guest_code:1;
	unsigned char options_tddi:1;
	unsigned char options_reserved:4;
	unsigned char header_version;
	unsigned char firmware_size[4];
	unsigned char config_size[4];
	/* 0x10 - 0x1f */
	unsigned char product_id[PRODUCT_ID_SIZE];
	unsigned char package_id[2];
	unsigned char package_id_revision[2];
	unsigned char product_info[PRODUCT_INFO_SIZE];
	/* 0x20 - 0x2f */
	unsigned char bootloader_addr[4];
	unsigned char bootloader_size[4];
	unsigned char ui_addr[4];
	unsigned char ui_size[4];
	/* 0x30 - 0x3f */
	unsigned char ds_id[16];
	/* 0x40 - 0x4f */
	union {
		struct {
			unsigned char cstmr_product_id[PRODUCT_ID_SIZE];
			unsigned char reserved_4a_4f[6];
		};
		struct {
			unsigned char dsp_cfg_addr[4];
			unsigned char dsp_cfg_size[4];
			unsigned char reserved_48_4f[8];
		};
	};
	/* 0x50 - 0x53 */
	unsigned char firmware_id[4];
};

struct block_data {
	unsigned int size;
	const unsigned char *data;
};

struct image_metadata {
	bool contains_firmware_id;
	bool contains_bootloader;
	bool contains_guest_code;
	bool contains_disp_config;
	bool contains_perm_config;
	bool contains_flash_config;
	unsigned int firmware_id;
	unsigned int checksum;
	unsigned int bootloader_size;
	unsigned int disp_config_offset;
	unsigned char bl_version;
	unsigned char product_id[PRODUCT_ID_SIZE + 1];
	unsigned char cstmr_product_id[PRODUCT_ID_SIZE + 1];
	struct block_data bootloader;
	struct block_data ui_firmware;
	struct block_data ui_config;
	struct block_data dp_config;
	struct block_data pm_config;
	struct block_data fl_config;
	struct block_data bl_image;
	struct block_data bl_config;
	struct block_data lockdown;
	struct block_data guest_code;
	struct block_count blkcount;
	struct physical_address phyaddr;
};

struct synaptics_rmi4_fwu_handle {
	enum bl_version bl_version;
	bool initialized;
	bool in_bl_mode;
	bool in_ub_mode;
	bool force_update;
	bool do_lockdown;
	bool has_guest_code;
	bool has_lockdown_data;
	bool new_partition_table;
	unsigned int data_pos;
	unsigned char *ext_data_source;
	unsigned char *read_config_buf;
	unsigned char intr_mask;
	unsigned char command;
	unsigned char bootloader_id[2];
	unsigned char config_id[32];
	unsigned char flash_status;
	unsigned char partitions;
	unsigned short block_size;
	unsigned short config_size;
	unsigned short config_area;
	unsigned short config_block_count;
	unsigned short flash_config_length;
	unsigned short payload_length;
	unsigned short partition_table_bytes;
	unsigned short read_config_buf_size;
	const unsigned char *config_data;
	const unsigned char *image;
	unsigned char *image_name;
	unsigned int image_size;
	struct image_metadata img;
	struct register_offset off;
	struct block_count blkcount;
	struct physical_address phyaddr;
	struct f34_v5v6_flash_properties flash_properties;
	struct synaptics_rmi4_fn_desc f34_fd;
	struct synaptics_rmi4_fn_desc f35_fd;
	struct synaptics_rmi4_data *rmi4_data;
	struct workqueue_struct *fwu_workqueue;
	struct work_struct fwu_work;
};

static struct bin_attribute dev_attr_data = {
	.attr = {
		.name = "data",
		.mode = (S_IRUGO | S_IWUGO),
	},
	.size = 0,
	.read = fwu_sysfs_show_image,
	.write = fwu_sysfs_store_image,
};

static struct device_attribute attrs[] = {
	__ATTR(dorecovery, S_IWUSR,
			synaptics_rmi4_show_error,
			fwu_sysfs_do_recovery_store),
	__ATTR(doreflash, S_IWUSR,
			synaptics_rmi4_show_error,
			fwu_sysfs_do_reflash_store),
	__ATTR(writeconfig, S_IWUSR,
			synaptics_rmi4_show_error,
			fwu_sysfs_write_config_store),
	__ATTR(readconfig, S_IWUSR,
			synaptics_rmi4_show_error,
			fwu_sysfs_read_config_store),
	__ATTR(configarea, S_IWUSR,
			synaptics_rmi4_show_error,
			fwu_sysfs_config_area_store),
	__ATTR(imagename, S_IWUSR,
			synaptics_rmi4_show_error,
			fwu_sysfs_image_name_store),
	__ATTR(imagesize, S_IWUSR,
			synaptics_rmi4_show_error,
			fwu_sysfs_image_size_store),
	__ATTR(blocksize, S_IRUGO,
			fwu_sysfs_block_size_show,
			synaptics_rmi4_store_error),
	__ATTR(fwblockcount, S_IRUGO,
			fwu_sysfs_firmware_block_count_show,
			synaptics_rmi4_store_error),
	__ATTR(configblockcount, S_IRUGO,
			fwu_sysfs_configuration_block_count_show,
			synaptics_rmi4_store_error),
	__ATTR(dispconfigblockcount, S_IRUGO,
			fwu_sysfs_disp_config_block_count_show,
			synaptics_rmi4_store_error),
	__ATTR(permconfigblockcount, S_IRUGO,
			fwu_sysfs_perm_config_block_count_show,
			synaptics_rmi4_store_error),
	__ATTR(blconfigblockcount, S_IRUGO,
			fwu_sysfs_bl_config_block_count_show,
			synaptics_rmi4_store_error),
	__ATTR(guestcodeblockcount, S_IRUGO,
			fwu_sysfs_guest_code_block_count_show,
			synaptics_rmi4_store_error),
	__ATTR(writeguestcode, S_IWUSR,
			synaptics_rmi4_show_error,
			fwu_sysfs_write_guest_code_store),
};

static struct synaptics_rmi4_fwu_handle *fwu;

DECLARE_COMPLETION(fwu_remove_complete);

static int fwu_read_f34_guest_serialization_partition(void);

static unsigned int le_to_uint(const unsigned char *ptr)
{
	return (unsigned int)ptr[0] +
			(unsigned int)ptr[1] * 0x100 +
			(unsigned int)ptr[2] * 0x10000 +
			(unsigned int)ptr[3] * 0x1000000;
}

static int fwu_allocate_read_config_buf(unsigned int count)
{
	struct synaptics_rmi4_data *rmi4_data = fwu->rmi4_data;

	if (count > fwu->read_config_buf_size) {
		kfree(fwu->read_config_buf);
		fwu->read_config_buf = kzalloc(count, GFP_KERNEL);
		if (!fwu->read_config_buf) {
			dev_err(rmi4_data->pdev->dev.parent,
					"%s: Failed to alloc mem for fwu->read_config_buf\n",
					__func__);
			fwu->read_config_buf_size = 0;
			return -ENOMEM;
		}
		fwu->read_config_buf_size = count;
	}

	return 0;
}

static void fwu_compare_partition_tables(void)
{
	if (fwu->phyaddr.ui_firmware != fwu->img.phyaddr.ui_firmware) {
		fwu->new_partition_table = true;
		return;
	}

	if (fwu->phyaddr.ui_config != fwu->img.phyaddr.ui_config) {
		fwu->new_partition_table = true;
		return;
	}

	if (fwu->flash_properties.has_disp_config) {
		if (fwu->phyaddr.dp_config != fwu->img.phyaddr.dp_config) {
			fwu->new_partition_table = true;
			return;
		}
	}

	if (fwu->has_guest_code) {
		if (fwu->phyaddr.guest_code != fwu->img.phyaddr.guest_code) {
			fwu->new_partition_table = true;
			return;
		}
	}

	fwu->new_partition_table = false;

	return;
}

static void fwu_parse_partition_table(const unsigned char *partition_table,
		struct block_count *blkcount, struct physical_address *phyaddr)
{
	unsigned char ii;
	unsigned char index;
	unsigned char offset;
	unsigned short partition_length;
	unsigned short physical_address;
	struct partition_table *ptable;
	struct synaptics_rmi4_data *rmi4_data = fwu->rmi4_data;

	for (ii = 0; ii < fwu->partitions; ii++) {
		index = ii * 8 + 2;
		ptable = (struct partition_table *)&partition_table[index];
		partition_length = ptable->partition_length_15_8 << 8 |
				ptable->partition_length_7_0;
		physical_address = ptable->start_physical_address_15_8 << 8 |
				ptable->start_physical_address_7_0;
		dev_dbg(rmi4_data->pdev->dev.parent,
				"%s: Partition entry %d:\n",
				__func__, ii);
		for (offset = 0; offset < 8; offset++) {
			dev_dbg(rmi4_data->pdev->dev.parent,
					"%s: 0x%02x\n",
					__func__,
					partition_table[index + offset]);
		}
		switch (ptable->partition_id) {
		case CORE_CODE_PARTITION:
			blkcount->ui_firmware = partition_length;
			phyaddr->ui_firmware = physical_address;
			dev_dbg(rmi4_data->pdev->dev.parent,
					"%s: Core code block count: %d\n",
					__func__, blkcount->ui_firmware);
			blkcount->total_count += partition_length;
			break;
		case CORE_CONFIG_PARTITION:
			blkcount->ui_config = partition_length;
			phyaddr->ui_config = physical_address;
			dev_dbg(rmi4_data->pdev->dev.parent,
					"%s: Core config block count: %d\n",
					__func__, blkcount->ui_config);
			blkcount->total_count += partition_length;
			break;
		case BOOTLOADER_PARTITION:
			blkcount->bl_image = partition_length;
			dev_dbg(rmi4_data->pdev->dev.parent,
					"%s: Core config block count: %d\n",
					__func__, blkcount->ui_config);
			blkcount->total_count += partition_length;
			break;
		case DISPLAY_CONFIG_PARTITION:
			blkcount->dp_config = partition_length;
			phyaddr->dp_config = physical_address;
			dev_dbg(rmi4_data->pdev->dev.parent,
					"%s: Display config block count: %d\n",
					__func__, blkcount->dp_config);
			blkcount->total_count += partition_length;
			break;
		case FLASH_CONFIG_PARTITION:
			blkcount->fl_config = partition_length;
			phyaddr->fl_config = physical_address;
			dev_dbg(rmi4_data->pdev->dev.parent,
					"%s: Flash config block count: %d\n",
					__func__, blkcount->fl_config);
			blkcount->total_count += partition_length;
			break;
		case GUEST_CODE_PARTITION:
			blkcount->guest_code = partition_length;
			phyaddr->guest_code = physical_address;
			dev_dbg(rmi4_data->pdev->dev.parent,
					"%s: Guest code block count: %d\n",
					__func__, blkcount->guest_code);
			blkcount->total_count += partition_length;
			break;
		case GUEST_SERIALIZATION_PARTITION:
			blkcount->pm_config = partition_length;
			dev_dbg(rmi4_data->pdev->dev.parent,
					"%s: Guest serialization block count: %d\n",
					__func__, blkcount->pm_config);
			blkcount->total_count += partition_length;
			break;
		case GLOBAL_PARAMETERS_PARTITION:
			blkcount->bl_config = partition_length;
			dev_dbg(rmi4_data->pdev->dev.parent,
					"%s: Global parameters block count: %d\n",
					__func__, blkcount->bl_config);
			blkcount->total_count += partition_length;
			break;
		case DEVICE_CONFIG_PARTITION:
			blkcount->lockdown = partition_length;
			dev_dbg(rmi4_data->pdev->dev.parent,
					"%s: Device config block count: %d\n",
					__func__, blkcount->lockdown);
			blkcount->total_count += partition_length;
			break;
		};
	}

	return;
}

static void fwu_parse_image_header_10_bl_container(const unsigned char *image)
{
	unsigned char ii;
	unsigned char num_of_containers;
	unsigned int addr;
	unsigned int container_id;
	unsigned int length;
	const unsigned char *content;
	struct container_descriptor *descriptor;

	num_of_containers = (fwu->img.bootloader.size - 4) / 4;

	for (ii = 1; ii <= num_of_containers; ii++) {
		addr = le_to_uint(fwu->img.bootloader.data + (ii * 4));
		descriptor = (struct container_descriptor *)(image + addr);
		container_id = descriptor->container_id[0] |
				descriptor->container_id[1] << 8;
		content = image + le_to_uint(descriptor->content_address);
		length = le_to_uint(descriptor->content_length);
		switch (container_id) {
		case BL_IMAGE_CONTAINER:
			fwu->img.bl_image.data = content;
			fwu->img.bl_image.size = length;
			break;
		case BL_CONFIG_CONTAINER:
		case GLOBAL_PARAMETERS_CONTAINER:
			fwu->img.bl_config.data = content;
			fwu->img.bl_config.size = length;
			break;
		case BL_LOCKDOWN_INFO_CONTAINER:
		case DEVICE_CONFIG_CONTAINER:
			fwu->img.lockdown.data = content;
			fwu->img.lockdown.size = length;
			break;
		default:
			break;
		};
	}

	return;
}

static void fwu_parse_image_header_10(void)
{
	unsigned char ii;
	unsigned char num_of_containers;
	unsigned int addr;
	unsigned int offset;
	unsigned int container_id;
	unsigned int length;
	const unsigned char *image;
	const unsigned char *content;
	struct container_descriptor *descriptor;
	struct image_header_10 *header;

	image = fwu->image;
	header = (struct image_header_10 *)image;

	fwu->img.checksum = le_to_uint(header->checksum);

	/* address of top level container */
	offset = le_to_uint(header->top_level_container_start_addr);
	descriptor = (struct container_descriptor *)(image + offset);

	/* address of top level container content */
	offset = le_to_uint(descriptor->content_address);
	num_of_containers = le_to_uint(descriptor->content_length) / 4;

	for (ii = 0; ii < num_of_containers; ii++) {
		addr = le_to_uint(image + offset);
		offset += 4;
		descriptor = (struct container_descriptor *)(image + addr);
		container_id = descriptor->container_id[0] |
				descriptor->container_id[1] << 8;
		content = image + le_to_uint(descriptor->content_address);
		length = le_to_uint(descriptor->content_length);
		switch (container_id) {
		case UI_CONTAINER:
		case CORE_CODE_CONTAINER:
			fwu->img.ui_firmware.data = content;
			fwu->img.ui_firmware.size = length;
			break;
		case UI_CONFIG_CONTAINER:
		case CORE_CONFIG_CONTAINER:
			fwu->img.ui_config.data = content;
			fwu->img.ui_config.size = length;
			break;
		case BL_CONTAINER:
			fwu->img.bl_version = *content;
			fwu->img.bootloader.data = content;
			fwu->img.bootloader.size = length;
			fwu_parse_image_header_10_bl_container(image);
			break;
		case GUEST_CODE_CONTAINER:
			fwu->img.contains_guest_code = true;
			fwu->img.guest_code.data = content;
			fwu->img.guest_code.size = length;
			break;
		case DISPLAY_CONFIG_CONTAINER:
			fwu->img.contains_disp_config = true;
			fwu->img.dp_config.data = content;
			fwu->img.dp_config.size = length;
			break;
		case PERMANENT_CONFIG_CONTAINER:
		case GUEST_SERIALIZATION_CONTAINER:
			fwu->img.contains_perm_config = true;
			fwu->img.pm_config.data = content;
			fwu->img.pm_config.size = length;
			break;
		case FLASH_CONFIG_CONTAINER:
			fwu->img.contains_flash_config = true;
			fwu->img.fl_config.data = content;
			fwu->img.fl_config.size = length;
			break;
		case GENERAL_INFORMATION_CONTAINER:
			fwu->img.contains_firmware_id = true;
			fwu->img.firmware_id = le_to_uint(content + 4);
			break;
		default:
			break;
		}
	}

	return;
}

static void fwu_parse_image_header_05_06(void)
{
	int retval;
	const unsigned char *image;
	struct image_header_05_06 *header;
	struct synaptics_rmi4_data *rmi4_data = fwu->rmi4_data;

	image = fwu->image;
	header = (struct image_header_05_06 *)image;

	fwu->img.checksum = le_to_uint(header->checksum);

	fwu->img.bl_version = header->header_version;

	fwu->img.contains_bootloader = header->options_bootloader;
	if (fwu->img.contains_bootloader)
		fwu->img.bootloader_size = le_to_uint(header->bootloader_size);

	fwu->img.ui_firmware.size = le_to_uint(header->firmware_size);
	if (fwu->img.ui_firmware.size) {
		fwu->img.ui_firmware.data = image + IMAGE_AREA_OFFSET;
		if (fwu->img.contains_bootloader)
			fwu->img.ui_firmware.data += fwu->img.bootloader_size;
	}

	if ((fwu->img.bl_version == BL_V6) && header->options_tddi)
		fwu->img.ui_firmware.data = image + IMAGE_AREA_OFFSET;

	fwu->img.ui_config.size = le_to_uint(header->config_size);
	if (fwu->img.ui_config.size) {
		fwu->img.ui_config.data = fwu->img.ui_firmware.data +
				fwu->img.ui_firmware.size;
	}

	if ((fwu->img.bl_version == BL_V5 && fwu->img.contains_bootloader) ||
			(fwu->img.bl_version == BL_V6 && header->options_tddi))
		fwu->img.contains_disp_config = true;
	else
		fwu->img.contains_disp_config = false;

	if (fwu->img.contains_disp_config) {
		fwu->img.disp_config_offset = le_to_uint(header->dsp_cfg_addr);
		fwu->img.dp_config.size = le_to_uint(header->dsp_cfg_size);
		fwu->img.dp_config.data = image + fwu->img.disp_config_offset;
	} else {
		retval = secure_memcpy(fwu->img.cstmr_product_id,
				sizeof(fwu->img.cstmr_product_id),
				header->cstmr_product_id,
				sizeof(header->cstmr_product_id),
				PRODUCT_ID_SIZE);
		if (retval < 0) {
			dev_err(rmi4_data->pdev->dev.parent,
					"%s: Failed to copy custom product ID string\n",
					__func__);
		}
		fwu->img.cstmr_product_id[PRODUCT_ID_SIZE] = 0;
	}

	fwu->img.contains_firmware_id = header->options_firmware_id;
	if (fwu->img.contains_firmware_id)
		fwu->img.firmware_id = le_to_uint(header->firmware_id);

	retval = secure_memcpy(fwu->img.product_id,
			sizeof(fwu->img.product_id),
			header->product_id,
			sizeof(header->product_id),
			PRODUCT_ID_SIZE);
	if (retval < 0) {
		dev_err(rmi4_data->pdev->dev.parent,
				"%s: Failed to copy product ID string\n",
				__func__);
	}
	fwu->img.product_id[PRODUCT_ID_SIZE] = 0;

	fwu->img.lockdown.size = LOCKDOWN_SIZE;
	fwu->img.lockdown.data = image + IMAGE_AREA_OFFSET - LOCKDOWN_SIZE;

	return;
}

static int fwu_parse_image_info(void)
{
	struct image_header_10 *header;
	struct synaptics_rmi4_data *rmi4_data = fwu->rmi4_data;

	header = (struct image_header_10 *)fwu->image;

	memset(&fwu->img, 0x00, sizeof(fwu->img));

	switch (header->major_header_version) {
	case IMAGE_HEADER_VERSION_10:
		fwu_parse_image_header_10();
		break;
	case IMAGE_HEADER_VERSION_05:
	case IMAGE_HEADER_VERSION_06:
		fwu_parse_image_header_05_06();
		break;
	default:
		dev_err(rmi4_data->pdev->dev.parent,
				"%s: Unsupported image file format (0x%02x)\n",
				__func__, header->major_header_version);
		return -EINVAL;
	}

	if (fwu->bl_version == BL_V7 || fwu->bl_version == BL_V8) {
		if (!fwu->img.contains_flash_config) {
			dev_err(rmi4_data->pdev->dev.parent,
					"%s: No flash config found in firmware image\n",
					__func__);
			return -EINVAL;
		}

		fwu_parse_partition_table(fwu->img.fl_config.data,
				&fwu->img.blkcount, &fwu->img.phyaddr);

		fwu_compare_partition_tables();
	} else {
		fwu->new_partition_table = false;
	}

	return 0;
}

static int fwu_read_flash_status(void)
{
	int retval;
	unsigned char status;
	unsigned char command;
	struct synaptics_rmi4_data *rmi4_data = fwu->rmi4_data;

	retval = synaptics_rmi4_reg_read(rmi4_data,
			fwu->f34_fd.data_base_addr + fwu->off.flash_status,
			&status,
			sizeof(status));
	if (retval < 0) {
		dev_err(rmi4_data->pdev->dev.parent,
				"%s: Failed to read flash status\n",
				__func__);
		return retval;
	}

	fwu->in_bl_mode = status >> 7;

	if (fwu->bl_version == BL_V5)
		fwu->flash_status = (status >> 4) & MASK_3BIT;
	else if (fwu->bl_version == BL_V6)
		fwu->flash_status = status & MASK_3BIT;
	else if (fwu->bl_version == BL_V7 || fwu->bl_version == BL_V8)
		fwu->flash_status = status & MASK_5BIT;

	if (fwu->flash_status != 0x00) {
		dev_err(rmi4_data->pdev->dev.parent,
				"%s: Flash status = %d, command = 0x%02x\n",
				__func__, fwu->flash_status, fwu->command);
	}

	retval = synaptics_rmi4_reg_read(rmi4_data,
			fwu->f34_fd.data_base_addr + fwu->off.flash_cmd,
			&command,
			sizeof(command));
	if (retval < 0) {
		dev_err(rmi4_data->pdev->dev.parent,
				"%s: Failed to read flash command\n",
				__func__);
		return retval;
	}

	if (fwu->bl_version == BL_V5)
		fwu->command = command & MASK_4BIT;
	else if (fwu->bl_version == BL_V6)
		fwu->command = command & MASK_6BIT;
	else if (fwu->bl_version == BL_V7 || fwu->bl_version == BL_V8)
		fwu->command = command;

	return 0;
}

static int fwu_wait_for_idle(int timeout_ms, bool poll)
{
	int count = 0;
	int timeout_count = ((timeout_ms * 1000) / MAX_SLEEP_TIME_US) + 1;
	struct synaptics_rmi4_data *rmi4_data = fwu->rmi4_data;

	do {
		usleep_range(MIN_SLEEP_TIME_US, MAX_SLEEP_TIME_US);

		count++;
		if (poll || (count == timeout_count))
			fwu_read_flash_status();

		if ((fwu->command == CMD_IDLE) && (fwu->flash_status == 0x00))
			return 0;
	} while (count < timeout_count);

	dev_err(rmi4_data->pdev->dev.parent,
			"%s: Timed out waiting for idle status\n",
			__func__);

	return -ETIMEDOUT;
}

static int fwu_write_f34_v7_command_single_transaction(unsigned char cmd)
{
	int retval;
	unsigned char base;
	struct f34_v7_data_1_5 data_1_5;
	struct synaptics_rmi4_data *rmi4_data = fwu->rmi4_data;

	base = fwu->f34_fd.data_base_addr;

<<<<<<< HEAD
	memset(data_1_5.data, 0x00, sizeof(data_1_5.data));
=======
		while ((index < MAX_FIRMWARE_ID_LEN - 1) && strptr[index] >= '0'
						&& strptr[index] <= '9') {
			firmware_id[index] = strptr[index];
			index++;
		}
		firmware_id[index] = '\0';
>>>>>>> 6db0baf3

	switch (cmd) {
	case CMD_ERASE_ALL:
		data_1_5.partition_id = CORE_CODE_PARTITION;
		data_1_5.command = CMD_V7_ERASE_AP;
		break;
	case CMD_ERASE_UI_FIRMWARE:
		data_1_5.partition_id = CORE_CODE_PARTITION;
		data_1_5.command = CMD_V7_ERASE;
		break;
	case CMD_ERASE_BL_CONFIG:
		data_1_5.partition_id = GLOBAL_PARAMETERS_PARTITION;
		data_1_5.command = CMD_V7_ERASE;
		break;
	case CMD_ERASE_UI_CONFIG:
		data_1_5.partition_id = CORE_CONFIG_PARTITION;
		data_1_5.command = CMD_V7_ERASE;
		break;
	case CMD_ERASE_DISP_CONFIG:
		data_1_5.partition_id = DISPLAY_CONFIG_PARTITION;
		data_1_5.command = CMD_V7_ERASE;
		break;
	case CMD_ERASE_FLASH_CONFIG:
		data_1_5.partition_id = FLASH_CONFIG_PARTITION;
		data_1_5.command = CMD_V7_ERASE;
		break;
	case CMD_ERASE_GUEST_CODE:
		data_1_5.partition_id = GUEST_CODE_PARTITION;
		data_1_5.command = CMD_V7_ERASE;
		break;
	case CMD_ENABLE_FLASH_PROG:
		data_1_5.partition_id = BOOTLOADER_PARTITION;
		data_1_5.command = CMD_V7_ENTER_BL;
		break;
	};

	data_1_5.payload_0 = fwu->bootloader_id[0];
	data_1_5.payload_1 = fwu->bootloader_id[1];

	retval = synaptics_rmi4_reg_write(rmi4_data,
			base + fwu->off.partition_id,
			data_1_5.data,
			sizeof(data_1_5.data));
	if (retval < 0) {
		dev_err(rmi4_data->pdev->dev.parent,
				"%s: Failed to write single transaction command\n",
				__func__);
		return retval;
	}

	return 0;
}

static int fwu_write_f34_v7_command(unsigned char cmd)
{
	int retval;
	unsigned char base;
	unsigned char command;
	struct synaptics_rmi4_data *rmi4_data = fwu->rmi4_data;

	base = fwu->f34_fd.data_base_addr;

	switch (cmd) {
	case CMD_WRITE_FW:
	case CMD_WRITE_CONFIG:
	case CMD_WRITE_LOCKDOWN:
	case CMD_WRITE_GUEST_CODE:
		command = CMD_V7_WRITE;
		break;
	case CMD_READ_CONFIG:
		command = CMD_V7_READ;
		break;
	case CMD_ERASE_ALL:
		command = CMD_V7_ERASE_AP;
		break;
	case CMD_ERASE_UI_FIRMWARE:
	case CMD_ERASE_BL_CONFIG:
	case CMD_ERASE_UI_CONFIG:
	case CMD_ERASE_DISP_CONFIG:
	case CMD_ERASE_FLASH_CONFIG:
	case CMD_ERASE_GUEST_CODE:
		command = CMD_V7_ERASE;
		break;
	case CMD_ENABLE_FLASH_PROG:
		command = CMD_V7_ENTER_BL;
		break;
	default:
		dev_err(rmi4_data->pdev->dev.parent,
				"%s: Invalid command 0x%02x\n",
				__func__, cmd);
		return -EINVAL;
	};

	fwu->command = command;

	switch (cmd) {
	case CMD_ERASE_ALL:
	case CMD_ERASE_UI_FIRMWARE:
	case CMD_ERASE_BL_CONFIG:
	case CMD_ERASE_UI_CONFIG:
	case CMD_ERASE_DISP_CONFIG:
	case CMD_ERASE_FLASH_CONFIG:
	case CMD_ERASE_GUEST_CODE:
	case CMD_ENABLE_FLASH_PROG:
		retval = fwu_write_f34_v7_command_single_transaction(cmd);
		if (retval < 0)
			return retval;
		else
			return 0;
	default:
		break;
	};

	retval = synaptics_rmi4_reg_write(rmi4_data,
			base + fwu->off.flash_cmd,
			&command,
			sizeof(command));
	if (retval < 0) {
		dev_err(rmi4_data->pdev->dev.parent,
				"%s: Failed to write flash command\n",
				__func__);
		return retval;
	}

	return 0;
}

static int fwu_write_f34_v5v6_command(unsigned char cmd)
{
	int retval;
	unsigned char base;
	unsigned char command;
	struct synaptics_rmi4_data *rmi4_data = fwu->rmi4_data;

	base = fwu->f34_fd.data_base_addr;

	switch (cmd) {
	case CMD_IDLE:
		command = CMD_V5V6_IDLE;
		break;
	case CMD_WRITE_FW:
		command = CMD_V5V6_WRITE_FW;
		break;
	case CMD_WRITE_CONFIG:
		command = CMD_V5V6_WRITE_CONFIG;
		break;
	case CMD_WRITE_LOCKDOWN:
		command = CMD_V5V6_WRITE_LOCKDOWN;
		break;
	case CMD_WRITE_GUEST_CODE:
		command = CMD_V5V6_WRITE_GUEST_CODE;
		break;
	case CMD_READ_CONFIG:
		command = CMD_V5V6_READ_CONFIG;
		break;
	case CMD_ERASE_ALL:
		command = CMD_V5V6_ERASE_ALL;
		break;
	case CMD_ERASE_UI_CONFIG:
		command = CMD_V5V6_ERASE_UI_CONFIG;
		break;
	case CMD_ERASE_DISP_CONFIG:
		command = CMD_V5V6_ERASE_DISP_CONFIG;
		break;
	case CMD_ERASE_GUEST_CODE:
		command = CMD_V5V6_ERASE_GUEST_CODE;
		break;
	case CMD_ENABLE_FLASH_PROG:
		command = CMD_V5V6_ENABLE_FLASH_PROG;
		break;
	case CMD_READ_LOCKDOWN_DATA:
		command = CMD_V5V6_READ_LOCKDOWN_DATA;
		break;
	default:
		dev_err(rmi4_data->pdev->dev.parent,
				"%s: Invalid command 0x%02x\n",
				__func__, cmd);
		return -EINVAL;
	}

	switch (cmd) {
	case CMD_ERASE_ALL:
	case CMD_ERASE_UI_CONFIG:
	case CMD_ERASE_DISP_CONFIG:
	case CMD_ERASE_GUEST_CODE:
	case CMD_ENABLE_FLASH_PROG:
		retval = synaptics_rmi4_reg_write(rmi4_data,
				base + fwu->off.payload,
				fwu->bootloader_id,
				sizeof(fwu->bootloader_id));
		if (retval < 0) {
			dev_err(rmi4_data->pdev->dev.parent,
					"%s: Failed to write bootloader ID\n",
					__func__);
			return retval;
		}
		break;
	default:
		break;
	};

	fwu->command = command;

	retval = synaptics_rmi4_reg_write(rmi4_data,
			base + fwu->off.flash_cmd,
			&command,
			sizeof(command));
	if (retval < 0) {
		dev_err(rmi4_data->pdev->dev.parent,
				"%s: Failed to write command 0x%02x\n",
				__func__, command);
		return retval;
	}

	return 0;
}

static int fwu_write_f34_command(unsigned char cmd)
{
	int retval;

	if (fwu->bl_version == BL_V7 || fwu->bl_version == BL_V8)
		retval = fwu_write_f34_v7_command(cmd);
	else
		retval = fwu_write_f34_v5v6_command(cmd);

	return retval;
}

static int fwu_write_f34_v7_partition_id(unsigned char cmd)
{
	int retval;
	unsigned char base;
	unsigned char partition;
	struct synaptics_rmi4_data *rmi4_data = fwu->rmi4_data;

	base = fwu->f34_fd.data_base_addr;

	switch (cmd) {
	case CMD_WRITE_FW:
		partition = CORE_CODE_PARTITION;
		break;
	case CMD_WRITE_CONFIG:
	case CMD_READ_CONFIG:
		if (fwu->config_area == UI_CONFIG_AREA)
			partition = CORE_CONFIG_PARTITION;
		else if (fwu->config_area == DP_CONFIG_AREA)
			partition = DISPLAY_CONFIG_PARTITION;
		else if (fwu->config_area == PM_CONFIG_AREA)
			partition = GUEST_SERIALIZATION_PARTITION;
		else if (fwu->config_area == BL_CONFIG_AREA)
			partition = GLOBAL_PARAMETERS_PARTITION;
		else if (fwu->config_area == FLASH_CONFIG_AREA)
			partition = FLASH_CONFIG_PARTITION;
		break;
	case CMD_WRITE_LOCKDOWN:
		partition = DEVICE_CONFIG_PARTITION;
		break;
	case CMD_WRITE_GUEST_CODE:
		partition = GUEST_CODE_PARTITION;
		break;
	case CMD_ERASE_ALL:
		partition = CORE_CODE_PARTITION;
		break;
	case CMD_ERASE_BL_CONFIG:
		partition = GLOBAL_PARAMETERS_PARTITION;
		break;
	case CMD_ERASE_UI_CONFIG:
		partition = CORE_CONFIG_PARTITION;
		break;
	case CMD_ERASE_DISP_CONFIG:
		partition = DISPLAY_CONFIG_PARTITION;
		break;
	case CMD_ERASE_FLASH_CONFIG:
		partition = FLASH_CONFIG_PARTITION;
		break;
	case CMD_ERASE_GUEST_CODE:
		partition = GUEST_CODE_PARTITION;
		break;
	case CMD_ENABLE_FLASH_PROG:
		partition = BOOTLOADER_PARTITION;
		break;
	default:
		dev_err(rmi4_data->pdev->dev.parent,
				"%s: Invalid command 0x%02x\n",
				__func__, cmd);
		return -EINVAL;
	};

	retval = synaptics_rmi4_reg_write(rmi4_data,
			base + fwu->off.partition_id,
			&partition,
			sizeof(partition));
	if (retval < 0) {
		dev_err(rmi4_data->pdev->dev.parent,
				"%s: Failed to write partition ID\n",
				__func__);
		return retval;
	}

	return 0;
}

static int fwu_write_f34_partition_id(unsigned char cmd)
{
	int retval;

	if (fwu->bl_version == BL_V7 || fwu->bl_version == BL_V8)
		retval = fwu_write_f34_v7_partition_id(cmd);
	else
		retval = 0;

	return retval;
}

static int fwu_read_f34_v7_partition_table(unsigned char *partition_table)
{
	int retval;
	unsigned char base;
	unsigned char length[2];
	unsigned short block_number = 0;
	struct synaptics_rmi4_data *rmi4_data = fwu->rmi4_data;

	base = fwu->f34_fd.data_base_addr;

	fwu->config_area = FLASH_CONFIG_AREA;

	retval = fwu_write_f34_partition_id(CMD_READ_CONFIG);
	if (retval < 0)
		return retval;

	retval = synaptics_rmi4_reg_write(rmi4_data,
			base + fwu->off.block_number,
			(unsigned char *)&block_number,
			sizeof(block_number));
	if (retval < 0) {
		dev_err(rmi4_data->pdev->dev.parent,
				"%s: Failed to write block number\n",
				__func__);
		return retval;
	}

	length[0] = (unsigned char)(fwu->flash_config_length & MASK_8BIT);
	length[1] = (unsigned char)(fwu->flash_config_length >> 8);

	retval = synaptics_rmi4_reg_write(rmi4_data,
			base + fwu->off.transfer_length,
			length,
			sizeof(length));
	if (retval < 0) {
		dev_err(rmi4_data->pdev->dev.parent,
				"%s: Failed to write transfer length\n",
				__func__);
		return retval;
	}

	retval = fwu_write_f34_command(CMD_READ_CONFIG);
	if (retval < 0) {
		dev_err(rmi4_data->pdev->dev.parent,
				"%s: Failed to write command\n",
				__func__);
		return retval;
	}

	retval = fwu_wait_for_idle(WRITE_WAIT_MS, true);
	if (retval < 0) {
		dev_err(rmi4_data->pdev->dev.parent,
				"%s: Failed to wait for idle status\n",
				__func__);
		return retval;
	}

	retval = synaptics_rmi4_reg_read(rmi4_data,
			base + fwu->off.payload,
			partition_table,
			fwu->partition_table_bytes);
	if (retval < 0) {
		dev_err(rmi4_data->pdev->dev.parent,
				"%s: Failed to read block data\n",
				__func__);
		return retval;
	}

	return 0;
}

static int fwu_read_f34_v7_queries(void)
{
	int retval;
	unsigned char ii;
	unsigned char base;
	unsigned char index;
	unsigned char offset;
	unsigned char *ptable;
	struct f34_v7_query_0 query_0;
	struct f34_v7_query_1_7 query_1_7;
	struct synaptics_rmi4_data *rmi4_data = fwu->rmi4_data;

	base = fwu->f34_fd.query_base_addr;

	retval = synaptics_rmi4_reg_read(rmi4_data,
			base,
			query_0.data,
			sizeof(query_0.data));
	if (retval < 0) {
		dev_err(rmi4_data->pdev->dev.parent,
				"%s: Failed to read query 0\n",
				__func__);
		return retval;
	}

	offset = query_0.subpacket_1_size + 1;

	retval = synaptics_rmi4_reg_read(rmi4_data,
			base + offset,
			query_1_7.data,
			sizeof(query_1_7.data));
	if (retval < 0) {
		dev_err(rmi4_data->pdev->dev.parent,
				"%s: Failed to read queries 1 to 7\n",
				__func__);
		return retval;
	}

	fwu->bootloader_id[0] = query_1_7.bl_minor_revision;
	fwu->bootloader_id[1] = query_1_7.bl_major_revision;

	if (fwu->bootloader_id[1] == BL_V8)
		fwu->bl_version = BL_V8;

	fwu->block_size = query_1_7.block_size_15_8 << 8 |
			query_1_7.block_size_7_0;

	fwu->flash_config_length = query_1_7.flash_config_length_15_8 << 8 |
			query_1_7.flash_config_length_7_0;

	fwu->payload_length = query_1_7.payload_length_15_8 << 8 |
			query_1_7.payload_length_7_0;

	fwu->off.flash_status = V7_FLASH_STATUS_OFFSET;
	fwu->off.partition_id = V7_PARTITION_ID_OFFSET;
	fwu->off.block_number = V7_BLOCK_NUMBER_OFFSET;
	fwu->off.transfer_length = V7_TRANSFER_LENGTH_OFFSET;
	fwu->off.flash_cmd = V7_COMMAND_OFFSET;
	fwu->off.payload = V7_PAYLOAD_OFFSET;

	index = sizeof(query_1_7.data) - V7_PARTITION_SUPPORT_BYTES;

	fwu->partitions = 0;
	for (offset = 0; offset < V7_PARTITION_SUPPORT_BYTES; offset++) {
		for (ii = 0; ii < 8; ii++) {
			if (query_1_7.data[index + offset] & (1 << ii))
				fwu->partitions++;
		}

		dev_dbg(rmi4_data->pdev->dev.parent,
				"%s: Supported partitions: 0x%02x\n",
				__func__, query_1_7.data[index + offset]);
	}

	fwu->partition_table_bytes = fwu->partitions * 8 + 2;

	ptable = kzalloc(fwu->partition_table_bytes, GFP_KERNEL);
	if (!ptable) {
		dev_err(rmi4_data->pdev->dev.parent,
				"%s: Failed to alloc mem for partition table\n",
				__func__);
		return -ENOMEM;
	}

	retval = fwu_read_f34_v7_partition_table(ptable);
	if (retval < 0) {
		dev_err(rmi4_data->pdev->dev.parent,
				"%s: Failed to read partition table\n",
				__func__);
		kfree(ptable);
		return retval;
	}

	fwu_parse_partition_table(ptable, &fwu->blkcount, &fwu->phyaddr);

	if (fwu->blkcount.dp_config)
		fwu->flash_properties.has_disp_config = 1;
	else
		fwu->flash_properties.has_disp_config = 0;

	if (fwu->blkcount.pm_config)
		fwu->flash_properties.has_pm_config = 1;
	else
		fwu->flash_properties.has_pm_config = 0;

	if (fwu->blkcount.bl_config)
		fwu->flash_properties.has_bl_config = 1;
	else
		fwu->flash_properties.has_bl_config = 0;

	if (fwu->blkcount.guest_code)
		fwu->has_guest_code = 1;
	else
		fwu->has_guest_code = 0;

	kfree(ptable);

	if (rmi4_data->hw_if->board_data->lockdown_area == LOCKDOWN_AREA_GUEST_SERIALIZATION)
		fwu_read_f34_guest_serialization_partition();

	return 0;
}

static int fwu_read_f34_lockdown_data(void)
{
	int retval = 0;
	unsigned short block_count;
	struct synaptics_rmi4_data *rmi4_data = fwu->rmi4_data;

	if (!fwu->has_lockdown_data)
		return -EINVAL;

	block_count = fwu->blkcount.lockdown_data;
	fwu->config_area = UI_CONFIG_AREA;
	fwu->config_size = fwu->block_size * block_count;

	retval = fwu_allocate_read_config_buf(fwu->config_size);
	if (retval < 0)
		return retval;

	retval = fwu_read_f34_blocks(block_count, CMD_READ_LOCKDOWN_DATA);
	if (retval < 0)
		return retval;

	secure_memcpy(rmi4_data->lockdown_info, LOCKDOWN_INFO_SIZE,
		&fwu->read_config_buf[4], fwu->read_config_buf_size, LOCKDOWN_INFO_SIZE);

	dev_info(rmi4_data->pdev->dev.parent,
			"%s: Lockdown info: 0x%x 0x%x 0x%x 0x%x 0x%x 0x%x 0x%x 0x%x\n",
			__func__, fwu->read_config_buf[4], fwu->read_config_buf[5],
			fwu->read_config_buf[6], fwu->read_config_buf[7],
			fwu->read_config_buf[8], fwu->read_config_buf[9],
			fwu->read_config_buf[10], fwu->read_config_buf[11]);

	return retval;
}

static int fwu_read_f34_v5v6_queries(void)
{
	int retval;
	unsigned char count;
	unsigned char base;
	unsigned char buf[10];
	struct f34_v5v6_flash_properties_2 properties_2;
	struct synaptics_rmi4_data *rmi4_data = fwu->rmi4_data;

	base = fwu->f34_fd.query_base_addr;

	retval = synaptics_rmi4_reg_read(rmi4_data,
			base + V5V6_BOOTLOADER_ID_OFFSET,
			fwu->bootloader_id,
			sizeof(fwu->bootloader_id));
	if (retval < 0) {
		dev_err(rmi4_data->pdev->dev.parent,
				"%s: Failed to read bootloader ID\n",
				__func__);
		return retval;
	}

	if (fwu->bl_version == BL_V5) {
		fwu->off.properties = V5_PROPERTIES_OFFSET;
		fwu->off.block_size = V5_BLOCK_SIZE_OFFSET;
		fwu->off.block_count = V5_BLOCK_COUNT_OFFSET;
		fwu->off.block_number = V5_BLOCK_NUMBER_OFFSET;
		fwu->off.payload = V5_BLOCK_DATA_OFFSET;
	} else if (fwu->bl_version == BL_V6) {
		fwu->off.properties = V6_PROPERTIES_OFFSET;
		fwu->off.properties_2 = V6_PROPERTIES_2_OFFSET;
		fwu->off.block_size = V6_BLOCK_SIZE_OFFSET;
		fwu->off.block_count = V6_BLOCK_COUNT_OFFSET;
		fwu->off.block_number = V6_BLOCK_NUMBER_OFFSET;
		fwu->off.payload = V6_BLOCK_DATA_OFFSET;
	}

	retval = synaptics_rmi4_reg_read(rmi4_data,
			base + fwu->off.block_size,
			buf,
			2);
	if (retval < 0) {
		dev_err(rmi4_data->pdev->dev.parent,
				"%s: Failed to read block size info\n",
				__func__);
		return retval;
	}

	batohs(&fwu->block_size, &(buf[0]));

	if (fwu->bl_version == BL_V5) {
		fwu->off.flash_cmd = fwu->off.payload + fwu->block_size;
		fwu->off.flash_status = fwu->off.flash_cmd;
	} else if (fwu->bl_version == BL_V6) {
		fwu->off.flash_cmd = V6_FLASH_COMMAND_OFFSET;
		fwu->off.flash_status = V6_FLASH_STATUS_OFFSET;
	}

	retval = synaptics_rmi4_reg_read(rmi4_data,
			base + fwu->off.properties,
			fwu->flash_properties.data,
			sizeof(fwu->flash_properties.data));
	if (retval < 0) {
		dev_err(rmi4_data->pdev->dev.parent,
				"%s: Failed to read flash properties\n",
				__func__);
		return retval;
	}

	count = 4;

	if (fwu->flash_properties.has_pm_config)
		count += 2;

	if (fwu->flash_properties.has_bl_config)
		count += 2;

	if (fwu->flash_properties.has_disp_config)
		count += 2;

	retval = synaptics_rmi4_reg_read(rmi4_data,
			base + fwu->off.block_count,
			buf,
			count);
	if (retval < 0) {
		dev_err(rmi4_data->pdev->dev.parent,
				"%s: Failed to read block count info\n",
				__func__);
		return retval;
	}

	batohs(&fwu->blkcount.ui_firmware, &(buf[0]));
	batohs(&fwu->blkcount.ui_config, &(buf[2]));

	count = 4;

	if (fwu->flash_properties.has_pm_config) {
		batohs(&fwu->blkcount.pm_config, &(buf[count]));
		count += 2;
	}

	if (fwu->flash_properties.has_bl_config) {
		batohs(&fwu->blkcount.bl_config, &(buf[count]));
		count += 2;
	}

	if (fwu->flash_properties.has_disp_config)
		batohs(&fwu->blkcount.dp_config, &(buf[count]));

	fwu->has_guest_code = false;

	fwu->has_lockdown_data = false;

	if (fwu->flash_properties.has_query4) {
		retval = synaptics_rmi4_reg_read(rmi4_data,
				base + fwu->off.properties_2,
				properties_2.data,
				sizeof(properties_2.data));
		if (retval < 0) {
			dev_err(rmi4_data->pdev->dev.parent,
					"%s: Failed to read flash properties 2\n",
					__func__);
			return retval;
		}

		count = 0;

		if (properties_2.has_guest_code) {
			count++;
			retval = synaptics_rmi4_reg_read(rmi4_data,
					base + fwu->off.properties_2 + count,
					buf,
					2);
			if (retval < 0) {
				dev_err(rmi4_data->pdev->dev.parent,
						"%s: Failed to read guest code block count\n",
						__func__);
				return retval;
			}

			batohs(&fwu->blkcount.guest_code, &(buf[0]));
			fwu->has_guest_code = true;
		}

		if (properties_2.has_gesture_config_area)
			count++;

		if (properties_2.has_force_config_block)
			count++;

		if (properties_2.has_lockdown_data_block) {
			count++;
			retval = synaptics_rmi4_reg_read(rmi4_data,
					base + fwu->off.properties_2 + count,
					buf,
					2);
			if (retval < 0) {
				dev_err(rmi4_data->pdev->dev.parent,
						"%s: Failed to read lockdown data block count\n",
						__func__);
				return retval;
			}

			batohs(&fwu->blkcount.lockdown_data, &(buf[0]));
			fwu->has_lockdown_data = true;

			fwu_read_f34_lockdown_data();
		}
	}

	return 0;
}

static int fwu_read_f34_queries(void)
{
	int retval;

	memset(&fwu->blkcount, 0x00, sizeof(fwu->blkcount));
	memset(&fwu->phyaddr, 0x00, sizeof(fwu->phyaddr));

	if (fwu->bl_version == BL_V7)
		retval = fwu_read_f34_v7_queries();
	else
		retval = fwu_read_f34_v5v6_queries();

	return retval;
}

static int fwu_write_f34_v7_blocks(unsigned char *block_ptr,
		unsigned short block_cnt, unsigned char command)
{
	int retval;
	unsigned char base;
	unsigned char length[2];
	unsigned short transfer;
	unsigned short max_transfer;
	unsigned short remaining = block_cnt;
	unsigned short block_number = 0;
	struct synaptics_rmi4_data *rmi4_data = fwu->rmi4_data;

	base = fwu->f34_fd.data_base_addr;

	retval = fwu_write_f34_partition_id(command);
	if (retval < 0)
		return retval;

	retval = synaptics_rmi4_reg_write(rmi4_data,
			base + fwu->off.block_number,
			(unsigned char *)&block_number,
			sizeof(block_number));
	if (retval < 0) {
		dev_err(rmi4_data->pdev->dev.parent,
				"%s: Failed to write block number\n",
				__func__);
		return retval;
	}

	if (fwu->payload_length > (PAGE_SIZE / fwu->block_size))
		max_transfer = PAGE_SIZE / fwu->block_size;
	else
		max_transfer = fwu->payload_length;

	do {
		if (remaining / max_transfer)
			transfer = max_transfer;
		else
			transfer = remaining;

		length[0] = (unsigned char)(transfer & MASK_8BIT);
		length[1] = (unsigned char)(transfer >> 8);

		retval = synaptics_rmi4_reg_write(rmi4_data,
				base + fwu->off.transfer_length,
				length,
				sizeof(length));
		if (retval < 0) {
			dev_err(rmi4_data->pdev->dev.parent,
					"%s: Failed to write transfer length (%d blocks remaining)\n",
					__func__, remaining);
			return retval;
		}

		retval = fwu_write_f34_command(command);
		if (retval < 0) {
			dev_err(rmi4_data->pdev->dev.parent,
					"%s: Failed to write command (%d blocks remaining)\n",
					__func__, remaining);
			return retval;
		}

		retval = synaptics_rmi4_reg_write(rmi4_data,
				base + fwu->off.payload,
				block_ptr,
				transfer * fwu->block_size);
		if (retval < 0) {
			dev_err(rmi4_data->pdev->dev.parent,
					"%s: Failed to write block data (%d blocks remaining)\n",
					__func__, remaining);
			return retval;
		}

		retval = fwu_wait_for_idle(WRITE_WAIT_MS, false);
		if (retval < 0) {
			dev_err(rmi4_data->pdev->dev.parent,
					"%s: Failed to wait for idle status (%d blocks remaining)\n",
					__func__, remaining);
			return retval;
		}

		block_ptr += (transfer * fwu->block_size);
		remaining -= transfer;
	} while (remaining);

	return 0;
}

static int fwu_write_f34_v5v6_blocks(unsigned char *block_ptr,
		unsigned short block_cnt, unsigned char command)
{
	int retval;
	unsigned char base;
	unsigned char block_number[] = {0, 0};
	unsigned short blk;
	struct synaptics_rmi4_data *rmi4_data = fwu->rmi4_data;

	base = fwu->f34_fd.data_base_addr;

	block_number[1] |= (fwu->config_area << 5);

	retval = synaptics_rmi4_reg_write(rmi4_data,
			base + fwu->off.block_number,
			block_number,
			sizeof(block_number));
	if (retval < 0) {
		dev_err(rmi4_data->pdev->dev.parent,
				"%s: Failed to write block number\n",
				__func__);
		return retval;
	}

	for (blk = 0; blk < block_cnt; blk++) {
		retval = synaptics_rmi4_reg_write(rmi4_data,
				base + fwu->off.payload,
				block_ptr,
				fwu->block_size);
		if (retval < 0) {
			dev_err(rmi4_data->pdev->dev.parent,
					"%s: Failed to write block data (block %d)\n",
					__func__, blk);
			return retval;
		}

		retval = fwu_write_f34_command(command);
		if (retval < 0) {
			dev_err(rmi4_data->pdev->dev.parent,
					"%s: Failed to write command for block %d\n",
					__func__, blk);
			return retval;
		}

		retval = fwu_wait_for_idle(WRITE_WAIT_MS, false);
		if (retval < 0) {
			dev_err(rmi4_data->pdev->dev.parent,
					"%s: Failed to wait for idle status (block %d)\n",
					__func__, blk);
			return retval;
		}

		block_ptr += fwu->block_size;
	}

	return 0;
}

static int fwu_write_f34_blocks(unsigned char *block_ptr,
		unsigned short block_cnt, unsigned char cmd)
{
	int retval;

	if (fwu->bl_version == BL_V7 || fwu->bl_version == BL_V8)
		retval = fwu_write_f34_v7_blocks(block_ptr, block_cnt, cmd);
	else
		retval = fwu_write_f34_v5v6_blocks(block_ptr, block_cnt, cmd);

	return retval;
}

static int fwu_read_f34_v7_blocks(unsigned short block_cnt,
		unsigned char command)
{
	int retval;
	unsigned char base;
	unsigned char length[2];
	unsigned short transfer;
	unsigned short max_transfer;
	unsigned short remaining = block_cnt;
	unsigned short block_number = 0;
	unsigned short index = 0;
	struct synaptics_rmi4_data *rmi4_data = fwu->rmi4_data;

	base = fwu->f34_fd.data_base_addr;

	retval = fwu_write_f34_partition_id(command);
	if (retval < 0)
		return retval;

	retval = synaptics_rmi4_reg_write(rmi4_data,
			base + fwu->off.block_number,
			(unsigned char *)&block_number,
			sizeof(block_number));
	if (retval < 0) {
		dev_err(rmi4_data->pdev->dev.parent,
				"%s: Failed to write block number\n",
				__func__);
		return retval;
	}

	if (fwu->payload_length > (PAGE_SIZE / fwu->block_size))
		max_transfer = PAGE_SIZE / fwu->block_size;
	else
		max_transfer = fwu->payload_length;

	do {
		if (remaining / max_transfer)
			transfer = max_transfer;
		else
			transfer = remaining;

		length[0] = (unsigned char)(transfer & MASK_8BIT);
		length[1] = (unsigned char)(transfer >> 8);

		retval = synaptics_rmi4_reg_write(rmi4_data,
				base + fwu->off.transfer_length,
				length,
				sizeof(length));
		if (retval < 0) {
			dev_err(rmi4_data->pdev->dev.parent,
					"%s: Failed to write transfer length (%d blocks remaining)\n",
					__func__, remaining);
			return retval;
		}

		retval = fwu_write_f34_command(command);
		if (retval < 0) {
			dev_err(rmi4_data->pdev->dev.parent,
					"%s: Failed to write command (%d blocks remaining)\n",
					__func__, remaining);
			return retval;
		}

		retval = fwu_wait_for_idle(WRITE_WAIT_MS, true);
		if (retval < 0) {
			dev_err(rmi4_data->pdev->dev.parent,
					"%s: Failed to wait for idle status (%d blocks remaining)\n",
					__func__, remaining);
			return retval;
		}

		retval = synaptics_rmi4_reg_read(rmi4_data,
				base + fwu->off.payload,
				&fwu->read_config_buf[index],
				transfer * fwu->block_size);
		if (retval < 0) {
			dev_err(rmi4_data->pdev->dev.parent,
					"%s: Failed to read block data (%d blocks remaining)\n",
					__func__, remaining);
			return retval;
		}

		index += (transfer * fwu->block_size);
		remaining -= transfer;
	} while (remaining);

	return 0;
}

static int fwu_read_f34_v5v6_blocks(unsigned short block_cnt,
		unsigned char command)
{
	int retval;
	unsigned char base;
	unsigned char block_number[] = {0, 0};
	unsigned short blk;
	unsigned short index = 0;
	struct synaptics_rmi4_data *rmi4_data = fwu->rmi4_data;

	base = fwu->f34_fd.data_base_addr;

	block_number[1] |= (fwu->config_area << 5);

	retval = synaptics_rmi4_reg_write(rmi4_data,
			base + fwu->off.block_number,
			block_number,
			sizeof(block_number));
	if (retval < 0) {
		dev_err(rmi4_data->pdev->dev.parent,
				"%s: Failed to write block number\n",
				__func__);
		return retval;
	}

	for (blk = 0; blk < block_cnt; blk++) {
		retval = fwu_write_f34_command(command);
		if (retval < 0) {
			dev_err(rmi4_data->pdev->dev.parent,
					"%s: Failed to write read config command\n",
					__func__);
			return retval;
		}

		retval = fwu_wait_for_idle(WRITE_WAIT_MS, true);
		if (retval < 0) {
			dev_err(rmi4_data->pdev->dev.parent,
					"%s: Failed to wait for idle status\n",
					__func__);
			return retval;
		}

		retval = synaptics_rmi4_reg_read(rmi4_data,
				base + fwu->off.payload,
				&fwu->read_config_buf[index],
				fwu->block_size);
		if (retval < 0) {
			dev_err(rmi4_data->pdev->dev.parent,
					"%s: Failed to read block data (block %d)\n",
					__func__, blk);
			return retval;
		}

		index += fwu->block_size;
	}

	return 0;
}

static int fwu_read_f34_blocks(unsigned short block_cnt, unsigned char cmd)
{
	int retval;

	if (fwu->bl_version == BL_V7 || fwu->bl_version == BL_V8)
		retval = fwu_read_f34_v7_blocks(block_cnt, cmd);
	else
		retval = fwu_read_f34_v5v6_blocks(block_cnt, cmd);

	return retval;
}

static int fwu_read_f34_guest_serialization_partition(void)
{
	int retval = 0;
	unsigned short block_count;
	struct synaptics_rmi4_data *rmi4_data = fwu->rmi4_data;

	fwu->config_area = PM_CONFIG_AREA;
	if (!fwu->flash_properties.has_pm_config) {
		dev_err(rmi4_data->pdev->dev.parent,
				"%s: Permanent configuration not supported\n",
				__func__);
		return -EINVAL;
	}
	block_count = fwu->blkcount.pm_config;

	fwu->config_size = fwu->block_size * block_count;
	kfree(fwu->read_config_buf);
	fwu->read_config_buf = kzalloc(fwu->config_size, GFP_KERNEL);
	if (!fwu->read_config_buf) {
		dev_err(rmi4_data->pdev->dev.parent,
				"%s: Failed to alloc mem for fwu->read_config_buf\n",
				__func__);
		fwu->read_config_buf_size = 0;
		retval = -ENOMEM;
		return retval;
	}
	fwu->read_config_buf_size = fwu->config_size;

	retval = fwu_read_f34_blocks(block_count, CMD_READ_CONFIG);
	if (retval < 0) {
		dev_err(rmi4_data->pdev->dev.parent,
				"%s: Failed to get guest serialization partition\n",
				__func__);
		return retval;
	}

	secure_memcpy(rmi4_data->lockdown_info, LOCKDOWN_INFO_SIZE,
		fwu->read_config_buf, fwu->read_config_buf_size, LOCKDOWN_INFO_SIZE);

	dev_info(rmi4_data->pdev->dev.parent,
			"%s: Lockdown info: 0x%x 0x%x 0x%x 0x%x 0x%x 0x%x 0x%x 0x%x\n",
			__func__, fwu->read_config_buf[0], fwu->read_config_buf[1],
			fwu->read_config_buf[2], fwu->read_config_buf[3],
			fwu->read_config_buf[4], fwu->read_config_buf[5],
			fwu->read_config_buf[6], fwu->read_config_buf[7]);

	return retval;
}

static int fwu_get_image_firmware_id(unsigned int *fw_id)
{
	int retval;
	unsigned char index = 0;
	char *strptr;
	char *firmware_id;
	struct synaptics_rmi4_data *rmi4_data = fwu->rmi4_data;

	if (fwu->img.contains_firmware_id) {
		*fw_id = fwu->img.firmware_id;
	} else {
		strptr = strnstr(fwu->image_name, "PR", MAX_IMAGE_NAME_LEN);
		if (!strptr) {
			dev_err(rmi4_data->pdev->dev.parent,
					"%s: No valid PR number (PRxxxxxxx) "
					"found in image file name (%s)\n",
					__func__, fwu->image_name);
			return -EINVAL;
		}

		strptr += 2;
		firmware_id = kzalloc(MAX_FIRMWARE_ID_LEN, GFP_KERNEL);
		if (!firmware_id) {
			dev_err(rmi4_data->pdev->dev.parent,
					"%s: Failed to alloc mem for firmware_id\n",
					__func__);
			return -ENOMEM;
		}
		while (strptr[index] >= '0' && strptr[index] <= '9') {
			firmware_id[index] = strptr[index];
			index++;
		}

		retval = sstrtoul(firmware_id, 10, (unsigned long *)fw_id);
		kfree(firmware_id);
		if (retval) {
			dev_err(rmi4_data->pdev->dev.parent,
					"%s: Failed to obtain image firmware ID\n",
					__func__);
			return -EINVAL;
		}
	}

	return 0;
}

static int fwu_get_device_config_id(void)
{
	int retval;
	unsigned char config_id_size;
	struct synaptics_rmi4_data *rmi4_data = fwu->rmi4_data;

	if (fwu->bl_version == BL_V7 || fwu->bl_version == BL_V8)
		config_id_size = V7_CONFIG_ID_SIZE;
	else
		config_id_size = V5V6_CONFIG_ID_SIZE;

	retval = synaptics_rmi4_reg_read(rmi4_data,
				fwu->f34_fd.ctrl_base_addr,
				fwu->config_id,
				config_id_size);
	if (retval < 0)
		return retval;

	return 0;
}

static enum flash_area fwu_go_nogo(void)
{
	int retval;
	enum flash_area flash_area = NONE;
	unsigned char ii;
	unsigned char config_id_size;
	unsigned int device_fw_id;
	unsigned int image_fw_id;
	struct synaptics_rmi4_data *rmi4_data = fwu->rmi4_data;

	if (fwu->force_update) {
		flash_area = UI_FIRMWARE;
		goto exit;
	}

	/* Update both UI and config if device is in bootloader mode */
	if (fwu->in_bl_mode) {
		flash_area = UI_FIRMWARE;
		goto exit;
	}

	/* Get device firmware ID */
	device_fw_id = rmi4_data->firmware_id;
	dev_info(rmi4_data->pdev->dev.parent,
			"%s: Device firmware ID = %d\n",
			__func__, device_fw_id);

	/* Get image firmware ID */
	retval = fwu_get_image_firmware_id(&image_fw_id);
	if (retval < 0) {
		flash_area = NONE;
		goto exit;
	}
	dev_info(rmi4_data->pdev->dev.parent,
			"%s: Image firmware ID = %d\n",
			__func__, image_fw_id);

	if (image_fw_id != device_fw_id) {
		flash_area = UI_FIRMWARE;
		goto exit;
	}

	/* Get device config ID */
	retval = fwu_get_device_config_id();
	if (retval < 0) {
		dev_err(rmi4_data->pdev->dev.parent,
				"%s: Failed to read device config ID\n",
				__func__);
		flash_area = NONE;
		goto exit;
	}

	if (fwu->bl_version == BL_V7 || fwu->bl_version == BL_V8)
		config_id_size = V7_CONFIG_ID_SIZE;
	else
		config_id_size = V5V6_CONFIG_ID_SIZE;

	for (ii = 0; ii < config_id_size; ii++) {
		if (fwu->img.ui_config.data[ii] != fwu->config_id[ii]) {
			flash_area = UI_CONFIG;
			goto exit;
		}
	}

	flash_area = NONE;

exit:
	if (flash_area == NONE) {
		dev_info(rmi4_data->pdev->dev.parent,
				"%s: No need to do reflash\n",
				__func__);
	} else {
		dev_info(rmi4_data->pdev->dev.parent,
				"%s: Updating %s\n",
				__func__,
				flash_area == UI_FIRMWARE ?
				"UI firmware and config" :
				"UI config only");
	}

	return flash_area;
}

static int fwu_scan_pdt(void)
{
	int retval;
	unsigned char ii;
	unsigned char intr_count = 0;
	unsigned char intr_off;
	unsigned char intr_src;
	unsigned short addr;
	bool f01found = false;
	bool f34found = false;
	bool f35found = false;
	struct synaptics_rmi4_fn_desc rmi_fd;
	struct synaptics_rmi4_data *rmi4_data = fwu->rmi4_data;

	fwu->in_ub_mode = false;

	for (addr = PDT_START; addr > PDT_END; addr -= PDT_ENTRY_SIZE) {
		retval = synaptics_rmi4_reg_read(rmi4_data,
				addr,
				(unsigned char *)&rmi_fd,
				sizeof(rmi_fd));
		if (retval < 0)
			return retval;

		if (rmi_fd.fn_number) {
			dev_dbg(rmi4_data->pdev->dev.parent,
					"%s: Found F%02x\n",
					__func__, rmi_fd.fn_number);
			switch (rmi_fd.fn_number) {
			case SYNAPTICS_RMI4_F01:
				f01found = true;

				rmi4_data->f01_query_base_addr =
						rmi_fd.query_base_addr;
				rmi4_data->f01_ctrl_base_addr =
						rmi_fd.ctrl_base_addr;
				rmi4_data->f01_data_base_addr =
						rmi_fd.data_base_addr;
				rmi4_data->f01_cmd_base_addr =
						rmi_fd.cmd_base_addr;
				break;
			case SYNAPTICS_RMI4_F34:
				f34found = true;
				fwu->f34_fd.query_base_addr =
						rmi_fd.query_base_addr;
				fwu->f34_fd.ctrl_base_addr =
						rmi_fd.ctrl_base_addr;
				fwu->f34_fd.data_base_addr =
						rmi_fd.data_base_addr;

				switch (rmi_fd.fn_version) {
				case F34_V0:
					fwu->bl_version = BL_V5;
					break;
				case F34_V1:
					fwu->bl_version = BL_V6;
					break;
				case F34_V2:
					fwu->bl_version = BL_V7;
					break;
				default:
					dev_err(rmi4_data->pdev->dev.parent,
							"%s: Unrecognized F34 version\n",
							__func__);
					return -EINVAL;
				}

				fwu->intr_mask = 0;
				intr_src = rmi_fd.intr_src_count;
				intr_off = intr_count % 8;
				for (ii = intr_off;
						ii < (intr_src + intr_off);
						ii++) {
					fwu->intr_mask |= 1 << ii;
				}
				break;
			case SYNAPTICS_RMI4_F35:
				f35found = true;
				fwu->f35_fd.query_base_addr =
						rmi_fd.query_base_addr;
				fwu->f35_fd.ctrl_base_addr =
						rmi_fd.ctrl_base_addr;
				fwu->f35_fd.data_base_addr =
						rmi_fd.data_base_addr;
				break;
			}
		} else {
			break;
		}

		intr_count += rmi_fd.intr_src_count;
	}

	if (!f01found || !f34found) {
		dev_err(rmi4_data->pdev->dev.parent,
				"%s: Failed to find both F01 and F34\n",
				__func__);
		if (!f35found) {
			dev_err(rmi4_data->pdev->dev.parent,
					"%s: Failed to find F35\n",
					__func__);
			return -EINVAL;
		} else {
			fwu->in_ub_mode = true;
			dev_dbg(rmi4_data->pdev->dev.parent,
					"%s: In microbootloader mode\n",
					__func__);
			fwu_recovery_check_status();
			return 0;
		}
	}

	rmi4_data->intr_mask[0] |= fwu->intr_mask;

	addr = rmi4_data->f01_ctrl_base_addr + 1;

	retval = synaptics_rmi4_reg_write(rmi4_data,
			addr,
			&(rmi4_data->intr_mask[0]),
			sizeof(rmi4_data->intr_mask[0]));
	if (retval < 0) {
		dev_err(rmi4_data->pdev->dev.parent,
				"%s: Failed to set interrupt enable bit\n",
				__func__);
		return retval;
	}

	return 0;
}

static int fwu_enter_flash_prog(void)
{
	int retval;
	struct f01_device_control f01_device_control;
	struct synaptics_rmi4_data *rmi4_data = fwu->rmi4_data;

	retval = fwu_read_flash_status();
	if (retval < 0)
		return retval;

	if (fwu->in_bl_mode)
		return 0;

	retval = rmi4_data->irq_enable(rmi4_data, false, true);
	if (retval < 0)
		return retval;

	msleep(INT_DISABLE_WAIT_MS);

	retval = fwu_write_f34_command(CMD_ENABLE_FLASH_PROG);
	if (retval < 0)
		return retval;

	retval = fwu_wait_for_idle(ENABLE_WAIT_MS, false);
	if (retval < 0)
		return retval;

	if (!fwu->in_bl_mode) {
		dev_err(rmi4_data->pdev->dev.parent,
				"%s: BL mode not entered\n",
				__func__);
		return -EINVAL;
	}

	if (rmi4_data->hw_if->bl_hw_init) {
		retval = rmi4_data->hw_if->bl_hw_init(rmi4_data);
		if (retval < 0)
			return retval;
	}

	retval = fwu_scan_pdt();
	if (retval < 0)
		return retval;

	retval = fwu_read_f34_queries();
	if (retval < 0)
		return retval;

	retval = synaptics_rmi4_reg_read(rmi4_data,
			rmi4_data->f01_ctrl_base_addr,
			f01_device_control.data,
			sizeof(f01_device_control.data));
	if (retval < 0) {
		dev_err(rmi4_data->pdev->dev.parent,
				"%s: Failed to read F01 device control\n",
				__func__);
		return retval;
	}

	f01_device_control.nosleep = true;
	f01_device_control.sleep_mode = SLEEP_MODE_NORMAL;

	retval = synaptics_rmi4_reg_write(rmi4_data,
			rmi4_data->f01_ctrl_base_addr,
			f01_device_control.data,
			sizeof(f01_device_control.data));
	if (retval < 0) {
		dev_err(rmi4_data->pdev->dev.parent,
				"%s: Failed to write F01 device control\n",
				__func__);
		return retval;
	}

	msleep(ENTER_FLASH_PROG_WAIT_MS);

	return retval;
}

static int fwu_check_ui_firmware_size(void)
{
	unsigned short block_count;
	struct synaptics_rmi4_data *rmi4_data = fwu->rmi4_data;

	block_count = fwu->img.ui_firmware.size / fwu->block_size;

	if (block_count != fwu->blkcount.ui_firmware) {
		dev_err(rmi4_data->pdev->dev.parent,
				"%s: UI firmware size mismatch\n",
				__func__);
		return -EINVAL;
	}

	return 0;
}

static int fwu_check_ui_configuration_size(void)
{
	unsigned short block_count;
	struct synaptics_rmi4_data *rmi4_data = fwu->rmi4_data;

	block_count = fwu->img.ui_config.size / fwu->block_size;

	if (block_count != fwu->blkcount.ui_config) {
		dev_err(rmi4_data->pdev->dev.parent,
				"%s: UI configuration size mismatch\n",
				__func__);
		return -EINVAL;
	}

	return 0;
}

static int fwu_check_dp_configuration_size(void)
{
	unsigned short block_count;
	struct synaptics_rmi4_data *rmi4_data = fwu->rmi4_data;

	block_count = fwu->img.dp_config.size / fwu->block_size;

	if (block_count != fwu->blkcount.dp_config) {
		dev_err(rmi4_data->pdev->dev.parent,
				"%s: Display configuration size mismatch\n",
				__func__);
		return -EINVAL;
	}

	return 0;
}

static int fwu_check_pm_configuration_size(void)
{
	unsigned short block_count;
	struct synaptics_rmi4_data *rmi4_data = fwu->rmi4_data;

	block_count = fwu->img.pm_config.size / fwu->block_size;

	if (block_count != fwu->blkcount.pm_config) {
		dev_err(rmi4_data->pdev->dev.parent,
				"%s: Permanent configuration size mismatch\n",
				__func__);
		return -EINVAL;
	}

	return 0;
}

static int fwu_check_bl_configuration_size(void)
{
	unsigned short block_count;
	struct synaptics_rmi4_data *rmi4_data = fwu->rmi4_data;

	block_count = fwu->img.bl_config.size / fwu->block_size;

	if (block_count != fwu->blkcount.bl_config) {
		dev_err(rmi4_data->pdev->dev.parent,
				"%s: Bootloader configuration size mismatch\n",
				__func__);
		return -EINVAL;
	}

	return 0;
}

static int fwu_check_guest_code_size(void)
{
	unsigned short block_count;
	struct synaptics_rmi4_data *rmi4_data = fwu->rmi4_data;

	block_count = fwu->img.guest_code.size / fwu->block_size;
	if (block_count != fwu->blkcount.guest_code) {
		dev_err(rmi4_data->pdev->dev.parent,
				"%s: Guest code size mismatch\n",
				__func__);
		return -EINVAL;
	}

	return 0;
}

static int fwu_write_firmware(void)
{
	unsigned short firmware_block_count;

	firmware_block_count = fwu->img.ui_firmware.size / fwu->block_size;

	return fwu_write_f34_blocks((unsigned char *)fwu->img.ui_firmware.data,
			firmware_block_count, CMD_WRITE_FW);
}

static int fwu_erase_configuration(void)
{
	int retval;
	struct synaptics_rmi4_data *rmi4_data = fwu->rmi4_data;

	switch (fwu->config_area) {
	case UI_CONFIG_AREA:
		retval = fwu_write_f34_command(CMD_ERASE_UI_CONFIG);
		if (retval < 0)
			return retval;
		break;
	case DP_CONFIG_AREA:
		retval = fwu_write_f34_command(CMD_ERASE_DISP_CONFIG);
		if (retval < 0)
			return retval;
		break;
	case BL_CONFIG_AREA:
		retval = fwu_write_f34_command(CMD_ERASE_BL_CONFIG);
		if (retval < 0)
			return retval;
		break;
	}

	dev_dbg(rmi4_data->pdev->dev.parent,
			"%s: Erase command written\n",
			__func__);

	retval = fwu_wait_for_idle(ERASE_WAIT_MS, false);
	if (retval < 0)
		return retval;

	dev_dbg(rmi4_data->pdev->dev.parent,
			"%s: Idle status detected\n",
			__func__);

	return retval;
}

static int fwu_erase_guest_code(void)
{
	int retval;
	struct synaptics_rmi4_data *rmi4_data = fwu->rmi4_data;

	retval = fwu_write_f34_command(CMD_ERASE_GUEST_CODE);
	if (retval < 0)
		return retval;

	dev_dbg(rmi4_data->pdev->dev.parent,
			"%s: Erase command written\n",
			__func__);

	retval = fwu_wait_for_idle(ERASE_WAIT_MS, false);
	if (retval < 0)
		return retval;

	dev_dbg(rmi4_data->pdev->dev.parent,
			"%s: Idle status detected\n",
			__func__);

	return 0;
}

static int fwu_erase_all(void)
{
	int retval;
	struct synaptics_rmi4_data *rmi4_data = fwu->rmi4_data;

	if (fwu->bl_version == BL_V7) {
		retval = fwu_write_f34_command(CMD_ERASE_UI_FIRMWARE);
		if (retval < 0)
			return retval;

		dev_dbg(rmi4_data->pdev->dev.parent,
				"%s: Erase command written\n",
				__func__);

		retval = fwu_wait_for_idle(ERASE_WAIT_MS, false);
		if (retval < 0)
			return retval;

		dev_dbg(rmi4_data->pdev->dev.parent,
				"%s: Idle status detected\n",
				__func__);

		fwu->config_area = UI_CONFIG_AREA;
		retval = fwu_erase_configuration();
		if (retval < 0)
			return retval;
	} else {
		retval = fwu_write_f34_command(CMD_ERASE_ALL);
		if (retval < 0)
			return retval;

		dev_dbg(rmi4_data->pdev->dev.parent,
				"%s: Erase all command written\n",
				__func__);

		retval = fwu_wait_for_idle(ERASE_WAIT_MS, false);
		if (!(fwu->bl_version == BL_V8 &&
				fwu->flash_status == BAD_PARTITION_TABLE)) {
			if (retval < 0)
				return retval;
		}

		dev_dbg(rmi4_data->pdev->dev.parent,
				"%s: Idle status detected\n",
				__func__);

		if (fwu->bl_version == BL_V8)
			return 0;
	}

	if (fwu->flash_properties.has_disp_config &&
			fwu->img.contains_disp_config) {
		fwu->config_area = DP_CONFIG_AREA;
		retval = fwu_erase_configuration();
		if (retval < 0)
			return retval;
	}

	if (fwu->has_guest_code && fwu->img.contains_guest_code) {
		retval = fwu_erase_guest_code();
		if (retval < 0)
			return retval;
	}

	return 0;
}

static int fwu_write_configuration(void)
{
	return fwu_write_f34_blocks((unsigned char *)fwu->config_data,
			fwu->config_block_count, CMD_WRITE_CONFIG);
}

static int fwu_write_ui_configuration(void)
{
	fwu->config_area = UI_CONFIG_AREA;
	fwu->config_data = fwu->img.ui_config.data;
	fwu->config_size = fwu->img.ui_config.size;
	fwu->config_block_count = fwu->config_size / fwu->block_size;

	return fwu_write_configuration();
}

static int fwu_write_dp_configuration(void)
{
	fwu->config_area = DP_CONFIG_AREA;
	fwu->config_data = fwu->img.dp_config.data;
	fwu->config_size = fwu->img.dp_config.size;
	fwu->config_block_count = fwu->config_size / fwu->block_size;

	return fwu_write_configuration();
}

static int fwu_write_pm_configuration(void)
{
	fwu->config_area = PM_CONFIG_AREA;
	fwu->config_data = fwu->img.pm_config.data;
	fwu->config_size = fwu->img.pm_config.size;
	fwu->config_block_count = fwu->config_size / fwu->block_size;

	return fwu_write_configuration();
}

static int fwu_write_flash_configuration(void)
{
	int retval;
	struct synaptics_rmi4_data *rmi4_data = fwu->rmi4_data;

	fwu->config_area = FLASH_CONFIG_AREA;
	fwu->config_data = fwu->img.fl_config.data;
	fwu->config_size = fwu->img.fl_config.size;
	fwu->config_block_count = fwu->config_size / fwu->block_size;

	if (fwu->config_block_count != fwu->blkcount.fl_config) {
		dev_err(rmi4_data->pdev->dev.parent,
				"%s: Flash configuration size mismatch\n",
				__func__);
		return -EINVAL;
	}

	retval = fwu_write_f34_command(CMD_ERASE_FLASH_CONFIG);
	if (retval < 0)
		return retval;

	dev_dbg(rmi4_data->pdev->dev.parent,
			"%s: Erase flash configuration command written\n",
			__func__);

	retval = fwu_wait_for_idle(ERASE_WAIT_MS, false);
	if (retval < 0)
		return retval;

	dev_dbg(rmi4_data->pdev->dev.parent,
			"%s: Idle status detected\n",
			__func__);

	retval = fwu_write_configuration();
	if (retval < 0)
		return retval;

	rmi4_data->reset_device(rmi4_data, false);

	return 0;
}

static int fwu_write_guest_code(void)
{
	int retval;
	unsigned short guest_code_block_count;

	guest_code_block_count = fwu->img.guest_code.size / fwu->block_size;

	retval = fwu_write_f34_blocks((unsigned char *)fwu->img.guest_code.data,
			guest_code_block_count, CMD_WRITE_GUEST_CODE);
	if (retval < 0)
		return retval;

	return 0;
}

static int fwu_write_lockdown(void)
{
	unsigned short lockdown_block_count;

	lockdown_block_count = fwu->img.lockdown.size / fwu->block_size;

	return fwu_write_f34_blocks((unsigned char *)fwu->img.lockdown.data,
			lockdown_block_count, CMD_WRITE_LOCKDOWN);
}

static int fwu_write_partition_table_v8(void)
{
	int retval;
	struct synaptics_rmi4_data *rmi4_data = fwu->rmi4_data;

	fwu->config_area = FLASH_CONFIG_AREA;
	fwu->config_data = fwu->img.fl_config.data;
	fwu->config_size = fwu->img.fl_config.size;
	fwu->config_block_count = fwu->config_size / fwu->block_size;

	if (fwu->config_block_count != fwu->blkcount.fl_config) {
		dev_err(rmi4_data->pdev->dev.parent,
				"%s: Flash configuration size mismatch\n",
				__func__);
		return -EINVAL;
	}

	retval = fwu_write_configuration();
	if (retval < 0)
		return retval;

	rmi4_data->reset_device(rmi4_data, false);

	return 0;
}

static int fwu_write_partition_table_v7(void)
{
	int retval;
	unsigned short block_count;

	block_count = fwu->blkcount.bl_config;
	fwu->config_area = BL_CONFIG_AREA;
	fwu->config_size = fwu->block_size * block_count;

	retval = fwu_allocate_read_config_buf(fwu->config_size);
	if (retval < 0)
		return retval;

	retval = fwu_read_f34_blocks(block_count, CMD_READ_CONFIG);
	if (retval < 0)
		return retval;

	retval = fwu_erase_configuration();
	if (retval < 0)
		return retval;

	retval = fwu_write_flash_configuration();
	if (retval < 0)
		return retval;

	fwu->config_area = BL_CONFIG_AREA;
	fwu->config_data = fwu->read_config_buf;
	fwu->config_size = fwu->img.bl_config.size;
	fwu->config_block_count = fwu->config_size / fwu->block_size;

	retval = fwu_write_configuration();
	if (retval < 0)
		return retval;

	return 0;
}

static int fwu_do_reflash(void)
{
	int retval;

	if (!fwu->new_partition_table) {
		retval = fwu_check_ui_firmware_size();
		if (retval < 0)
			return retval;

		retval = fwu_check_ui_configuration_size();
		if (retval < 0)
			return retval;

		if (fwu->flash_properties.has_disp_config &&
				fwu->img.contains_disp_config) {
			retval = fwu_check_dp_configuration_size();
			if (retval < 0)
				return retval;
		}

		if (fwu->has_guest_code && fwu->img.contains_guest_code) {
			retval = fwu_check_guest_code_size();
			if (retval < 0)
				return retval;
		}
	} else if (fwu->bl_version == BL_V7) {
		retval = fwu_check_bl_configuration_size();
		if (retval < 0)
			return retval;
	}

	retval = fwu_erase_all();
	if (retval < 0)
		return retval;

	if (fwu->bl_version == BL_V7 && fwu->new_partition_table) {
		retval = fwu_write_partition_table_v7();
		if (retval < 0)
			return retval;
		pr_notice("%s: Partition table programmed\n", __func__);
	} else if (fwu->bl_version == BL_V8) {
		retval = fwu_write_partition_table_v8();
		if (retval < 0)
			return retval;
		pr_notice("%s: Partition table programmed\n", __func__);
	}

	retval = fwu_write_firmware();
	if (retval < 0)
		return retval;
	pr_notice("%s: Firmware programmed\n", __func__);

	fwu->config_area = UI_CONFIG_AREA;
	retval = fwu_write_ui_configuration();
	if (retval < 0)
		return retval;
	pr_notice("%s: Configuration programmed\n", __func__);

	if (fwu->flash_properties.has_disp_config &&
			fwu->img.contains_disp_config) {
		retval = fwu_write_dp_configuration();
		if (retval < 0)
			return retval;
		pr_notice("%s: Display configuration programmed\n", __func__);
	}

	if (fwu->has_guest_code && fwu->img.contains_guest_code) {
		retval = fwu_write_guest_code();
		if (retval < 0)
			return retval;
		pr_notice("%s: Guest code programmed\n", __func__);
	}

	return retval;
}

static int fwu_do_read_config(void)
{
	int retval;
	unsigned short block_count;
	unsigned short config_area;
	struct synaptics_rmi4_data *rmi4_data = fwu->rmi4_data;

	switch (fwu->config_area) {
	case UI_CONFIG_AREA:
		block_count = fwu->blkcount.ui_config;
		break;
	case DP_CONFIG_AREA:
		if (!fwu->flash_properties.has_disp_config) {
			dev_err(rmi4_data->pdev->dev.parent,
					"%s: Display configuration not supported\n",
					__func__);
			return -EINVAL;
		}
		block_count = fwu->blkcount.dp_config;
		break;
	case PM_CONFIG_AREA:
		if (!fwu->flash_properties.has_pm_config) {
			dev_err(rmi4_data->pdev->dev.parent,
					"%s: Permanent configuration not supported\n",
					__func__);
			return -EINVAL;
		}
		block_count = fwu->blkcount.pm_config;
		break;
	case BL_CONFIG_AREA:
		if (!fwu->flash_properties.has_bl_config) {
			dev_err(rmi4_data->pdev->dev.parent,
					"%s: Bootloader configuration not supported\n",
					__func__);
			return -EINVAL;
		}
		block_count = fwu->blkcount.bl_config;
		break;
	default:
		dev_err(rmi4_data->pdev->dev.parent,
				"%s: Invalid config area\n",
				__func__);
		return -EINVAL;
	}

	if (block_count == 0) {
		dev_err(rmi4_data->pdev->dev.parent,
				"%s: Invalid block count\n",
				__func__);
		return -EINVAL;
	}

	mutex_lock(&rmi4_data->rmi4_exp_init_mutex);

	config_area = fwu->config_area;

	retval = fwu_enter_flash_prog();
	if (retval < 0)
		goto exit;

	fwu->config_area = config_area;

	fwu->config_size = fwu->block_size * block_count;

	retval = fwu_allocate_read_config_buf(fwu->config_size);
	if (retval < 0)
		goto exit;

	retval = fwu_read_f34_blocks(block_count, CMD_READ_CONFIG);

exit:
	rmi4_data->reset_device(rmi4_data, false);

	mutex_unlock(&rmi4_data->rmi4_exp_init_mutex);

	return retval;
}

static int fwu_do_lockdown_v7(void)
{
	int retval;
	struct f34_v7_data0 status;
	struct synaptics_rmi4_data *rmi4_data = fwu->rmi4_data;

	retval = fwu_enter_flash_prog();
	if (retval < 0)
		return retval;

	retval = synaptics_rmi4_reg_read(rmi4_data,
			fwu->f34_fd.data_base_addr + fwu->off.flash_status,
			status.data,
			sizeof(status.data));
	if (retval < 0) {
		dev_err(rmi4_data->pdev->dev.parent,
				"%s: Failed to read flash status\n",
				__func__);
		return retval;
	}

	if (status.device_cfg_status == 2) {
		dev_info(rmi4_data->pdev->dev.parent,
				"%s: Device already locked down\n",
				__func__);
		return 0;
	}

	retval = fwu_write_lockdown();
	if (retval < 0)
		return retval;

	pr_notice("%s: Lockdown programmed\n", __func__);

	return retval;
}

static int fwu_do_lockdown_v5v6(void)
{
	int retval;
	struct synaptics_rmi4_data *rmi4_data = fwu->rmi4_data;

	retval = fwu_enter_flash_prog();
	if (retval < 0)
		return retval;

	retval = synaptics_rmi4_reg_read(rmi4_data,
			fwu->f34_fd.query_base_addr + fwu->off.properties,
			fwu->flash_properties.data,
			sizeof(fwu->flash_properties.data));
	if (retval < 0) {
		dev_err(rmi4_data->pdev->dev.parent,
				"%s: Failed to read flash properties\n",
				__func__);
		return retval;
	}

	if (fwu->flash_properties.unlocked == 0) {
		dev_info(rmi4_data->pdev->dev.parent,
				"%s: Device already locked down\n",
				__func__);
		return 0;
	}

	retval = fwu_write_lockdown();
	if (retval < 0)
		return retval;

	pr_notice("%s: Lockdown programmed\n", __func__);

	return retval;
}

static int fwu_start_write_guest_code(void)
{
	int retval;
	struct synaptics_rmi4_data *rmi4_data = fwu->rmi4_data;

	retval = fwu_parse_image_info();
	if (retval < 0)
		return -EINVAL;

	if (!fwu->has_guest_code) {
		dev_err(rmi4_data->pdev->dev.parent,
				"%s: Guest code not supported\n",
				__func__);
		return -EINVAL;
	}

	if (!fwu->img.contains_guest_code) {
		dev_err(rmi4_data->pdev->dev.parent,
				"%s: No guest code in firmware image\n",
				__func__);
		return -EINVAL;
	}

	if (rmi4_data->sensor_sleep) {
		dev_err(rmi4_data->pdev->dev.parent,
				"%s: Sensor sleeping\n",
				__func__);
		return -ENODEV;
	}

	rmi4_data->stay_awake = true;

	mutex_lock(&rmi4_data->rmi4_exp_init_mutex);

	pr_notice("%s: Start of write guest code process\n", __func__);

	retval = fwu_enter_flash_prog();
	if (retval < 0)
		goto exit;

	retval = fwu_check_guest_code_size();
	if (retval < 0)
		goto exit;

	retval = fwu_erase_guest_code();
	if (retval < 0)
		goto exit;

	retval = fwu_write_guest_code();
	if (retval < 0)
		goto exit;

	pr_notice("%s: Guest code programmed\n", __func__);

exit:
	rmi4_data->reset_device(rmi4_data, false);

	pr_notice("%s: End of write guest code process\n", __func__);

	mutex_unlock(&rmi4_data->rmi4_exp_init_mutex);

	rmi4_data->stay_awake = false;

	return retval;
}

static int fwu_start_write_config(void)
{
	int retval;
	unsigned short config_area;
	unsigned int device_fw_id;
	unsigned int image_fw_id;
	struct synaptics_rmi4_data *rmi4_data = fwu->rmi4_data;

	retval = fwu_parse_image_info();
	if (retval < 0)
		return -EINVAL;

	switch (fwu->config_area) {
	case UI_CONFIG_AREA:
		device_fw_id = rmi4_data->firmware_id;
		retval = fwu_get_image_firmware_id(&image_fw_id);
		if (retval < 0)
			return retval;
		if (device_fw_id != image_fw_id) {
			dev_err(rmi4_data->pdev->dev.parent,
					"%s: Device and image firmware IDs don't match\n",
					__func__);
			return -EINVAL;
		}
		retval = fwu_check_ui_configuration_size();
		if (retval < 0)
			return retval;
		break;
	case DP_CONFIG_AREA:
		if (!fwu->flash_properties.has_disp_config) {
			dev_err(rmi4_data->pdev->dev.parent,
					"%s: Display configuration not supported\n",
					__func__);
			return -EINVAL;
		}
		if (!fwu->img.contains_disp_config) {
			dev_err(rmi4_data->pdev->dev.parent,
					"%s: No display configuration in firmware image\n",
					__func__);
			return -EINVAL;
		}
		retval = fwu_check_dp_configuration_size();
		if (retval < 0)
			return retval;
		break;
	case PM_CONFIG_AREA:
		if (!fwu->flash_properties.has_pm_config) {
			dev_err(rmi4_data->pdev->dev.parent,
					"%s: Permanent configuration not supported\n",
					__func__);
			return -EINVAL;
		}
		if (!fwu->img.contains_perm_config) {
			dev_err(rmi4_data->pdev->dev.parent,
					"%s: No permanent configuration in firmware image\n",
					__func__);
			return -EINVAL;
		}
		retval = fwu_check_pm_configuration_size();
		if (retval < 0)
			return retval;
		break;
	default:
		dev_err(rmi4_data->pdev->dev.parent,
				"%s: Configuration not supported\n",
				__func__);
		return -EINVAL;
	}

	if (rmi4_data->sensor_sleep) {
		dev_err(rmi4_data->pdev->dev.parent,
				"%s: Sensor sleeping\n",
				__func__);
		return -ENODEV;
	}

	rmi4_data->stay_awake = true;

	mutex_lock(&rmi4_data->rmi4_exp_init_mutex);

	pr_notice("%s: Start of write config process\n", __func__);

	config_area = fwu->config_area;

	retval = fwu_enter_flash_prog();
	if (retval < 0)
		goto exit;

	fwu->config_area = config_area;

	if (fwu->config_area != PM_CONFIG_AREA) {
		retval = fwu_erase_configuration();
		if (retval < 0) {
			dev_err(rmi4_data->pdev->dev.parent,
					"%s: Failed to erase config\n",
					__func__);
			goto exit;
		}
	}

	switch (fwu->config_area) {
	case UI_CONFIG_AREA:
		retval = fwu_write_ui_configuration();
		if (retval < 0)
			goto exit;
		break;
	case DP_CONFIG_AREA:
		retval = fwu_write_dp_configuration();
		if (retval < 0)
			goto exit;
		break;
	case PM_CONFIG_AREA:
		retval = fwu_write_pm_configuration();
		if (retval < 0)
			goto exit;
		break;
	}

	pr_notice("%s: Config written\n", __func__);

exit:
	switch (fwu->config_area) {
	case UI_CONFIG_AREA:
		rmi4_data->reset_device(rmi4_data, true);
		break;
	case DP_CONFIG_AREA:
	case PM_CONFIG_AREA:
		rmi4_data->reset_device(rmi4_data, false);
		break;
	}

	pr_notice("%s: End of write config process\n", __func__);

	mutex_unlock(&rmi4_data->rmi4_exp_init_mutex);

	rmi4_data->stay_awake = false;

	return retval;
}

static const char *fwu_get_firmware_name(struct synaptics_rmi4_data *rmi4_data)
{
	const char *fw_name = NULL;
	const struct synaptics_dsx_board_data *bdata =
			rmi4_data->hw_if->board_data;
	int i, j;
	bool found = false;

	if (bdata->tp_id_num != 0) {
		for (i = 0; i < bdata->config_array_size; i++) {
			found = true;
			for (j = 0; j < bdata->tp_id_num; j++) {
				if (bdata->config_array[i].tp_ids[j] !=
						rmi4_data->lockdown_info[bdata->tp_id_bytes[j]]) {
					found = false;
					break;
				}
			}

			if (found) {
				fw_name = bdata->config_array[i].fw_name;
				break;
			}
		}
	}

	if (!fw_name && rmi4_data->chip_id > 0)
		fw_name = bdata->config_array[rmi4_data->chip_id - 1].fw_name;

	if (fw_name)
		dev_info(rmi4_data->pdev->dev.parent,
				"%s: Choose firmware %s\n", __func__, fw_name);

	return fw_name;
}

static int fwu_start_reflash(void)
{
	int retval = 0;
	enum flash_area flash_area;
	const struct firmware *fw_entry = NULL;
	struct synaptics_rmi4_data *rmi4_data = fwu->rmi4_data;
	const char *fw_name;

	if (rmi4_data->sensor_sleep) {
		dev_err(rmi4_data->pdev->dev.parent,
				"%s: Sensor sleeping\n",
				__func__);
		return -ENODEV;
	}

	fw_name = fwu_get_firmware_name(rmi4_data);

	if (fw_name == NULL) {
		dev_err(rmi4_data->pdev->dev.parent, "%s: do not found fw need by ic\n", __func__);
		return 0;
	}

	rmi4_data->stay_awake = true;

	mutex_lock(&rmi4_data->rmi4_exp_init_mutex);

	dev_info(rmi4_data->pdev->dev.parent, "%s: Start of reflash process\n", __func__);

	if (fwu->image == NULL) {
		retval = secure_memcpy(fwu->image_name, MAX_IMAGE_NAME_LEN,
				fw_name, sizeof(FW_IMAGE_NAME),
				strlen(fw_name));

		if (retval < 0) {
			dev_err(rmi4_data->pdev->dev.parent,
					"%s: Failed to copy image file name\n",
					__func__);
			goto exit;
		}
		dev_dbg(rmi4_data->pdev->dev.parent,
				"%s: Requesting firmware image %s\n",
				__func__, fwu->image_name);

		retval = request_firmware(&fw_entry, fwu->image_name,
				rmi4_data->pdev->dev.parent);
		if (retval != 0) {
			dev_err(rmi4_data->pdev->dev.parent,
					"%s: Firmware image %s not available\n",
					__func__, fwu->image_name);
			retval = -EINVAL;
			goto exit;
		}

		dev_dbg(rmi4_data->pdev->dev.parent,
				"%s: Firmware image size = %ld\n",
				__func__, fw_entry->size);

		fwu->image = fw_entry->data;
	}

	retval = fwu_parse_image_info();
	if (retval < 0)
		goto exit;

	if (fwu->blkcount.total_count != fwu->img.blkcount.total_count) {
		dev_err(rmi4_data->pdev->dev.parent,
				"%s: Flash size mismatch\n",
				__func__);
		retval = -EINVAL;
		goto exit;
	}

	if (fwu->bl_version != fwu->img.bl_version) {
		dev_err(rmi4_data->pdev->dev.parent,
				"%s: Bootloader version mismatch\n",
				__func__);
		retval = -EINVAL;
		goto exit;
	}

	if (!fwu->force_update && fwu->new_partition_table) {
		dev_err(rmi4_data->pdev->dev.parent,
				"%s: Partition table mismatch\n",
				__func__);
		retval = -EINVAL;
		goto exit;
	}

	retval = fwu_read_flash_status();
	if (retval < 0)
		goto exit;

	if (fwu->in_bl_mode) {
		dev_info(rmi4_data->pdev->dev.parent,
				"%s: Device in bootloader mode\n",
				__func__);
	}

	flash_area = fwu_go_nogo();

	if (flash_area != NONE) {
		retval = fwu_enter_flash_prog();
		if (retval < 0) {
			rmi4_data->reset_device(rmi4_data, false);
			goto exit;
		}
	}

	switch (flash_area) {
	case UI_FIRMWARE:
		retval = fwu_do_reflash();
		rmi4_data->reset_device(rmi4_data, true);
		break;
	case UI_CONFIG:
		retval = fwu_check_ui_configuration_size();
		if (retval < 0)
			break;
		fwu->config_area = UI_CONFIG_AREA;
		retval = fwu_erase_configuration();
		if (retval < 0)
			break;
		retval = fwu_write_ui_configuration();
		rmi4_data->reset_device(rmi4_data, true);
		break;
	case NONE:
	default:
		rmi4_data->reset_device(rmi4_data, false);
		break;
	}

	if (retval < 0) {
		dev_err(rmi4_data->pdev->dev.parent,
				"%s: Failed to do reflash\n",
				__func__);
		goto exit;
	}

	if (fwu->do_lockdown && (fwu->img.lockdown.data != NULL)) {
		switch (fwu->bl_version) {
		case BL_V5:
		case BL_V6:
			retval = fwu_do_lockdown_v5v6();
			if (retval < 0) {
				dev_err(rmi4_data->pdev->dev.parent,
						"%s: Failed to do lockdown\n",
						__func__);
			}
			rmi4_data->reset_device(rmi4_data, false);
			break;
		case BL_V7:
		case BL_V8:
			retval = fwu_do_lockdown_v7();
			if (retval < 0) {
				dev_err(rmi4_data->pdev->dev.parent,
						"%s: Failed to do lockdown\n",
						__func__);
			}
			rmi4_data->reset_device(rmi4_data, false);
			break;
		default:
			break;
		}
	}

exit:
	if (fw_entry)
		release_firmware(fw_entry);

	pr_notice("%s: End of reflash process\n", __func__);

	mutex_unlock(&rmi4_data->rmi4_exp_init_mutex);

	rmi4_data->stay_awake = false;

	return retval;
}

static int fwu_recovery_check_status(void)
{
	int retval;
	unsigned char base;
	unsigned char status;
	struct synaptics_rmi4_data *rmi4_data = fwu->rmi4_data;

	base = fwu->f35_fd.data_base_addr;

	retval = synaptics_rmi4_reg_read(rmi4_data,
			base + F35_ERROR_CODE_OFFSET,
			&status,
			1);
	if (retval < 0) {
		dev_err(rmi4_data->pdev->dev.parent,
				"%s: Failed to read status\n",
				__func__);
		return retval;
	}

	status = status & MASK_5BIT;

	if (status != 0x00) {
		dev_err(rmi4_data->pdev->dev.parent,
				"%s: Recovery mode status = %d\n",
				__func__, status);
		return -EINVAL;
	}

	return 0;
}

static int fwu_recovery_erase_all(void)
{
	int retval;
	unsigned char base;
	unsigned char command = CMD_F35_ERASE_ALL;
	struct synaptics_rmi4_data *rmi4_data = fwu->rmi4_data;

	base = fwu->f35_fd.ctrl_base_addr;

	retval = synaptics_rmi4_reg_write(rmi4_data,
			base + F35_CHUNK_COMMAND_OFFSET,
			&command,
			sizeof(command));
	if (retval < 0) {
		dev_err(rmi4_data->pdev->dev.parent,
				"%s: Failed to issue erase all command\n",
				__func__);
		return retval;
	}

	msleep(F35_ERASE_ALL_WAIT_MS);

	retval = fwu_recovery_check_status();
	if (retval < 0)
		return retval;

	return 0;
}

static int fwu_recovery_write_chunk(void)
{
	int retval;
	unsigned char base;
	unsigned char chunk_number[] = {0, 0};
	unsigned char chunk_spare;
	unsigned char chunk_size;
	unsigned char buf[F35_CHUNK_SIZE + 1];
	unsigned short chunk;
	unsigned short chunk_total;
	unsigned short bytes_written = 0;
	unsigned char *chunk_ptr = (unsigned char *)fwu->image;
	struct synaptics_rmi4_data *rmi4_data = fwu->rmi4_data;

	base = fwu->f35_fd.ctrl_base_addr;

	retval = synaptics_rmi4_reg_write(rmi4_data,
			base + F35_CHUNK_NUM_LSB_OFFSET,
			chunk_number,
			sizeof(chunk_number));
	if (retval < 0) {
		dev_err(rmi4_data->pdev->dev.parent,
				"%s: Failed to write chunk number\n",
				__func__);
		return retval;
	}

	buf[sizeof(buf) - 1] = CMD_F35_WRITE_CHUNK;

	chunk_total = fwu->image_size / F35_CHUNK_SIZE;
	chunk_spare = fwu->image_size % F35_CHUNK_SIZE;
	if (chunk_spare)
		chunk_total++;

	for (chunk = 0; chunk < chunk_total; chunk++) {
		if (chunk_spare && chunk == chunk_total - 1)
			chunk_size = chunk_spare;
		else
			chunk_size = F35_CHUNK_SIZE;

		memset(buf, 0x00, F35_CHUNK_SIZE);
		secure_memcpy(buf, sizeof(buf), chunk_ptr,
					fwu->image_size - bytes_written,
					chunk_size);

		retval = synaptics_rmi4_reg_write(rmi4_data,
				base + F35_CHUNK_DATA_OFFSET,
				buf,
				sizeof(buf));
		if (retval < 0) {
			dev_err(rmi4_data->pdev->dev.parent,
					"%s: Failed to write chunk data (chunk %d)\n",
					__func__, chunk);
			return retval;
		}
		chunk_ptr += chunk_size;
		bytes_written += chunk_size;
	}

	retval = fwu_recovery_check_status();
	if (retval < 0) {
		dev_err(rmi4_data->pdev->dev.parent,
				"%s: Failed to write chunk data\n",
				__func__);
		return retval;
	}

	return 0;
}

static int fwu_recovery_reset(void)
{
	int retval;
	unsigned char base;
	unsigned char command = CMD_F35_RESET;
	struct synaptics_rmi4_data *rmi4_data = fwu->rmi4_data;

	base = fwu->f35_fd.ctrl_base_addr;

	retval = synaptics_rmi4_reg_write(rmi4_data,
			base + F35_CHUNK_COMMAND_OFFSET,
			&command,
			sizeof(command));
	if (retval < 0) {
		dev_err(rmi4_data->pdev->dev.parent,
				"%s: Failed to issue reset command\n",
				__func__);
		return retval;
	}

	msleep(F35_RESET_WAIT_MS);

	return 0;
}

static int fwu_start_recovery(void)
{
	int retval;
	struct synaptics_rmi4_data *rmi4_data = fwu->rmi4_data;

	if (rmi4_data->sensor_sleep) {
		dev_err(rmi4_data->pdev->dev.parent,
				"%s: Sensor sleeping\n",
				__func__);
		return -ENODEV;
	}

	rmi4_data->stay_awake = true;

	mutex_lock(&rmi4_data->rmi4_exp_init_mutex);

	pr_notice("%s: Start of recovery process\n", __func__);

	retval = rmi4_data->irq_enable(rmi4_data, false, false);
	if (retval < 0) {
		dev_err(rmi4_data->pdev->dev.parent,
				"%s: Failed to disable interrupt\n",
				__func__);
		goto exit;
	}

	retval = fwu_recovery_erase_all();
	if (retval < 0) {
		dev_err(rmi4_data->pdev->dev.parent,
				"%s: Failed to do erase all in recovery mode\n",
				__func__);
		goto exit;
	}

	pr_notice("%s: External flash erased\n", __func__);

	retval = fwu_recovery_write_chunk();
	if (retval < 0) {
		dev_err(rmi4_data->pdev->dev.parent,
				"%s: Failed to write chunk data in recovery mode\n",
				__func__);
		goto exit;
	}

	pr_notice("%s: Chunk data programmed\n", __func__);

	retval = fwu_recovery_reset();
	if (retval < 0) {
		dev_err(rmi4_data->pdev->dev.parent,
				"%s: Failed to reset device in recovery mode\n",
				__func__);
		goto exit;
	}

	pr_notice("%s: Recovery mode reset issued\n", __func__);

	rmi4_data->reset_device(rmi4_data, true);

	retval = 0;

exit:
	pr_notice("%s: End of recovery process\n", __func__);

	mutex_unlock(&rmi4_data->rmi4_exp_init_mutex);

	rmi4_data->stay_awake = false;

	return retval;
}

int synaptics_fw_updater(const unsigned char *fw_data)
{
	int retval;

	if (!fwu)
		return -ENODEV;

	if (!fwu->initialized)
		return -ENODEV;

	if (fwu->in_ub_mode)
		return -ENODEV;

	fwu->rmi4_data->fw_updating = true;
	fwu->image = fw_data;

	retval = fwu_start_reflash();

	fwu->image = NULL;
	fwu->rmi4_data->fw_updating = false;

	return retval;
}
EXPORT_SYMBOL(synaptics_fw_updater);

#ifdef DO_STARTUP_FW_UPDATE
static void fwu_startup_fw_update_work(struct work_struct *work)
{
	static unsigned char do_once = 1;
	struct synaptics_rmi4_data *rmi4_data = fwu->rmi4_data;
#ifdef WAIT_FOR_FB_READY
	unsigned int timeout;
#endif

	if (!do_once)
		return;
	do_once = 0;

#ifdef WAIT_FOR_FB_READY
	timeout = FB_READY_TIMEOUT_S * 1000 / FB_READY_WAIT_MS + 1;

	while (!rmi4_data->fb_ready) {
		msleep(FB_READY_WAIT_MS);
		timeout--;
		if (timeout == 0) {
			dev_err(rmi4_data->pdev->dev.parent,
					"%s: Timed out waiting for FB ready\n",
					__func__);
			return;
		}
	}
#endif

	synaptics_fw_updater(NULL);

	if (rmi4_data->chip_id == CHIP_ID_4322)
		firmware_force_update(rmi4_data);

	return;
}
#endif

static ssize_t fwu_sysfs_show_image(struct file *data_file,
		struct kobject *kobj, struct bin_attribute *attributes,
		char *buf, loff_t pos, size_t count)
{
	int retval;
	struct synaptics_rmi4_data *rmi4_data = fwu->rmi4_data;

	if (count < fwu->config_size) {
		dev_err(rmi4_data->pdev->dev.parent,
				"%s: Not enough space (%ld bytes) in buffer\n",
				__func__, count);
		return -EINVAL;
	}

	retval = secure_memcpy(buf, count, fwu->read_config_buf,
			fwu->read_config_buf_size, fwu->config_size);
	if (retval < 0) {
		dev_err(rmi4_data->pdev->dev.parent,
				"%s: Failed to copy config data\n",
				__func__);
		return retval;
	}

	return fwu->config_size;
}

static ssize_t fwu_sysfs_store_image(struct file *data_file,
		struct kobject *kobj, struct bin_attribute *attributes,
		char *buf, loff_t pos, size_t count)
{
	int retval;
	struct synaptics_rmi4_data *rmi4_data = fwu->rmi4_data;

	retval = secure_memcpy(&fwu->ext_data_source[fwu->data_pos],
			fwu->image_size - fwu->data_pos, buf, count, count);
	if (retval < 0) {
		dev_err(rmi4_data->pdev->dev.parent,
				"%s: Failed to copy image data\n",
				__func__);
		return retval;
	}

	fwu->data_pos += count;

	return count;
}

static ssize_t fwu_sysfs_do_recovery_store(struct device *dev,
		struct device_attribute *attr, const char *buf, size_t count)
{
	int retval;
	unsigned int input;
	struct synaptics_rmi4_data *rmi4_data = fwu->rmi4_data;

	if (sscanf(buf, "%u", &input) != 1) {
		retval = -EINVAL;
		goto exit;
	}

	if (!fwu->in_ub_mode) {
		dev_err(rmi4_data->pdev->dev.parent,
				"%s: Not in microbootloader mode\n",
				__func__);
		retval = -EINVAL;
		goto exit;
	}

	if (!fwu->ext_data_source)
		return -EINVAL;
	else
		fwu->image = fwu->ext_data_source;

	retval = fwu_start_recovery();
	if (retval < 0) {
		dev_err(rmi4_data->pdev->dev.parent,
				"%s: Failed to do recovery\n",
				__func__);
		goto exit;
	}

	retval = count;

exit:
	kfree(fwu->ext_data_source);
	fwu->ext_data_source = NULL;
	fwu->image = NULL;
	return retval;
}

static ssize_t fwu_sysfs_do_reflash_store(struct device *dev,
		struct device_attribute *attr, const char *buf, size_t count)
{
	int retval;
	unsigned int input;
	struct synaptics_rmi4_data *rmi4_data = fwu->rmi4_data;

	if (sscanf(buf, "%u", &input) != 1) {
		retval = -EINVAL;
		goto exit;
	}

	if (fwu->in_ub_mode) {
		dev_err(rmi4_data->pdev->dev.parent,
				"%s: In microbootloader mode\n",
				__func__);
		retval = -EINVAL;
		goto exit;
	}

	if (!fwu->ext_data_source)
		return -EINVAL;
	else
		fwu->image = fwu->ext_data_source;

	if (input & LOCKDOWN) {
		fwu->do_lockdown = true;
		input &= ~LOCKDOWN;
	}

	if ((input != NORMAL) && (input != FORCE)) {
		retval = -EINVAL;
		goto exit;
	}

	if (input == FORCE)
		fwu->force_update = true;

	retval = synaptics_fw_updater(fwu->image);
	if (retval < 0) {
		dev_err(rmi4_data->pdev->dev.parent,
				"%s: Failed to do reflash\n",
				__func__);
		goto exit;
	}

	retval = count;

exit:
	kfree(fwu->ext_data_source);
	fwu->ext_data_source = NULL;
	fwu->image = NULL;
	fwu->force_update = FORCE_UPDATE;
	fwu->do_lockdown = DO_LOCKDOWN;
	return retval;
}

static ssize_t fwu_sysfs_write_config_store(struct device *dev,
		struct device_attribute *attr, const char *buf, size_t count)
{
	int retval;
	unsigned int input;
	struct synaptics_rmi4_data *rmi4_data = fwu->rmi4_data;

	if (sscanf(buf, "%u", &input) != 1) {
		retval = -EINVAL;
		goto exit;
	}

	if (input != 1) {
		retval = -EINVAL;
		goto exit;
	}

	if (fwu->in_ub_mode) {
		dev_err(rmi4_data->pdev->dev.parent,
				"%s: In microbootloader mode\n",
				__func__);
		retval = -EINVAL;
		goto exit;
	}

	if (!fwu->ext_data_source)
		return -EINVAL;
	else
		fwu->image = fwu->ext_data_source;

	retval = fwu_start_write_config();
	if (retval < 0) {
		dev_err(rmi4_data->pdev->dev.parent,
				"%s: Failed to write config\n",
				__func__);
		goto exit;
	}

	retval = count;

exit:
	kfree(fwu->ext_data_source);
	fwu->ext_data_source = NULL;
	fwu->image = NULL;
	return retval;
}

static ssize_t fwu_sysfs_read_config_store(struct device *dev,
		struct device_attribute *attr, const char *buf, size_t count)
{
	int retval;
	unsigned int input;
	struct synaptics_rmi4_data *rmi4_data = fwu->rmi4_data;

	if (sscanf(buf, "%u", &input) != 1)
		return -EINVAL;

	if (input != 1)
		return -EINVAL;

	if (fwu->in_ub_mode) {
		dev_err(rmi4_data->pdev->dev.parent,
				"%s: In microbootloader mode\n",
				__func__);
		return -EINVAL;
	}

	retval = fwu_do_read_config();
	if (retval < 0) {
		dev_err(rmi4_data->pdev->dev.parent,
				"%s: Failed to read config\n",
				__func__);
		return retval;
	}

	return count;
}

static ssize_t fwu_sysfs_config_area_store(struct device *dev,
		struct device_attribute *attr, const char *buf, size_t count)
{
	int retval;
	unsigned long config_area;

	retval = sstrtoul(buf, 10, &config_area);
	if (retval)
		return retval;

	fwu->config_area = config_area;

	return count;
}

static ssize_t fwu_sysfs_image_name_store(struct device *dev,
		struct device_attribute *attr, const char *buf, size_t count)
{
	int retval;
	struct synaptics_rmi4_data *rmi4_data = fwu->rmi4_data;

	retval = secure_memcpy(fwu->image_name, MAX_IMAGE_NAME_LEN,
			buf, count, count);
	if (retval < 0) {
		dev_err(rmi4_data->pdev->dev.parent,
				"%s: Failed to copy image file name\n",
				__func__);
		return retval;
	}

	return count;
}

static ssize_t fwu_sysfs_image_size_store(struct device *dev,
		struct device_attribute *attr, const char *buf, size_t count)
{
	int retval;
	unsigned long size;
	struct synaptics_rmi4_data *rmi4_data = fwu->rmi4_data;

	retval = sstrtoul(buf, 10, &size);
	if (retval)
		return retval;

	fwu->image_size = size;
	fwu->data_pos = 0;

	kfree(fwu->ext_data_source);
	fwu->ext_data_source = kzalloc(fwu->image_size, GFP_KERNEL);
	if (!fwu->ext_data_source) {
		dev_err(rmi4_data->pdev->dev.parent,
				"%s: Failed to alloc mem for image data\n",
				__func__);
		return -ENOMEM;
	}

	return count;
}

static ssize_t fwu_sysfs_block_size_show(struct device *dev,
		struct device_attribute *attr, char *buf)
{
	return snprintf(buf, PAGE_SIZE, "%u\n", fwu->block_size);
}

static ssize_t fwu_sysfs_firmware_block_count_show(struct device *dev,
		struct device_attribute *attr, char *buf)
{
	return snprintf(buf, PAGE_SIZE, "%u\n", fwu->blkcount.ui_firmware);
}

static ssize_t fwu_sysfs_configuration_block_count_show(struct device *dev,
		struct device_attribute *attr, char *buf)
{
	return snprintf(buf, PAGE_SIZE, "%u\n", fwu->blkcount.ui_config);
}

static ssize_t fwu_sysfs_disp_config_block_count_show(struct device *dev,
		struct device_attribute *attr, char *buf)
{
	return snprintf(buf, PAGE_SIZE, "%u\n", fwu->blkcount.dp_config);
}

static ssize_t fwu_sysfs_perm_config_block_count_show(struct device *dev,
		struct device_attribute *attr, char *buf)
{
	return snprintf(buf, PAGE_SIZE, "%u\n", fwu->blkcount.pm_config);
}

static ssize_t fwu_sysfs_bl_config_block_count_show(struct device *dev,
		struct device_attribute *attr, char *buf)
{
	return snprintf(buf, PAGE_SIZE, "%u\n", fwu->blkcount.bl_config);
}

static ssize_t fwu_sysfs_guest_code_block_count_show(struct device *dev,
		struct device_attribute *attr, char *buf)
{
	return snprintf(buf, PAGE_SIZE, "%u\n", fwu->blkcount.guest_code);
}

static ssize_t fwu_sysfs_write_guest_code_store(struct device *dev,
		struct device_attribute *attr, const char *buf, size_t count)
{
	int retval;
	unsigned int input;
	struct synaptics_rmi4_data *rmi4_data = fwu->rmi4_data;

	if (sscanf(buf, "%u", &input) != 1) {
		retval = -EINVAL;
		goto exit;
	}

	if (input != 1) {
		retval = -EINVAL;
		goto exit;
	}

	if (fwu->in_ub_mode) {
		dev_err(rmi4_data->pdev->dev.parent,
				"%s: In microbootloader mode\n",
				__func__);
		retval = -EINVAL;
		goto exit;
	}

	if (!fwu->ext_data_source)
		return -EINVAL;
	else
		fwu->image = fwu->ext_data_source;

	retval = fwu_start_write_guest_code();
	if (retval < 0) {
		dev_err(rmi4_data->pdev->dev.parent,
				"%s: Failed to write guest code\n",
				__func__);
		goto exit;
	}

	retval = count;

exit:
	kfree(fwu->ext_data_source);
	fwu->ext_data_source = NULL;
	fwu->image = NULL;
	return retval;
}

static void synaptics_rmi4_fwu_attn(struct synaptics_rmi4_data *rmi4_data,
		unsigned char intr_mask)
{
	if (!fwu)
		return;

	if (fwu->intr_mask & intr_mask)
		fwu_read_flash_status();

	return;
}

static void firmware_force_update(struct synaptics_rmi4_data *rmi4_data)
{
	int retval;
	const struct firmware *fw_entry = NULL;

	if (!fwu->in_ub_mode)
		return;

	retval = request_firmware(&fw_entry, "synaptics_lgd_incell_backup.fw",
			rmi4_data->pdev->dev.parent);
	if (retval != 0) {
		dev_err(rmi4_data->pdev->dev.parent,
				"%s: Firmware image %s not available\n",
				__func__, fwu->image_name);
		return;
	}

	fwu->image = fw_entry->data;
	fwu->image_size = fw_entry->size;

	retval = fwu_start_recovery();
	if (retval < 0) {
		dev_err(rmi4_data->pdev->dev.parent,
				"%s: Failed to do recovery\n",
				__func__);
		release_firmware(fw_entry);
		return;
	}

	release_firmware(fw_entry);

	return;
}

static int synaptics_rmi4_fwu_init(struct synaptics_rmi4_data *rmi4_data)
{
	int retval;
	unsigned char attr_count;
	struct pdt_properties pdt_props;

	if (fwu) {
		dev_dbg(rmi4_data->pdev->dev.parent,
				"%s: Handle already exists\n",
				__func__);
		return 0;
	}

	fwu = kzalloc(sizeof(*fwu), GFP_KERNEL);
	if (!fwu) {
		dev_err(rmi4_data->pdev->dev.parent,
				"%s: Failed to alloc mem for fwu\n",
				__func__);
		retval = -ENOMEM;
		goto exit;
	}

	fwu->image_name = kzalloc(MAX_IMAGE_NAME_LEN, GFP_KERNEL);
	if (!fwu->image_name) {
		dev_err(rmi4_data->pdev->dev.parent,
				"%s: Failed to alloc mem for image name\n",
				__func__);
		retval = -ENOMEM;
		goto exit_free_fwu;
	}

	fwu->rmi4_data = rmi4_data;

	retval = synaptics_rmi4_reg_read(rmi4_data,
			PDT_PROPS,
			pdt_props.data,
			sizeof(pdt_props.data));
	if (retval < 0) {
		dev_dbg(rmi4_data->pdev->dev.parent,
				"%s: Failed to read PDT properties, assuming 0x00\n",
				__func__);
	} else if (pdt_props.has_bsr) {
		dev_err(rmi4_data->pdev->dev.parent,
				"%s: Reflash for LTS not currently supported\n",
				__func__);
		retval = -ENODEV;
		goto exit_free_mem;
	}

	retval = fwu_scan_pdt();
	if (retval < 0)
		goto exit_free_mem;

	if (!fwu->in_ub_mode) {
		retval = fwu_read_f34_queries();
		if (retval < 0)
			goto exit_free_mem;

		retval = fwu_get_device_config_id();
		if (retval < 0) {
			dev_err(rmi4_data->pdev->dev.parent,
					"%s: Failed to read device config ID\n",
					__func__);
			goto exit_free_mem;
		}
	}

	fwu->force_update = FORCE_UPDATE;
	fwu->do_lockdown = DO_LOCKDOWN;
	fwu->initialized = true;

	retval = sysfs_create_bin_file(&rmi4_data->input_dev->dev.kobj,
			&dev_attr_data);
	if (retval < 0) {
		dev_err(rmi4_data->pdev->dev.parent,
				"%s: Failed to create sysfs bin file\n",
				__func__);
		goto exit_free_mem;
	}

	for (attr_count = 0; attr_count < ARRAY_SIZE(attrs); attr_count++) {
		retval = sysfs_create_file(&rmi4_data->input_dev->dev.kobj,
				&attrs[attr_count].attr);
		if (retval < 0) {
			dev_err(rmi4_data->pdev->dev.parent,
					"%s: Failed to create sysfs attributes\n",
					__func__);
			retval = -ENODEV;
			goto exit_remove_attrs;
		}
	}

#ifdef DO_STARTUP_FW_UPDATE
	fwu->fwu_workqueue = create_singlethread_workqueue("fwu_workqueue");
	INIT_WORK(&fwu->fwu_work, fwu_startup_fw_update_work);
	queue_work(fwu->fwu_workqueue,
			&fwu->fwu_work);
#endif

	return 0;

exit_remove_attrs:
	for (attr_count--; attr_count >= 0; attr_count--) {
		sysfs_remove_file(&rmi4_data->input_dev->dev.kobj,
				&attrs[attr_count].attr);
	}

	sysfs_remove_bin_file(&rmi4_data->input_dev->dev.kobj, &dev_attr_data);

exit_free_mem:
	kfree(fwu->image_name);

exit_free_fwu:
	kfree(fwu);
	fwu = NULL;

exit:
	return retval;
}

static void synaptics_rmi4_fwu_remove(struct synaptics_rmi4_data *rmi4_data)
{
	unsigned char attr_count;

	if (!fwu)
		goto exit;

#ifdef DO_STARTUP_FW_UPDATE
	cancel_work_sync(&fwu->fwu_work);
	flush_workqueue(fwu->fwu_workqueue);
	destroy_workqueue(fwu->fwu_workqueue);
#endif

	for (attr_count = 0; attr_count < ARRAY_SIZE(attrs); attr_count++) {
		sysfs_remove_file(&rmi4_data->input_dev->dev.kobj,
				&attrs[attr_count].attr);
	}

	sysfs_remove_bin_file(&rmi4_data->input_dev->dev.kobj, &dev_attr_data);

	kfree(fwu->read_config_buf);
	kfree(fwu->image_name);
	kfree(fwu);
	fwu = NULL;

exit:
	complete(&fwu_remove_complete);

	return;
}

static void synaptics_rmi4_fwu_reset(struct synaptics_rmi4_data *rmi4_data)
{
	int retval;

	if (!fwu) {
		synaptics_rmi4_fwu_init(rmi4_data);
		return;
	}

	retval = fwu_scan_pdt();
	if (retval < 0)
		return;

	if (!fwu->in_ub_mode)
		fwu_read_f34_queries();

	return;
}

static struct synaptics_rmi4_exp_fn fwu_module = {
	.fn_type = RMI_FW_UPDATER,
	.init = synaptics_rmi4_fwu_init,
	.remove = synaptics_rmi4_fwu_remove,
	.reset = synaptics_rmi4_fwu_reset,
	.reinit = NULL,
	.early_suspend = NULL,
	.suspend = NULL,
	.resume = NULL,
	.late_resume = NULL,
	.attn = synaptics_rmi4_fwu_attn,
};

static int __init rmi4_fw_update_module_init(void)
{
	synaptics_rmi4_new_function(&fwu_module, true);

	return 0;
}

static void __exit rmi4_fw_update_module_exit(void)
{
	synaptics_rmi4_new_function(&fwu_module, false);

	wait_for_completion(&fwu_remove_complete);

	return;
}

module_init(rmi4_fw_update_module_init);
module_exit(rmi4_fw_update_module_exit);

MODULE_AUTHOR("Synaptics, Inc.");
MODULE_DESCRIPTION("Synaptics DSX FW Update Module");
MODULE_LICENSE("GPL v2");<|MERGE_RESOLUTION|>--- conflicted
+++ resolved
@@ -1207,16 +1207,7 @@
 
 	base = fwu->f34_fd.data_base_addr;
 
-<<<<<<< HEAD
 	memset(data_1_5.data, 0x00, sizeof(data_1_5.data));
-=======
-		while ((index < MAX_FIRMWARE_ID_LEN - 1) && strptr[index] >= '0'
-						&& strptr[index] <= '9') {
-			firmware_id[index] = strptr[index];
-			index++;
-		}
-		firmware_id[index] = '\0';
->>>>>>> 6db0baf3
 
 	switch (cmd) {
 	case CMD_ERASE_ALL:
@@ -2344,10 +2335,12 @@
 					__func__);
 			return -ENOMEM;
 		}
-		while (strptr[index] >= '0' && strptr[index] <= '9') {
+		while ((index < MAX_FIRMWARE_ID_LEN - 1) && strptr[index] >= '0'
+						&& strptr[index] <= '9') {
 			firmware_id[index] = strptr[index];
 			index++;
 		}
+		firmware_id[index] = '\0';
 
 		retval = sstrtoul(firmware_id, 10, (unsigned long *)fw_id);
 		kfree(firmware_id);
