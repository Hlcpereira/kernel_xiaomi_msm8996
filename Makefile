--- conflicted
+++ resolved
@@ -638,11 +638,7 @@
 
 KBUILD_CFLAGS	+= $(call cc-disable-warning,frame-address,)
 KBUILD_CFLAGS	+= $(call cc-disable-warning, format-overflow)
-<<<<<<< HEAD
-=======
-KBUILD_CFLAGS	+= $(call cc-disable-warning, int-in-bool-context)
 KBUILD_CFLAGS	+= $(call cc-disable-warning, attribute-alias)
->>>>>>> 301b7208
 KBUILD_CFLAGS	+= $(call cc-option,-fno-PIE)
 KBUILD_AFLAGS	+= $(call cc-option,-fno-PIE)
 
@@ -1576,19 +1572,11 @@
 # Clear a bunch of variables before executing the submake
 tools/: FORCE
 	$(Q)mkdir -p $(objtree)/tools
-<<<<<<< HEAD
 	$(Q)$(MAKE) LDFLAGS= MAKEFLAGS="$(filter --j% -j,$(MAKEFLAGS))" O=$(shell cd $(objtree) && /bin/pwd) subdir=tools -C $(src)/tools/
 
 tools/%: FORCE
 	$(Q)mkdir -p $(objtree)/tools
 	$(Q)$(MAKE) LDFLAGS= MAKEFLAGS="$(filter --j% -j,$(MAKEFLAGS))" O=$(shell cd $(objtree) && /bin/pwd) subdir=tools -C $(src)/tools/ $*
-=======
-	$(Q)$(MAKE) LDFLAGS= MAKEFLAGS="$(filter --j% -j,$(MAKEFLAGS))" O=$(O) subdir=tools -C $(src)/tools/
-
-tools/%: FORCE
-	$(Q)mkdir -p $(objtree)/tools
-	$(Q)$(MAKE) LDFLAGS= MAKEFLAGS="$(filter --j% -j,$(MAKEFLAGS))" O=$(O) subdir=tools -C $(src)/tools/ $*
->>>>>>> 301b7208
 
 # Single targets
 # ---------------------------------------------------------------------------
