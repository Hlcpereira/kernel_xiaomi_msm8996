--- conflicted
+++ resolved
@@ -1551,19 +1551,11 @@
 # Clear a bunch of variables before executing the submake
 tools/: FORCE
 	$(Q)mkdir -p $(objtree)/tools
-<<<<<<< HEAD
 	$(Q)$(MAKE) LDFLAGS= MAKEFLAGS="$(filter --j% -j,$(MAKEFLAGS))" O=$(shell cd $(objtree) && /bin/pwd) subdir=tools -C $(src)/tools/
 
 tools/%: FORCE
 	$(Q)mkdir -p $(objtree)/tools
 	$(Q)$(MAKE) LDFLAGS= MAKEFLAGS="$(filter --j% -j,$(MAKEFLAGS))" O=$(shell cd $(objtree) && /bin/pwd) subdir=tools -C $(src)/tools/ $*
-=======
-	$(Q)$(MAKE) LDFLAGS= MAKEFLAGS="$(filter --j% -j,$(MAKEFLAGS))" O=$(O) subdir=tools -C $(src)/tools/
-
-tools/%: FORCE
-	$(Q)mkdir -p $(objtree)/tools
-	$(Q)$(MAKE) LDFLAGS= MAKEFLAGS="$(filter --j% -j,$(MAKEFLAGS))" O=$(O) subdir=tools -C $(src)/tools/ $*
->>>>>>> 59531632
 
 # Single targets
 # ---------------------------------------------------------------------------
