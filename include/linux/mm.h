#ifndef _LINUX_MM_H
#define _LINUX_MM_H

#include <linux/errno.h>

#ifdef __KERNEL__

#include <linux/gfp.h>
#include <linux/list.h>
#include <linux/mmzone.h>
#include <linux/rbtree.h>
#include <linux/prio_tree.h>
#include <linux/debug_locks.h>
#include <linux/mm_types.h>

struct mempolicy;
struct anon_vma;
struct file_ra_state;
struct user_struct;
struct writeback_control;
struct rlimit;

#ifndef CONFIG_DISCONTIGMEM          /* Don't use mapnrs, do it properly */
extern unsigned long max_mapnr;
#endif

extern unsigned long num_physpages;
extern void * high_memory;
extern int page_cluster;

#ifdef CONFIG_SYSCTL
extern int sysctl_legacy_va_layout;
#else
#define sysctl_legacy_va_layout 0
#endif

extern unsigned long mmap_min_addr;

#include <asm/page.h>
#include <asm/pgtable.h>
#include <asm/processor.h>

#define nth_page(page,n) pfn_to_page(page_to_pfn((page)) + (n))

/* to align the pointer to the (next) page boundary */
#define PAGE_ALIGN(addr) ALIGN(addr, PAGE_SIZE)

/*
 * Linux kernel virtual memory manager primitives.
 * The idea being to have a "virtual" mm in the same way
 * we have a virtual fs - giving a cleaner interface to the
 * mm details, and allowing different kinds of memory mappings
 * (from shared memory to executable loading to arbitrary
 * mmap() functions).
 */

extern struct kmem_cache *vm_area_cachep;

#ifndef CONFIG_MMU
extern struct rb_root nommu_region_tree;
extern struct rw_semaphore nommu_region_sem;

extern unsigned int kobjsize(const void *objp);
#endif

/*
 * vm_flags in vm_area_struct, see mm_types.h.
 */
#define VM_READ		0x00000001	/* currently active flags */
#define VM_WRITE	0x00000002
#define VM_EXEC		0x00000004
#define VM_SHARED	0x00000008

/* mprotect() hardcodes VM_MAYREAD >> 4 == VM_READ, and so for r/w/x bits. */
#define VM_MAYREAD	0x00000010	/* limits for mprotect() etc */
#define VM_MAYWRITE	0x00000020
#define VM_MAYEXEC	0x00000040
#define VM_MAYSHARE	0x00000080

#define VM_GROWSDOWN	0x00000100	/* general info on the segment */
#define VM_GROWSUP	0x00000200
#define VM_PFNMAP	0x00000400	/* Page-ranges managed without "struct page", just pure PFN */
#define VM_DENYWRITE	0x00000800	/* ETXTBSY on write attempts.. */

#define VM_EXECUTABLE	0x00001000
#define VM_LOCKED	0x00002000
#define VM_IO           0x00004000	/* Memory mapped I/O or similar */

					/* Used by sys_madvise() */
#define VM_SEQ_READ	0x00008000	/* App will access data sequentially */
#define VM_RAND_READ	0x00010000	/* App will not benefit from clustered reads */

#define VM_DONTCOPY	0x00020000      /* Do not copy this vma on fork */
#define VM_DONTEXPAND	0x00040000	/* Cannot expand with mremap() */
#define VM_RESERVED	0x00080000	/* Count as reserved_vm like IO */
#define VM_ACCOUNT	0x00100000	/* Is a VM accounted object */
#define VM_NORESERVE	0x00200000	/* should the VM suppress accounting */
#define VM_HUGETLB	0x00400000	/* Huge TLB Page VM */
#define VM_NONLINEAR	0x00800000	/* Is non-linear (remap_file_pages) */
#define VM_MAPPED_COPY	0x01000000	/* T if mapped copy of data (nommu mmap) */
#define VM_INSERTPAGE	0x02000000	/* The vma has had "vm_insert_page()" done on it */
#define VM_ALWAYSDUMP	0x04000000	/* Always include in core dumps */

#define VM_CAN_NONLINEAR 0x08000000	/* Has ->fault & does nonlinear pages */
#define VM_MIXEDMAP	0x10000000	/* Can contain "struct page" and pure PFN pages */
#define VM_SAO		0x20000000	/* Strong Access Ordering (powerpc) */
#define VM_PFN_AT_MMAP	0x40000000	/* PFNMAP vma that is fully mapped at mmap time */

#ifndef VM_STACK_DEFAULT_FLAGS		/* arch can override this */
#define VM_STACK_DEFAULT_FLAGS VM_DATA_DEFAULT_FLAGS
#endif

#ifdef CONFIG_STACK_GROWSUP
#define VM_STACK_FLAGS	(VM_GROWSUP | VM_STACK_DEFAULT_FLAGS | VM_ACCOUNT)
#else
#define VM_STACK_FLAGS	(VM_GROWSDOWN | VM_STACK_DEFAULT_FLAGS | VM_ACCOUNT)
#endif

#define VM_READHINTMASK			(VM_SEQ_READ | VM_RAND_READ)
#define VM_ClearReadHint(v)		(v)->vm_flags &= ~VM_READHINTMASK
#define VM_NormalReadHint(v)		(!((v)->vm_flags & VM_READHINTMASK))
#define VM_SequentialReadHint(v)	((v)->vm_flags & VM_SEQ_READ)
#define VM_RandomReadHint(v)		((v)->vm_flags & VM_RAND_READ)

/*
 * special vmas that are non-mergable, non-mlock()able
 */
#define VM_SPECIAL (VM_IO | VM_DONTEXPAND | VM_RESERVED | VM_PFNMAP)

/*
 * mapping from the currently active vm_flags protection bits (the
 * low four bits) to a page protection mask..
 */
extern pgprot_t protection_map[16];

#define FAULT_FLAG_WRITE	0x01	/* Fault was a write access */
#define FAULT_FLAG_NONLINEAR	0x02	/* Fault was via a nonlinear mapping */
#define FAULT_FLAG_MKWRITE	0x04	/* Fault was mkwrite of existing pte */

/*
 * This interface is used by x86 PAT code to identify a pfn mapping that is
 * linear over entire vma. This is to optimize PAT code that deals with
 * marking the physical region with a particular prot. This is not for generic
 * mm use. Note also that this check will not work if the pfn mapping is
 * linear for a vma starting at physical address 0. In which case PAT code
 * falls back to slow path of reserving physical range page by page.
 */
static inline int is_linear_pfn_mapping(struct vm_area_struct *vma)
{
	return (vma->vm_flags & VM_PFN_AT_MMAP);
}

static inline int is_pfn_mapping(struct vm_area_struct *vma)
{
	return (vma->vm_flags & VM_PFNMAP);
}

/*
 * vm_fault is filled by the the pagefault handler and passed to the vma's
 * ->fault function. The vma's ->fault is responsible for returning a bitmask
 * of VM_FAULT_xxx flags that give details about how the fault was handled.
 *
 * pgoff should be used in favour of virtual_address, if possible. If pgoff
 * is used, one may set VM_CAN_NONLINEAR in the vma->vm_flags to get nonlinear
 * mapping support.
 */
struct vm_fault {
	unsigned int flags;		/* FAULT_FLAG_xxx flags */
	pgoff_t pgoff;			/* Logical page offset based on vma */
	void __user *virtual_address;	/* Faulting virtual address */

	struct page *page;		/* ->fault handlers should return a
					 * page here, unless VM_FAULT_NOPAGE
					 * is set (which is also implied by
					 * VM_FAULT_ERROR).
					 */
};

/*
 * These are the virtual MM functions - opening of an area, closing and
 * unmapping it (needed to keep files on disk up-to-date etc), pointer
 * to the functions called when a no-page or a wp-page exception occurs. 
 */
struct vm_operations_struct {
	void (*open)(struct vm_area_struct * area);
	void (*close)(struct vm_area_struct * area);
	int (*fault)(struct vm_area_struct *vma, struct vm_fault *vmf);

	/* notification that a previously read-only page is about to become
	 * writable, if an error is returned it will cause a SIGBUS */
	int (*page_mkwrite)(struct vm_area_struct *vma, struct vm_fault *vmf);

	/* called by access_process_vm when get_user_pages() fails, typically
	 * for use by special VMAs that can switch between memory and hardware
	 */
	int (*access)(struct vm_area_struct *vma, unsigned long addr,
		      void *buf, int len, int write);
#ifdef CONFIG_NUMA
	/*
	 * set_policy() op must add a reference to any non-NULL @new mempolicy
	 * to hold the policy upon return.  Caller should pass NULL @new to
	 * remove a policy and fall back to surrounding context--i.e. do not
	 * install a MPOL_DEFAULT policy, nor the task or system default
	 * mempolicy.
	 */
	int (*set_policy)(struct vm_area_struct *vma, struct mempolicy *new);

	/*
	 * get_policy() op must add reference [mpol_get()] to any policy at
	 * (vma,addr) marked as MPOL_SHARED.  The shared policy infrastructure
	 * in mm/mempolicy.c will do this automatically.
	 * get_policy() must NOT add a ref if the policy at (vma,addr) is not
	 * marked as MPOL_SHARED. vma policies are protected by the mmap_sem.
	 * If no [shared/vma] mempolicy exists at the addr, get_policy() op
	 * must return NULL--i.e., do not "fallback" to task or system default
	 * policy.
	 */
	struct mempolicy *(*get_policy)(struct vm_area_struct *vma,
					unsigned long addr);
	int (*migrate)(struct vm_area_struct *vma, const nodemask_t *from,
		const nodemask_t *to, unsigned long flags);
#endif
};

struct mmu_gather;
struct inode;

#define page_private(page)		((page)->private)
#define set_page_private(page, v)	((page)->private = (v))

/*
 * FIXME: take this include out, include page-flags.h in
 * files which need it (119 of them)
 */
#include <linux/page-flags.h>

/*
 * Methods to modify the page usage count.
 *
 * What counts for a page usage:
 * - cache mapping   (page->mapping)
 * - private data    (page->private)
 * - page mapped in a task's page tables, each mapping
 *   is counted separately
 *
 * Also, many kernel routines increase the page count before a critical
 * routine so they can be sure the page doesn't go away from under them.
 */

/*
 * Drop a ref, return true if the refcount fell to zero (the page has no users)
 */
static inline int put_page_testzero(struct page *page)
{
	VM_BUG_ON(atomic_read(&page->_count) == 0);
	return atomic_dec_and_test(&page->_count);
}

/*
 * Try to grab a ref unless the page has a refcount of zero, return false if
 * that is the case.
 */
static inline int get_page_unless_zero(struct page *page)
{
	return atomic_inc_not_zero(&page->_count);
}

/* Support for virtually mapped pages */
struct page *vmalloc_to_page(const void *addr);
unsigned long vmalloc_to_pfn(const void *addr);

/*
 * Determine if an address is within the vmalloc range
 *
 * On nommu, vmalloc/vfree wrap through kmalloc/kfree directly, so there
 * is no special casing required.
 */
static inline int is_vmalloc_addr(const void *x)
{
#ifdef CONFIG_MMU
	unsigned long addr = (unsigned long)x;

	return addr >= VMALLOC_START && addr < VMALLOC_END;
#else
	return 0;
#endif
}

static inline struct page *compound_head(struct page *page)
{
	if (unlikely(PageTail(page)))
		return page->first_page;
	return page;
}

static inline int page_count(struct page *page)
{
	return atomic_read(&compound_head(page)->_count);
}

static inline void get_page(struct page *page)
{
	page = compound_head(page);
	VM_BUG_ON(atomic_read(&page->_count) == 0);
	atomic_inc(&page->_count);
}

static inline struct page *virt_to_head_page(const void *x)
{
	struct page *page = virt_to_page(x);
	return compound_head(page);
}

/*
 * Setup the page count before being freed into the page allocator for
 * the first time (boot or memory hotplug)
 */
static inline void init_page_count(struct page *page)
{
	atomic_set(&page->_count, 1);
}

void put_page(struct page *page);
void put_pages_list(struct list_head *pages);

void split_page(struct page *page, unsigned int order);

/*
 * Compound pages have a destructor function.  Provide a
 * prototype for that function and accessor functions.
 * These are _only_ valid on the head of a PG_compound page.
 */
typedef void compound_page_dtor(struct page *);

static inline void set_compound_page_dtor(struct page *page,
						compound_page_dtor *dtor)
{
	page[1].lru.next = (void *)dtor;
}

static inline compound_page_dtor *get_compound_page_dtor(struct page *page)
{
	return (compound_page_dtor *)page[1].lru.next;
}

static inline int compound_order(struct page *page)
{
	if (!PageHead(page))
		return 0;
	return (unsigned long)page[1].lru.prev;
}

static inline void set_compound_order(struct page *page, unsigned long order)
{
	page[1].lru.prev = (void *)order;
}

/*
 * Multiple processes may "see" the same page. E.g. for untouched
 * mappings of /dev/null, all processes see the same page full of
 * zeroes, and text pages of executables and shared libraries have
 * only one copy in memory, at most, normally.
 *
 * For the non-reserved pages, page_count(page) denotes a reference count.
 *   page_count() == 0 means the page is free. page->lru is then used for
 *   freelist management in the buddy allocator.
 *   page_count() > 0  means the page has been allocated.
 *
 * Pages are allocated by the slab allocator in order to provide memory
 * to kmalloc and kmem_cache_alloc. In this case, the management of the
 * page, and the fields in 'struct page' are the responsibility of mm/slab.c
 * unless a particular usage is carefully commented. (the responsibility of
 * freeing the kmalloc memory is the caller's, of course).
 *
 * A page may be used by anyone else who does a __get_free_page().
 * In this case, page_count still tracks the references, and should only
 * be used through the normal accessor functions. The top bits of page->flags
 * and page->virtual store page management information, but all other fields
 * are unused and could be used privately, carefully. The management of this
 * page is the responsibility of the one who allocated it, and those who have
 * subsequently been given references to it.
 *
 * The other pages (we may call them "pagecache pages") are completely
 * managed by the Linux memory manager: I/O, buffers, swapping etc.
 * The following discussion applies only to them.
 *
 * A pagecache page contains an opaque `private' member, which belongs to the
 * page's address_space. Usually, this is the address of a circular list of
 * the page's disk buffers. PG_private must be set to tell the VM to call
 * into the filesystem to release these pages.
 *
 * A page may belong to an inode's memory mapping. In this case, page->mapping
 * is the pointer to the inode, and page->index is the file offset of the page,
 * in units of PAGE_CACHE_SIZE.
 *
 * If pagecache pages are not associated with an inode, they are said to be
 * anonymous pages. These may become associated with the swapcache, and in that
 * case PG_swapcache is set, and page->private is an offset into the swapcache.
 *
 * In either case (swapcache or inode backed), the pagecache itself holds one
 * reference to the page. Setting PG_private should also increment the
 * refcount. The each user mapping also has a reference to the page.
 *
 * The pagecache pages are stored in a per-mapping radix tree, which is
 * rooted at mapping->page_tree, and indexed by offset.
 * Where 2.4 and early 2.6 kernels kept dirty/clean pages in per-address_space
 * lists, we instead now tag pages as dirty/writeback in the radix tree.
 *
 * All pagecache pages may be subject to I/O:
 * - inode pages may need to be read from disk,
 * - inode pages which have been modified and are MAP_SHARED may need
 *   to be written back to the inode on disk,
 * - anonymous pages (including MAP_PRIVATE file mappings) which have been
 *   modified may need to be swapped out to swap space and (later) to be read
 *   back into memory.
 */

/*
 * The zone field is never updated after free_area_init_core()
 * sets it, so none of the operations on it need to be atomic.
 */


/*
 * page->flags layout:
 *
 * There are three possibilities for how page->flags get
 * laid out.  The first is for the normal case, without
 * sparsemem.  The second is for sparsemem when there is
 * plenty of space for node and section.  The last is when
 * we have run out of space and have to fall back to an
 * alternate (slower) way of determining the node.
 *
 * No sparsemem or sparsemem vmemmap: |       NODE     | ZONE | ... | FLAGS |
 * classic sparse with space for node:| SECTION | NODE | ZONE | ... | FLAGS |
 * classic sparse no space for node:  | SECTION |     ZONE    | ... | FLAGS |
 */
#if defined(CONFIG_SPARSEMEM) && !defined(CONFIG_SPARSEMEM_VMEMMAP)
#define SECTIONS_WIDTH		SECTIONS_SHIFT
#else
#define SECTIONS_WIDTH		0
#endif

#define ZONES_WIDTH		ZONES_SHIFT

#if SECTIONS_WIDTH+ZONES_WIDTH+NODES_SHIFT <= BITS_PER_LONG - NR_PAGEFLAGS
#define NODES_WIDTH		NODES_SHIFT
#else
#ifdef CONFIG_SPARSEMEM_VMEMMAP
#error "Vmemmap: No space for nodes field in page flags"
#endif
#define NODES_WIDTH		0
#endif

/* Page flags: | [SECTION] | [NODE] | ZONE | ... | FLAGS | */
#define SECTIONS_PGOFF		((sizeof(unsigned long)*8) - SECTIONS_WIDTH)
#define NODES_PGOFF		(SECTIONS_PGOFF - NODES_WIDTH)
#define ZONES_PGOFF		(NODES_PGOFF - ZONES_WIDTH)

/*
 * We are going to use the flags for the page to node mapping if its in
 * there.  This includes the case where there is no node, so it is implicit.
 */
#if !(NODES_WIDTH > 0 || NODES_SHIFT == 0)
#define NODE_NOT_IN_PAGE_FLAGS
#endif

#ifndef PFN_SECTION_SHIFT
#define PFN_SECTION_SHIFT 0
#endif

/*
 * Define the bit shifts to access each section.  For non-existant
 * sections we define the shift as 0; that plus a 0 mask ensures
 * the compiler will optimise away reference to them.
 */
#define SECTIONS_PGSHIFT	(SECTIONS_PGOFF * (SECTIONS_WIDTH != 0))
#define NODES_PGSHIFT		(NODES_PGOFF * (NODES_WIDTH != 0))
#define ZONES_PGSHIFT		(ZONES_PGOFF * (ZONES_WIDTH != 0))

/* NODE:ZONE or SECTION:ZONE is used to ID a zone for the buddy allcator */
#ifdef NODE_NOT_IN_PAGEFLAGS
#define ZONEID_SHIFT		(SECTIONS_SHIFT + ZONES_SHIFT)
#define ZONEID_PGOFF		((SECTIONS_PGOFF < ZONES_PGOFF)? \
						SECTIONS_PGOFF : ZONES_PGOFF)
#else
#define ZONEID_SHIFT		(NODES_SHIFT + ZONES_SHIFT)
#define ZONEID_PGOFF		((NODES_PGOFF < ZONES_PGOFF)? \
						NODES_PGOFF : ZONES_PGOFF)
#endif

#define ZONEID_PGSHIFT		(ZONEID_PGOFF * (ZONEID_SHIFT != 0))

#if SECTIONS_WIDTH+NODES_WIDTH+ZONES_WIDTH > BITS_PER_LONG - NR_PAGEFLAGS
#error SECTIONS_WIDTH+NODES_WIDTH+ZONES_WIDTH > BITS_PER_LONG - NR_PAGEFLAGS
#endif

#define ZONES_MASK		((1UL << ZONES_WIDTH) - 1)
#define NODES_MASK		((1UL << NODES_WIDTH) - 1)
#define SECTIONS_MASK		((1UL << SECTIONS_WIDTH) - 1)
#define ZONEID_MASK		((1UL << ZONEID_SHIFT) - 1)

static inline enum zone_type page_zonenum(struct page *page)
{
	return (page->flags >> ZONES_PGSHIFT) & ZONES_MASK;
}

/*
 * The identification function is only used by the buddy allocator for
 * determining if two pages could be buddies. We are not really
 * identifying a zone since we could be using a the section number
 * id if we have not node id available in page flags.
 * We guarantee only that it will return the same value for two
 * combinable pages in a zone.
 */
static inline int page_zone_id(struct page *page)
{
	return (page->flags >> ZONEID_PGSHIFT) & ZONEID_MASK;
}

static inline int zone_to_nid(struct zone *zone)
{
#ifdef CONFIG_NUMA
	return zone->node;
#else
	return 0;
#endif
}

#ifdef NODE_NOT_IN_PAGE_FLAGS
extern int page_to_nid(struct page *page);
#else
static inline int page_to_nid(struct page *page)
{
	return (page->flags >> NODES_PGSHIFT) & NODES_MASK;
}
#endif

static inline struct zone *page_zone(struct page *page)
{
	return &NODE_DATA(page_to_nid(page))->node_zones[page_zonenum(page)];
}

#if defined(CONFIG_SPARSEMEM) && !defined(CONFIG_SPARSEMEM_VMEMMAP)
static inline unsigned long page_to_section(struct page *page)
{
	return (page->flags >> SECTIONS_PGSHIFT) & SECTIONS_MASK;
}
#endif

static inline void set_page_zone(struct page *page, enum zone_type zone)
{
	page->flags &= ~(ZONES_MASK << ZONES_PGSHIFT);
	page->flags |= (zone & ZONES_MASK) << ZONES_PGSHIFT;
}

static inline void set_page_node(struct page *page, unsigned long node)
{
	page->flags &= ~(NODES_MASK << NODES_PGSHIFT);
	page->flags |= (node & NODES_MASK) << NODES_PGSHIFT;
}

static inline void set_page_section(struct page *page, unsigned long section)
{
	page->flags &= ~(SECTIONS_MASK << SECTIONS_PGSHIFT);
	page->flags |= (section & SECTIONS_MASK) << SECTIONS_PGSHIFT;
}

static inline void set_page_links(struct page *page, enum zone_type zone,
	unsigned long node, unsigned long pfn)
{
	set_page_zone(page, zone);
	set_page_node(page, node);
	set_page_section(page, pfn_to_section_nr(pfn));
}

/*
 * If a hint addr is less than mmap_min_addr change hint to be as
 * low as possible but still greater than mmap_min_addr
 */
static inline unsigned long round_hint_to_min(unsigned long hint)
{
	hint &= PAGE_MASK;
	if (((void *)hint != NULL) &&
	    (hint < mmap_min_addr))
		return PAGE_ALIGN(mmap_min_addr);
	return hint;
}

/*
 * Some inline functions in vmstat.h depend on page_zone()
 */
#include <linux/vmstat.h>

static __always_inline void *lowmem_page_address(struct page *page)
{
	return __va(page_to_pfn(page) << PAGE_SHIFT);
}

#if defined(CONFIG_HIGHMEM) && !defined(WANT_PAGE_VIRTUAL)
#define HASHED_PAGE_VIRTUAL
#endif

#if defined(WANT_PAGE_VIRTUAL)
#define page_address(page) ((page)->virtual)
#define set_page_address(page, address)			\
	do {						\
		(page)->virtual = (address);		\
	} while(0)
#define page_address_init()  do { } while(0)
#endif

#if defined(HASHED_PAGE_VIRTUAL)
void *page_address(struct page *page);
void set_page_address(struct page *page, void *virtual);
void page_address_init(void);
#endif

#if !defined(HASHED_PAGE_VIRTUAL) && !defined(WANT_PAGE_VIRTUAL)
#define page_address(page) lowmem_page_address(page)
#define set_page_address(page, address)  do { } while(0)
#define page_address_init()  do { } while(0)
#endif

/*
 * On an anonymous page mapped into a user virtual memory area,
 * page->mapping points to its anon_vma, not to a struct address_space;
 * with the PAGE_MAPPING_ANON bit set to distinguish it.
 *
 * Please note that, confusingly, "page_mapping" refers to the inode
 * address_space which maps the page from disk; whereas "page_mapped"
 * refers to user virtual address space into which the page is mapped.
 */
#define PAGE_MAPPING_ANON	1

extern struct address_space swapper_space;
static inline struct address_space *page_mapping(struct page *page)
{
	struct address_space *mapping = page->mapping;

	VM_BUG_ON(PageSlab(page));
#ifdef CONFIG_SWAP
	if (unlikely(PageSwapCache(page)))
		mapping = &swapper_space;
	else
#endif
	if (unlikely((unsigned long)mapping & PAGE_MAPPING_ANON))
		mapping = NULL;
	return mapping;
}

static inline int PageAnon(struct page *page)
{
	return ((unsigned long)page->mapping & PAGE_MAPPING_ANON) != 0;
}

/*
 * Return the pagecache index of the passed page.  Regular pagecache pages
 * use ->index whereas swapcache pages use ->private
 */
static inline pgoff_t page_index(struct page *page)
{
	if (unlikely(PageSwapCache(page)))
		return page_private(page);
	return page->index;
}

/*
 * The atomic page->_mapcount, like _count, starts from -1:
 * so that transitions both from it and to it can be tracked,
 * using atomic_inc_and_test and atomic_add_negative(-1).
 */
static inline void reset_page_mapcount(struct page *page)
{
	atomic_set(&(page)->_mapcount, -1);
}

static inline int page_mapcount(struct page *page)
{
	return atomic_read(&(page)->_mapcount) + 1;
}

/*
 * Return true if this page is mapped into pagetables.
 */
static inline int page_mapped(struct page *page)
{
	return atomic_read(&(page)->_mapcount) >= 0;
}

/*
 * Different kinds of faults, as returned by handle_mm_fault().
 * Used to decide whether a process gets delivered SIGBUS or
 * just gets major/minor fault counters bumped up.
 */

#define VM_FAULT_MINOR	0 /* For backwards compat. Remove me quickly. */

#define VM_FAULT_OOM	0x0001
#define VM_FAULT_SIGBUS	0x0002
#define VM_FAULT_MAJOR	0x0004
#define VM_FAULT_WRITE	0x0008	/* Special case for get_user_pages */

#define VM_FAULT_NOPAGE	0x0100	/* ->fault installed the pte, not return page */
#define VM_FAULT_LOCKED	0x0200	/* ->fault locked the returned page */

#define VM_FAULT_ERROR	(VM_FAULT_OOM | VM_FAULT_SIGBUS)

/*
 * Can be called by the pagefault handler when it gets a VM_FAULT_OOM.
 */
extern void pagefault_out_of_memory(void);

#define offset_in_page(p)	((unsigned long)(p) & ~PAGE_MASK)

extern void show_free_areas(void);

#ifdef CONFIG_SHMEM
extern int shmem_lock(struct file *file, int lock, struct user_struct *user);
#else
static inline int shmem_lock(struct file *file, int lock,
			    struct user_struct *user)
{
	return 0;
}
#endif
struct file *shmem_file_setup(const char *name, loff_t size, unsigned long flags);

int shmem_zero_setup(struct vm_area_struct *);

#ifndef CONFIG_MMU
extern unsigned long shmem_get_unmapped_area(struct file *file,
					     unsigned long addr,
					     unsigned long len,
					     unsigned long pgoff,
					     unsigned long flags);
#endif

extern int can_do_mlock(void);
extern int user_shm_lock(size_t, struct user_struct *);
extern void user_shm_unlock(size_t, struct user_struct *);

/*
 * Parameter block passed down to zap_pte_range in exceptional cases.
 */
struct zap_details {
	struct vm_area_struct *nonlinear_vma;	/* Check page->index if set */
	struct address_space *check_mapping;	/* Check page->mapping if set */
	pgoff_t	first_index;			/* Lowest page->index to unmap */
	pgoff_t last_index;			/* Highest page->index to unmap */
	spinlock_t *i_mmap_lock;		/* For unmap_mapping_range: */
	unsigned long truncate_count;		/* Compare vm_truncate_count */
};

struct page *vm_normal_page(struct vm_area_struct *vma, unsigned long addr,
		pte_t pte);

int zap_vma_ptes(struct vm_area_struct *vma, unsigned long address,
		unsigned long size);
unsigned long zap_page_range(struct vm_area_struct *vma, unsigned long address,
		unsigned long size, struct zap_details *);
unsigned long unmap_vmas(struct mmu_gather **tlb,
		struct vm_area_struct *start_vma, unsigned long start_addr,
		unsigned long end_addr, unsigned long *nr_accounted,
		struct zap_details *);

/**
 * mm_walk - callbacks for walk_page_range
 * @pgd_entry: if set, called for each non-empty PGD (top-level) entry
 * @pud_entry: if set, called for each non-empty PUD (2nd-level) entry
 * @pmd_entry: if set, called for each non-empty PMD (3rd-level) entry
 * @pte_entry: if set, called for each non-empty PTE (4th-level) entry
 * @pte_hole: if set, called for each hole at all levels
 *
 * (see walk_page_range for more details)
 */
struct mm_walk {
	int (*pgd_entry)(pgd_t *, unsigned long, unsigned long, struct mm_walk *);
	int (*pud_entry)(pud_t *, unsigned long, unsigned long, struct mm_walk *);
	int (*pmd_entry)(pmd_t *, unsigned long, unsigned long, struct mm_walk *);
	int (*pte_entry)(pte_t *, unsigned long, unsigned long, struct mm_walk *);
	int (*pte_hole)(unsigned long, unsigned long, struct mm_walk *);
	struct mm_struct *mm;
	void *private;
};

int walk_page_range(unsigned long addr, unsigned long end,
		struct mm_walk *walk);
void free_pgd_range(struct mmu_gather *tlb, unsigned long addr,
		unsigned long end, unsigned long floor, unsigned long ceiling);
int copy_page_range(struct mm_struct *dst, struct mm_struct *src,
			struct vm_area_struct *vma);
void unmap_mapping_range(struct address_space *mapping,
		loff_t const holebegin, loff_t const holelen, int even_cows);
int follow_pfn(struct vm_area_struct *vma, unsigned long address,
	unsigned long *pfn);
int follow_phys(struct vm_area_struct *vma, unsigned long address,
		unsigned int flags, unsigned long *prot, resource_size_t *phys);
int generic_access_phys(struct vm_area_struct *vma, unsigned long addr,
			void *buf, int len, int write);

static inline void unmap_shared_mapping_range(struct address_space *mapping,
		loff_t const holebegin, loff_t const holelen)
{
	unmap_mapping_range(mapping, holebegin, holelen, 0);
}

extern int vmtruncate(struct inode * inode, loff_t offset);
extern int vmtruncate_range(struct inode * inode, loff_t offset, loff_t end);

#ifdef CONFIG_MMU
extern int handle_mm_fault(struct mm_struct *mm, struct vm_area_struct *vma,
			unsigned long address, unsigned int flags);
#else
static inline int handle_mm_fault(struct mm_struct *mm,
			struct vm_area_struct *vma, unsigned long address,
			unsigned int flags)
{
	/* should never happen if there's no MMU */
	BUG();
	return VM_FAULT_SIGBUS;
}
#endif

extern int make_pages_present(unsigned long addr, unsigned long end);
extern int access_process_vm(struct task_struct *tsk, unsigned long addr, void *buf, int len, int write);

int get_user_pages(struct task_struct *tsk, struct mm_struct *mm,
<<<<<<< HEAD
			unsigned long start, int len, int write, int force,
=======
			unsigned long start, int nr_pages, int write, int force,
>>>>>>> 80ffb3cc
			struct page **pages, struct vm_area_struct **vmas);
int get_user_pages_fast(unsigned long start, int nr_pages, int write,
			struct page **pages);

extern int try_to_release_page(struct page * page, gfp_t gfp_mask);
extern void do_invalidatepage(struct page *page, unsigned long offset);

int __set_page_dirty_nobuffers(struct page *page);
int __set_page_dirty_no_writeback(struct page *page);
int redirty_page_for_writepage(struct writeback_control *wbc,
				struct page *page);
void account_page_dirtied(struct page *page, struct address_space *mapping);
int set_page_dirty(struct page *page);
int set_page_dirty_lock(struct page *page);
int clear_page_dirty_for_io(struct page *page);

extern unsigned long move_page_tables(struct vm_area_struct *vma,
		unsigned long old_addr, struct vm_area_struct *new_vma,
		unsigned long new_addr, unsigned long len);
extern unsigned long do_mremap(unsigned long addr,
			       unsigned long old_len, unsigned long new_len,
			       unsigned long flags, unsigned long new_addr);
extern int mprotect_fixup(struct vm_area_struct *vma,
			  struct vm_area_struct **pprev, unsigned long start,
			  unsigned long end, unsigned long newflags);

/*
 * doesn't attempt to fault and will return short.
 */
int __get_user_pages_fast(unsigned long start, int nr_pages, int write,
			  struct page **pages);

/*
 * A callback you can register to apply pressure to ageable caches.
 *
 * 'shrink' is passed a count 'nr_to_scan' and a 'gfpmask'.  It should
 * look through the least-recently-used 'nr_to_scan' entries and
 * attempt to free them up.  It should return the number of objects
 * which remain in the cache.  If it returns -1, it means it cannot do
 * any scanning at this time (eg. there is a risk of deadlock).
 *
 * The 'gfpmask' refers to the allocation we are currently trying to
 * fulfil.
 *
 * Note that 'shrink' will be passed nr_to_scan == 0 when the VM is
 * querying the cache size, so a fastpath for that case is appropriate.
 */
struct shrinker {
	int (*shrink)(int nr_to_scan, gfp_t gfp_mask);
	int seeks;	/* seeks to recreate an obj */

	/* These are for internal use */
	struct list_head list;
	long nr;	/* objs pending delete */
};
#define DEFAULT_SEEKS 2 /* A good number if you don't know better. */
extern void register_shrinker(struct shrinker *);
extern void unregister_shrinker(struct shrinker *);

int vma_wants_writenotify(struct vm_area_struct *vma);

extern pte_t *get_locked_pte(struct mm_struct *mm, unsigned long addr, spinlock_t **ptl);

#ifdef __PAGETABLE_PUD_FOLDED
static inline int __pud_alloc(struct mm_struct *mm, pgd_t *pgd,
						unsigned long address)
{
	return 0;
}
#else
int __pud_alloc(struct mm_struct *mm, pgd_t *pgd, unsigned long address);
#endif

#ifdef __PAGETABLE_PMD_FOLDED
static inline int __pmd_alloc(struct mm_struct *mm, pud_t *pud,
						unsigned long address)
{
	return 0;
}
#else
int __pmd_alloc(struct mm_struct *mm, pud_t *pud, unsigned long address);
#endif

int __pte_alloc(struct mm_struct *mm, pmd_t *pmd, unsigned long address);
int __pte_alloc_kernel(pmd_t *pmd, unsigned long address);

/*
 * The following ifdef needed to get the 4level-fixup.h header to work.
 * Remove it when 4level-fixup.h has been removed.
 */
#if defined(CONFIG_MMU) && !defined(__ARCH_HAS_4LEVEL_HACK)
static inline pud_t *pud_alloc(struct mm_struct *mm, pgd_t *pgd, unsigned long address)
{
	return (unlikely(pgd_none(*pgd)) && __pud_alloc(mm, pgd, address))?
		NULL: pud_offset(pgd, address);
}

static inline pmd_t *pmd_alloc(struct mm_struct *mm, pud_t *pud, unsigned long address)
{
	return (unlikely(pud_none(*pud)) && __pmd_alloc(mm, pud, address))?
		NULL: pmd_offset(pud, address);
}
#endif /* CONFIG_MMU && !__ARCH_HAS_4LEVEL_HACK */

#if USE_SPLIT_PTLOCKS
/*
 * We tuck a spinlock to guard each pagetable page into its struct page,
 * at page->private, with BUILD_BUG_ON to make sure that this will not
 * overflow into the next struct page (as it might with DEBUG_SPINLOCK).
 * When freeing, reset page->mapping so free_pages_check won't complain.
 */
#define __pte_lockptr(page)	&((page)->ptl)
#define pte_lock_init(_page)	do {					\
	spin_lock_init(__pte_lockptr(_page));				\
} while (0)
#define pte_lock_deinit(page)	((page)->mapping = NULL)
#define pte_lockptr(mm, pmd)	({(void)(mm); __pte_lockptr(pmd_page(*(pmd)));})
#else	/* !USE_SPLIT_PTLOCKS */
/*
 * We use mm->page_table_lock to guard all pagetable pages of the mm.
 */
#define pte_lock_init(page)	do {} while (0)
#define pte_lock_deinit(page)	do {} while (0)
#define pte_lockptr(mm, pmd)	({(void)(pmd); &(mm)->page_table_lock;})
#endif /* USE_SPLIT_PTLOCKS */

static inline void pgtable_page_ctor(struct page *page)
{
	pte_lock_init(page);
	inc_zone_page_state(page, NR_PAGETABLE);
}

static inline void pgtable_page_dtor(struct page *page)
{
	pte_lock_deinit(page);
	dec_zone_page_state(page, NR_PAGETABLE);
}

#define pte_offset_map_lock(mm, pmd, address, ptlp)	\
({							\
	spinlock_t *__ptl = pte_lockptr(mm, pmd);	\
	pte_t *__pte = pte_offset_map(pmd, address);	\
	*(ptlp) = __ptl;				\
	spin_lock(__ptl);				\
	__pte;						\
})

#define pte_unmap_unlock(pte, ptl)	do {		\
	spin_unlock(ptl);				\
	pte_unmap(pte);					\
} while (0)

#define pte_alloc_map(mm, pmd, address)			\
	((unlikely(!pmd_present(*(pmd))) && __pte_alloc(mm, pmd, address))? \
		NULL: pte_offset_map(pmd, address))

#define pte_alloc_map_lock(mm, pmd, address, ptlp)	\
	((unlikely(!pmd_present(*(pmd))) && __pte_alloc(mm, pmd, address))? \
		NULL: pte_offset_map_lock(mm, pmd, address, ptlp))

#define pte_alloc_kernel(pmd, address)			\
	((unlikely(!pmd_present(*(pmd))) && __pte_alloc_kernel(pmd, address))? \
		NULL: pte_offset_kernel(pmd, address))

extern void free_area_init(unsigned long * zones_size);
extern void free_area_init_node(int nid, unsigned long * zones_size,
		unsigned long zone_start_pfn, unsigned long *zholes_size);
#ifdef CONFIG_ARCH_POPULATES_NODE_MAP
/*
 * With CONFIG_ARCH_POPULATES_NODE_MAP set, an architecture may initialise its
 * zones, allocate the backing mem_map and account for memory holes in a more
 * architecture independent manner. This is a substitute for creating the
 * zone_sizes[] and zholes_size[] arrays and passing them to
 * free_area_init_node()
 *
 * An architecture is expected to register range of page frames backed by
 * physical memory with add_active_range() before calling
 * free_area_init_nodes() passing in the PFN each zone ends at. At a basic
 * usage, an architecture is expected to do something like
 *
 * unsigned long max_zone_pfns[MAX_NR_ZONES] = {max_dma, max_normal_pfn,
 * 							 max_highmem_pfn};
 * for_each_valid_physical_page_range()
 * 	add_active_range(node_id, start_pfn, end_pfn)
 * free_area_init_nodes(max_zone_pfns);
 *
 * If the architecture guarantees that there are no holes in the ranges
 * registered with add_active_range(), free_bootmem_active_regions()
 * will call free_bootmem_node() for each registered physical page range.
 * Similarly sparse_memory_present_with_active_regions() calls
 * memory_present() for each range when SPARSEMEM is enabled.
 *
 * See mm/page_alloc.c for more information on each function exposed by
 * CONFIG_ARCH_POPULATES_NODE_MAP
 */
extern void free_area_init_nodes(unsigned long *max_zone_pfn);
extern void add_active_range(unsigned int nid, unsigned long start_pfn,
					unsigned long end_pfn);
extern void remove_active_range(unsigned int nid, unsigned long start_pfn,
					unsigned long end_pfn);
extern void remove_all_active_ranges(void);
extern unsigned long absent_pages_in_range(unsigned long start_pfn,
						unsigned long end_pfn);
extern void get_pfn_range_for_nid(unsigned int nid,
			unsigned long *start_pfn, unsigned long *end_pfn);
extern unsigned long find_min_pfn_with_active_regions(void);
extern void free_bootmem_with_active_regions(int nid,
						unsigned long max_low_pfn);
typedef int (*work_fn_t)(unsigned long, unsigned long, void *);
extern void work_with_active_regions(int nid, work_fn_t work_fn, void *data);
extern void sparse_memory_present_with_active_regions(int nid);
#endif /* CONFIG_ARCH_POPULATES_NODE_MAP */

#if !defined(CONFIG_ARCH_POPULATES_NODE_MAP) && \
    !defined(CONFIG_HAVE_ARCH_EARLY_PFN_TO_NID)
static inline int __early_pfn_to_nid(unsigned long pfn)
{
	return 0;
}
#else
/* please see mm/page_alloc.c */
extern int __meminit early_pfn_to_nid(unsigned long pfn);
#ifdef CONFIG_HAVE_ARCH_EARLY_PFN_TO_NID
/* there is a per-arch backend function. */
extern int __meminit __early_pfn_to_nid(unsigned long pfn);
#endif /* CONFIG_HAVE_ARCH_EARLY_PFN_TO_NID */
#endif

extern void set_dma_reserve(unsigned long new_dma_reserve);
extern void memmap_init_zone(unsigned long, int, unsigned long,
				unsigned long, enum memmap_context);
extern void setup_per_zone_wmarks(void);
extern void calculate_zone_inactive_ratio(struct zone *zone);
extern void mem_init(void);
extern void __init mmap_init(void);
extern void show_mem(void);
extern void si_meminfo(struct sysinfo * val);
extern void si_meminfo_node(struct sysinfo *val, int nid);
extern int after_bootmem;

#ifdef CONFIG_NUMA
extern void setup_per_cpu_pageset(void);
#else
static inline void setup_per_cpu_pageset(void) {}
#endif

/* nommu.c */
extern atomic_long_t mmap_pages_allocated;

/* prio_tree.c */
void vma_prio_tree_add(struct vm_area_struct *, struct vm_area_struct *old);
void vma_prio_tree_insert(struct vm_area_struct *, struct prio_tree_root *);
void vma_prio_tree_remove(struct vm_area_struct *, struct prio_tree_root *);
struct vm_area_struct *vma_prio_tree_next(struct vm_area_struct *vma,
	struct prio_tree_iter *iter);

#define vma_prio_tree_foreach(vma, iter, root, begin, end)	\
	for (prio_tree_iter_init(iter, root, begin, end), vma = NULL;	\
		(vma = vma_prio_tree_next(vma, iter)); )

static inline void vma_nonlinear_insert(struct vm_area_struct *vma,
					struct list_head *list)
{
	vma->shared.vm_set.parent = NULL;
	list_add_tail(&vma->shared.vm_set.list, list);
}

/* mmap.c */
extern int __vm_enough_memory(struct mm_struct *mm, long pages, int cap_sys_admin);
extern void vma_adjust(struct vm_area_struct *vma, unsigned long start,
	unsigned long end, pgoff_t pgoff, struct vm_area_struct *insert);
extern struct vm_area_struct *vma_merge(struct mm_struct *,
	struct vm_area_struct *prev, unsigned long addr, unsigned long end,
	unsigned long vm_flags, struct anon_vma *, struct file *, pgoff_t,
	struct mempolicy *);
extern struct anon_vma *find_mergeable_anon_vma(struct vm_area_struct *);
extern int split_vma(struct mm_struct *,
	struct vm_area_struct *, unsigned long addr, int new_below);
extern int insert_vm_struct(struct mm_struct *, struct vm_area_struct *);
extern void __vma_link_rb(struct mm_struct *, struct vm_area_struct *,
	struct rb_node **, struct rb_node *);
extern void unlink_file_vma(struct vm_area_struct *);
extern struct vm_area_struct *copy_vma(struct vm_area_struct **,
	unsigned long addr, unsigned long len, pgoff_t pgoff);
extern void exit_mmap(struct mm_struct *);

extern int mm_take_all_locks(struct mm_struct *mm);
extern void mm_drop_all_locks(struct mm_struct *mm);

#ifdef CONFIG_PROC_FS
/* From fs/proc/base.c. callers must _not_ hold the mm's exe_file_lock */
extern void added_exe_file_vma(struct mm_struct *mm);
extern void removed_exe_file_vma(struct mm_struct *mm);
#else
static inline void added_exe_file_vma(struct mm_struct *mm)
{}

static inline void removed_exe_file_vma(struct mm_struct *mm)
{}
#endif /* CONFIG_PROC_FS */

extern int may_expand_vm(struct mm_struct *mm, unsigned long npages);
extern int install_special_mapping(struct mm_struct *mm,
				   unsigned long addr, unsigned long len,
				   unsigned long flags, struct page **pages);

extern unsigned long get_unmapped_area(struct file *, unsigned long, unsigned long, unsigned long, unsigned long);

extern unsigned long do_mmap_pgoff(struct file *file, unsigned long addr,
	unsigned long len, unsigned long prot,
	unsigned long flag, unsigned long pgoff);
extern unsigned long mmap_region(struct file *file, unsigned long addr,
	unsigned long len, unsigned long flags,
	unsigned int vm_flags, unsigned long pgoff);

static inline unsigned long do_mmap(struct file *file, unsigned long addr,
	unsigned long len, unsigned long prot,
	unsigned long flag, unsigned long offset)
{
	unsigned long ret = -EINVAL;
	if ((offset + PAGE_ALIGN(len)) < offset)
		goto out;
	if (!(offset & ~PAGE_MASK))
		ret = do_mmap_pgoff(file, addr, len, prot, flag, offset >> PAGE_SHIFT);
out:
	return ret;
}

extern int do_munmap(struct mm_struct *, unsigned long, size_t);

extern unsigned long do_brk(unsigned long, unsigned long);

/* filemap.c */
extern unsigned long page_unuse(struct page *);
extern void truncate_inode_pages(struct address_space *, loff_t);
extern void truncate_inode_pages_range(struct address_space *,
				       loff_t lstart, loff_t lend);

/* generic vm_area_ops exported for stackable file systems */
extern int filemap_fault(struct vm_area_struct *, struct vm_fault *);

/* mm/page-writeback.c */
int write_one_page(struct page *page, int wait);
void task_dirty_inc(struct task_struct *tsk);

/* readahead.c */
#define VM_MAX_READAHEAD	128	/* kbytes */
#define VM_MIN_READAHEAD	16	/* kbytes (includes current page) */

int force_page_cache_readahead(struct address_space *mapping, struct file *filp,
			pgoff_t offset, unsigned long nr_to_read);

void page_cache_sync_readahead(struct address_space *mapping,
			       struct file_ra_state *ra,
			       struct file *filp,
			       pgoff_t offset,
			       unsigned long size);

void page_cache_async_readahead(struct address_space *mapping,
				struct file_ra_state *ra,
				struct file *filp,
				struct page *pg,
				pgoff_t offset,
				unsigned long size);

unsigned long max_sane_readahead(unsigned long nr);
unsigned long ra_submit(struct file_ra_state *ra,
			struct address_space *mapping,
			struct file *filp);

/* Do stack extension */
extern int expand_stack(struct vm_area_struct *vma, unsigned long address);
#ifdef CONFIG_IA64
extern int expand_upwards(struct vm_area_struct *vma, unsigned long address);
#endif
extern int expand_stack_downwards(struct vm_area_struct *vma,
				  unsigned long address);

/* Look up the first VMA which satisfies  addr < vm_end,  NULL if none. */
extern struct vm_area_struct * find_vma(struct mm_struct * mm, unsigned long addr);
extern struct vm_area_struct * find_vma_prev(struct mm_struct * mm, unsigned long addr,
					     struct vm_area_struct **pprev);

/* Look up the first VMA which intersects the interval start_addr..end_addr-1,
   NULL if none.  Assume start_addr < end_addr. */
static inline struct vm_area_struct * find_vma_intersection(struct mm_struct * mm, unsigned long start_addr, unsigned long end_addr)
{
	struct vm_area_struct * vma = find_vma(mm,start_addr);

	if (vma && end_addr <= vma->vm_start)
		vma = NULL;
	return vma;
}

static inline unsigned long vma_pages(struct vm_area_struct *vma)
{
	return (vma->vm_end - vma->vm_start) >> PAGE_SHIFT;
}

pgprot_t vm_get_page_prot(unsigned long vm_flags);
struct vm_area_struct *find_extend_vma(struct mm_struct *, unsigned long addr);
int remap_pfn_range(struct vm_area_struct *, unsigned long addr,
			unsigned long pfn, unsigned long size, pgprot_t);
int vm_insert_page(struct vm_area_struct *, unsigned long addr, struct page *);
int vm_insert_pfn(struct vm_area_struct *vma, unsigned long addr,
			unsigned long pfn);
int vm_insert_mixed(struct vm_area_struct *vma, unsigned long addr,
			unsigned long pfn);

struct page *follow_page(struct vm_area_struct *, unsigned long address,
			unsigned int foll_flags);
#define FOLL_WRITE	0x01	/* check pte is writable */
#define FOLL_TOUCH	0x02	/* mark page accessed */
#define FOLL_GET	0x04	/* do get_page on page */
#define FOLL_ANON	0x08	/* give ZERO_PAGE if no pgtable */

typedef int (*pte_fn_t)(pte_t *pte, pgtable_t token, unsigned long addr,
			void *data);
extern int apply_to_page_range(struct mm_struct *mm, unsigned long address,
			       unsigned long size, pte_fn_t fn, void *data);

#ifdef CONFIG_PROC_FS
void vm_stat_account(struct mm_struct *, unsigned long, struct file *, long);
#else
static inline void vm_stat_account(struct mm_struct *mm,
			unsigned long flags, struct file *file, long pages)
{
}
#endif /* CONFIG_PROC_FS */

#ifdef CONFIG_DEBUG_PAGEALLOC
extern int debug_pagealloc_enabled;

extern void kernel_map_pages(struct page *page, int numpages, int enable);

static inline void enable_debug_pagealloc(void)
{
	debug_pagealloc_enabled = 1;
}
#ifdef CONFIG_HIBERNATION
extern bool kernel_page_present(struct page *page);
#endif /* CONFIG_HIBERNATION */
#else
static inline void
kernel_map_pages(struct page *page, int numpages, int enable) {}
static inline void enable_debug_pagealloc(void)
{
}
#ifdef CONFIG_HIBERNATION
static inline bool kernel_page_present(struct page *page) { return true; }
#endif /* CONFIG_HIBERNATION */
#endif

extern struct vm_area_struct *get_gate_vma(struct task_struct *tsk);
#ifdef	__HAVE_ARCH_GATE_AREA
int in_gate_area_no_task(unsigned long addr);
int in_gate_area(struct task_struct *task, unsigned long addr);
#else
int in_gate_area_no_task(unsigned long addr);
#define in_gate_area(task, addr) ({(void)task; in_gate_area_no_task(addr);})
#endif	/* __HAVE_ARCH_GATE_AREA */

int drop_caches_sysctl_handler(struct ctl_table *, int, struct file *,
					void __user *, size_t *, loff_t *);
unsigned long shrink_slab(unsigned long scanned, gfp_t gfp_mask,
			unsigned long lru_pages);

#ifndef CONFIG_MMU
#define randomize_va_space 0
#else
extern int randomize_va_space;
#endif

const char * arch_vma_name(struct vm_area_struct *vma);
void print_vma_addr(char *prefix, unsigned long rip);

struct page *sparse_mem_map_populate(unsigned long pnum, int nid);
pgd_t *vmemmap_pgd_populate(unsigned long addr, int node);
pud_t *vmemmap_pud_populate(pgd_t *pgd, unsigned long addr, int node);
pmd_t *vmemmap_pmd_populate(pud_t *pud, unsigned long addr, int node);
pte_t *vmemmap_pte_populate(pmd_t *pmd, unsigned long addr, int node);
void *vmemmap_alloc_block(unsigned long size, int node);
void vmemmap_verify(pte_t *, int, unsigned long, unsigned long);
int vmemmap_populate_basepages(struct page *start_page,
						unsigned long pages, int node);
int vmemmap_populate(struct page *start_page, unsigned long pages, int node);
void vmemmap_populate_print_last(void);

extern int account_locked_memory(struct mm_struct *mm, struct rlimit *rlim,
				 size_t size);
extern void refund_locked_memory(struct mm_struct *mm, size_t size);
#endif /* __KERNEL__ */
#endif /* _LINUX_MM_H */<|MERGE_RESOLUTION|>--- conflicted
+++ resolved
@@ -826,11 +826,7 @@
 extern int access_process_vm(struct task_struct *tsk, unsigned long addr, void *buf, int len, int write);
 
 int get_user_pages(struct task_struct *tsk, struct mm_struct *mm,
-<<<<<<< HEAD
-			unsigned long start, int len, int write, int force,
-=======
 			unsigned long start, int nr_pages, int write, int force,
->>>>>>> 80ffb3cc
 			struct page **pages, struct vm_area_struct **vmas);
 int get_user_pages_fast(unsigned long start, int nr_pages, int write,
 			struct page **pages);
