--- conflicted
+++ resolved
@@ -42,11 +42,8 @@
 #include <linux/of_fdt.h>
 #include <linux/of_platform.h>
 #include <linux/efi.h>
-<<<<<<< HEAD
 #include <linux/personality.h>
 #include <linux/dma-mapping.h>
-=======
->>>>>>> 1203868f
 
 #include <asm/fixmap.h>
 #include <asm/cpu.h>
@@ -65,40 +62,16 @@
 #include <asm/psci.h>
 #include <asm/efi.h>
 
-<<<<<<< HEAD
-unsigned int processor_id;
-EXPORT_SYMBOL(processor_id);
-
-unsigned long elf_hwcap __read_mostly;
-EXPORT_SYMBOL_GPL(elf_hwcap);
-
 char* (*arch_read_hardware_id)(void);
 EXPORT_SYMBOL(arch_read_hardware_id);
 
-#ifdef CONFIG_COMPAT
-#define COMPAT_ELF_HWCAP_DEFAULT	\
-				(COMPAT_HWCAP_HALF|COMPAT_HWCAP_THUMB|\
-				 COMPAT_HWCAP_FAST_MULT|COMPAT_HWCAP_EDSP|\
-				 COMPAT_HWCAP_TLS|COMPAT_HWCAP_VFP|\
-				 COMPAT_HWCAP_VFPv3|COMPAT_HWCAP_VFPv4|\
-				 COMPAT_HWCAP_NEON|COMPAT_HWCAP_IDIV|\
-				 COMPAT_HWCAP_LPAE)
-unsigned int compat_elf_hwcap __read_mostly = COMPAT_ELF_HWCAP_DEFAULT;
-unsigned int compat_elf_hwcap2 __read_mostly;
-#endif
-
-DECLARE_BITMAP(cpu_hwcaps, ARM64_NCAPS);
-
 unsigned int boot_reason;
 EXPORT_SYMBOL(boot_reason);
 
 unsigned int cold_boot;
 EXPORT_SYMBOL(cold_boot);
 
-static const char *cpu_name;
 static const char *machine_name;
-=======
->>>>>>> 1203868f
 phys_addr_t __fdt_pointer __initdata;
 
 /*
@@ -220,110 +193,6 @@
 		pr_warn("Large number of MPIDR hash buckets detected\n");
 	__flush_dcache_area(&mpidr_hash, sizeof(struct mpidr_hash));
 }
-<<<<<<< HEAD
-#endif
-
-static void __init setup_processor(void)
-{
-	struct cpu_info *cpu_info;
-	u64 features, block;
-	u32 cwg;
-	int cls;
-
-	cpu_info = lookup_processor_type(read_cpuid_id());
-	if (!cpu_info) {
-		printk("CPU configuration botched (ID %08x), unable to continue.\n",
-		       read_cpuid_id());
-		while (1);
-	}
-
-	cpu_name = cpu_info->cpu_name;
-
-	printk("CPU: %s [%08x] revision %d\n",
-	       cpu_name, read_cpuid_id(), read_cpuid_id() & 15);
-
-	sprintf(init_utsname()->machine, ELF_PLATFORM);
-	elf_hwcap = 0;
-
-	cpuinfo_store_boot_cpu();
-
-	/*
-	 * Check for sane CTR_EL0.CWG value.
-	 */
-	cwg = cache_type_cwg();
-	cls = cache_line_size();
-	if (!cwg)
-		pr_warn("No Cache Writeback Granule information, assuming cache line size %d\n",
-			cls);
-	if (ARCH_DMA_MINALIGN < cls)
-		pr_warn("ARCH_DMA_MINALIGN smaller than the Cache Writeback Granule (%d < %d)\n",
-			ARCH_DMA_MINALIGN, cls);
-
-	/*
-	 * ID_AA64ISAR0_EL1 contains 4-bit wide signed feature blocks.
-	 * The blocks we test below represent incremental functionality
-	 * for non-negative values. Negative values are reserved.
-	 */
-	features = read_cpuid(ID_AA64ISAR0_EL1);
-	block = (features >> 4) & 0xf;
-	if (!(block & 0x8)) {
-		switch (block) {
-		default:
-		case 2:
-			elf_hwcap |= HWCAP_PMULL;
-		case 1:
-			elf_hwcap |= HWCAP_AES;
-		case 0:
-			break;
-		}
-	}
-
-	block = (features >> 8) & 0xf;
-	if (block && !(block & 0x8))
-		elf_hwcap |= HWCAP_SHA1;
-
-	block = (features >> 12) & 0xf;
-	if (block && !(block & 0x8))
-		elf_hwcap |= HWCAP_SHA2;
-
-	block = (features >> 16) & 0xf;
-	if (block && !(block & 0x8))
-		elf_hwcap |= HWCAP_CRC32;
-
-#ifdef CONFIG_COMPAT
-	/*
-	 * ID_ISAR5_EL1 carries similar information as above, but pertaining to
-	 * the Aarch32 32-bit execution state.
-	 */
-	features = read_cpuid(ID_ISAR5_EL1);
-	block = (features >> 4) & 0xf;
-	if (!(block & 0x8)) {
-		switch (block) {
-		default:
-		case 2:
-			compat_elf_hwcap2 |= COMPAT_HWCAP2_PMULL;
-		case 1:
-			compat_elf_hwcap2 |= COMPAT_HWCAP2_AES;
-		case 0:
-			break;
-		}
-	}
-
-	block = (features >> 8) & 0xf;
-	if (block && !(block & 0x8))
-		compat_elf_hwcap2 |= COMPAT_HWCAP2_SHA1;
-
-	block = (features >> 12) & 0xf;
-	if (block && !(block & 0x8))
-		compat_elf_hwcap2 |= COMPAT_HWCAP2_SHA2;
-
-	block = (features >> 16) & 0xf;
-	if (block && !(block & 0x8))
-		compat_elf_hwcap2 |= COMPAT_HWCAP2_CRC32;
-#endif
-}
-=======
->>>>>>> 1203868f
 
 static void __init setup_machine_fdt(phys_addr_t dt_phys)
 {
@@ -502,16 +371,14 @@
 	conswitchp = &dummy_con;
 #endif
 #endif
-<<<<<<< HEAD
 	init_random_pool();
-=======
+
 	if (boot_args[1] || boot_args[2] || boot_args[3]) {
 		pr_err("WARNING: x1-x3 nonzero in violation of boot protocol:\n"
 			"\tx1: %016llx\n\tx2: %016llx\n\tx3: %016llx\n"
 			"This indicates a broken bootloader or old kernel\n",
 			boot_args[1], boot_args[2], boot_args[3]);
 	}
->>>>>>> 1203868f
 }
 
 static int __init arm64_device_init(void)
@@ -533,148 +400,11 @@
 
 	return 0;
 }
-<<<<<<< HEAD
 postcore_initcall(topology_init);
 
-static const char *hwcap_str[] = {
-	"fp",
-	"asimd",
-	"evtstrm",
-	"aes",
-	"pmull",
-	"sha1",
-	"sha2",
-	"crc32",
-	NULL
-};
-
-#ifdef CONFIG_COMPAT
-static const char *compat_hwcap_str[] = {
-	"swp",
-	"half",
-	"thumb",
-	"26bit",
-	"fastmult",
-	"fpa",
-	"vfp",
-	"edsp",
-	"java",
-	"iwmmxt",
-	"crunch",
-	"thumbee",
-	"neon",
-	"vfpv3",
-	"vfpv3d16",
-	"tls",
-	"vfpv4",
-	"idiva",
-	"idivt",
-	"vfpd32",
-	"lpae",
-	"evtstrm",
-	NULL
-};
-
-static const char *compat_hwcap2_str[] = {
-	"aes",
-	"pmull",
-	"sha1",
-	"sha2",
-	"crc32",
-	NULL
-};
-#endif /* CONFIG_COMPAT */
-
-static int c_show(struct seq_file *m, void *v)
-{
-	int i, j;
-
-	seq_printf(m, "Processor\t: %s rev %d (%s)\n",
-		cpu_name, read_cpuid_id() & 15, ELF_PLATFORM);
-	for_each_present_cpu(i) {
-		struct cpuinfo_arm64 *cpuinfo = &per_cpu(cpu_data, i);
-		u32 midr = cpuinfo->reg_midr;
-
-		/*
-		 * glibc reads /proc/cpuinfo to determine the number of
-		 * online processors, looking for lines beginning with
-		 * "processor".  Give glibc what it expects.
-		 */
-#ifdef CONFIG_SMP
-		seq_printf(m, "processor\t: %d\n", i);
-#endif
-
-		seq_printf(m, "BogoMIPS\t: %lu.%02lu\n",
-			   loops_per_jiffy / (500000UL/HZ),
-			   loops_per_jiffy / (5000UL/HZ) % 100);
-
-		/*
-		 * Dump out the common processor features in a single line.
-		 * Userspace should read the hwcaps with getauxval(AT_HWCAP)
-		 * rather than attempting to parse this, but there's a body of
-		 * software which does already (at least for 32-bit).
-		 */
-		seq_puts(m, "Features\t:");
-		if (personality(current->personality) == PER_LINUX32) {
-#ifdef CONFIG_COMPAT
-			for (j = 0; compat_hwcap_str[j]; j++)
-				if (compat_elf_hwcap & (1 << j))
-					seq_printf(m, " %s", compat_hwcap_str[j]);
-
-			for (j = 0; compat_hwcap2_str[j]; j++)
-				if (compat_elf_hwcap2 & (1 << j))
-					seq_printf(m, " %s", compat_hwcap2_str[j]);
-#endif /* CONFIG_COMPAT */
-		} else {
-			for (j = 0; hwcap_str[j]; j++)
-				if (elf_hwcap & (1 << j))
-					seq_printf(m, " %s", hwcap_str[j]);
-		}
-		seq_puts(m, "\n");
-
-		seq_printf(m, "CPU implementer\t: 0x%02x\n",
-			   MIDR_IMPLEMENTOR(midr));
-		seq_printf(m, "CPU architecture: 8\n");
-		seq_printf(m, "CPU variant\t: 0x%x\n", MIDR_VARIANT(midr));
-		seq_printf(m, "CPU part\t: 0x%03x\n", MIDR_PARTNUM(midr));
-		seq_printf(m, "CPU revision\t: %d\n\n", MIDR_REVISION(midr));
-	}
-
-	if (!arch_read_hardware_id)
-		seq_printf(m, "Hardware\t: %s\n", machine_name);
-	else
-		seq_printf(m, "Hardware\t: %s\n", arch_read_hardware_id());
-
-	return 0;
-}
-
-static void *c_start(struct seq_file *m, loff_t *pos)
-{
-	return *pos < 1 ? (void *)1 : NULL;
-}
-
-static void *c_next(struct seq_file *m, void *v, loff_t *pos)
-{
-	++*pos;
-	return NULL;
-}
-
-static void c_stop(struct seq_file *m, void *v)
-{
-}
-
-const struct seq_operations cpuinfo_op = {
-	.start	= c_start,
-	.next	= c_next,
-	.stop	= c_stop,
-	.show	= c_show
-};
 
 void arch_setup_pdev_archdata(struct platform_device *pdev)
 {
 	pdev->archdata.dma_mask = DMA_BIT_MASK(32);
 	pdev->dev.dma_mask = &pdev->archdata.dma_mask;
-}
-=======
-subsys_initcall(topology_init);
->>>>>>> 1203868f
+}