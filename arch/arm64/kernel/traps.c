/*
 * Based on arch/arm/kernel/traps.c
 *
 * Copyright (C) 1995-2009 Russell King
 * Copyright (C) 2012 ARM Ltd.
 *
 * This program is free software; you can redistribute it and/or modify
 * it under the terms of the GNU General Public License version 2 as
 * published by the Free Software Foundation.
 *
 * This program is distributed in the hope that it will be useful,
 * but WITHOUT ANY WARRANTY; without even the implied warranty of
 * MERCHANTABILITY or FITNESS FOR A PARTICULAR PURPOSE.  See the
 * GNU General Public License for more details.
 *
 * You should have received a copy of the GNU General Public License
 * along with this program.  If not, see <http://www.gnu.org/licenses/>.
 */

#include <linux/signal.h>
#include <linux/personality.h>
#include <linux/kallsyms.h>
#include <linux/spinlock.h>
#include <linux/uaccess.h>
#include <linux/hardirq.h>
#include <linux/kdebug.h>
#include <linux/module.h>
#include <linux/kexec.h>
#include <linux/delay.h>
#include <linux/init.h>
#include <linux/sched.h>
#include <linux/syscalls.h>

#include <asm/atomic.h>
#include <asm/debug-monitors.h>
#include <asm/esr.h>
#include <asm/traps.h>
#include <asm/stacktrace.h>
#include <asm/exception.h>
#include <asm/system_misc.h>

static const char *handler[]= {
	"Synchronous Abort",
	"IRQ",
	"FIQ",
	"Error"
};

int show_unhandled_signals = 1;

/*
 * Dump out the contents of some memory nicely...
 */
static void dump_mem(const char *lvl, const char *str, unsigned long bottom,
		     unsigned long top)
{
	unsigned long first;
	mm_segment_t fs;
	int i;

	/*
	 * We need to switch to kernel mode so that we can use __get_user
	 * to safely read from kernel space.
	 */
	fs = get_fs();
	set_fs(KERNEL_DS);

	printk("%s%s(0x%016lx to 0x%016lx)\n", lvl, str, bottom, top);

	for (first = bottom & ~31; first < top; first += 32) {
		unsigned long p;
		char str[sizeof(" 12345678") * 8 + 1];

		memset(str, ' ', sizeof(str));
		str[sizeof(str) - 1] = '\0';

		for (p = first, i = 0; i < 8 && p < top; i++, p += 4) {
			if (p >= bottom && p < top) {
				unsigned int val;
				if (__get_user(val, (unsigned int *)p) == 0)
					sprintf(str + i * 9, " %08x", val);
				else
					sprintf(str + i * 9, " ????????");
			}
		}
		printk("%s%04lx:%s\n", lvl, first & 0xffff, str);
	}

	set_fs(fs);
}

static void dump_backtrace_entry(unsigned long where, unsigned long stack)
{
	print_ip_sym(where);
	if (in_exception_text(where))
		dump_mem("", "Exception stack", stack,
			 stack + sizeof(struct pt_regs));
}

static void __dump_instr(const char *lvl, struct pt_regs *regs)
{
	unsigned long addr = instruction_pointer(regs);
	char str[sizeof("00000000 ") * 5 + 2 + 1], *p = str;
	int i;

	for (i = -4; i < 1; i++) {
		unsigned int val, bad;

		bad = __get_user(val, &((u32 *)addr)[i]);

		if (!bad)
			p += sprintf(p, i == 0 ? "(%08x) " : "%08x ", val);
		else {
			p += sprintf(p, "bad PC value");
			break;
		}
	}
	printk("%sCode: %s\n", lvl, str);
}

static void dump_instr(const char *lvl, struct pt_regs *regs)
{
	if (!user_mode(regs)) {
		mm_segment_t fs = get_fs();
		set_fs(KERNEL_DS);
		__dump_instr(lvl, regs);
		set_fs(fs);
	} else {
		__dump_instr(lvl, regs);
	}
}

static void dump_backtrace(struct pt_regs *regs, struct task_struct *tsk)
{
	struct stackframe frame;

	pr_debug("%s(regs = %p tsk = %p)\n", __func__, regs, tsk);

	if (!tsk)
		tsk = current;

	if (regs) {
		frame.fp = regs->regs[29];
		frame.sp = regs->sp;
		frame.pc = regs->pc;
	} else if (tsk == current) {
		frame.fp = (unsigned long)__builtin_frame_address(0);
		frame.sp = current_stack_pointer;
		frame.pc = (unsigned long)dump_backtrace;
	} else {
		/*
		 * task blocked in __switch_to
		 */
		frame.fp = thread_saved_fp(tsk);
		frame.sp = thread_saved_sp(tsk);
		frame.pc = thread_saved_pc(tsk);
	}

	pr_emerg("Call trace:\n");
	while (1) {
		unsigned long where = frame.pc;
		int ret;

		ret = unwind_frame(&frame);
		if (ret < 0)
			break;
		dump_backtrace_entry(where, frame.sp);
	}
}

void show_stack(struct task_struct *tsk, unsigned long *sp)
{
	dump_backtrace(NULL, tsk);
	barrier();
}

#ifdef CONFIG_PREEMPT
#define S_PREEMPT " PREEMPT"
#else
#define S_PREEMPT ""
#endif
#define S_SMP " SMP"

static int __die(const char *str, int err, struct thread_info *thread,
		 struct pt_regs *regs)
{
	struct task_struct *tsk = thread->task;
	static int die_counter;
	int ret;

	pr_emerg("Internal error: %s: %x [#%d]" S_PREEMPT S_SMP "\n",
		 str, err, ++die_counter);

	/* trap and error numbers are mostly meaningless on ARM */
	ret = notify_die(DIE_OOPS, str, regs, err, 0, SIGSEGV);
	if (ret == NOTIFY_STOP)
		return ret;

	print_modules();
	__show_regs(regs);
	pr_emerg("Process %.*s (pid: %d, stack limit = 0x%p)\n",
		 TASK_COMM_LEN, tsk->comm, task_pid_nr(tsk), thread + 1);

	if (!user_mode(regs) || in_interrupt()) {
		dump_mem(KERN_EMERG, "Stack: ", regs->sp,
			 THREAD_SIZE + (unsigned long)task_stack_page(tsk));
		dump_backtrace(regs, tsk);
		dump_instr(KERN_EMERG, regs);
	}

	return ret;
}

static DEFINE_RAW_SPINLOCK(die_lock);

/*
 * This function is protected against re-entrancy.
 */
void die(const char *str, struct pt_regs *regs, int err)
{
	struct thread_info *thread = current_thread_info();
	int ret;

	oops_enter();

	raw_spin_lock_irq(&die_lock);
	console_verbose();
	bust_spinlocks(1);
	ret = __die(str, err, thread, regs);

	if (regs && kexec_should_crash(thread->task))
		crash_kexec(regs);

	bust_spinlocks(0);
	add_taint(TAINT_DIE, LOCKDEP_NOW_UNRELIABLE);
	raw_spin_unlock_irq(&die_lock);
	oops_exit();

	if (in_interrupt())
		panic("Fatal exception in interrupt");
	if (panic_on_oops)
		panic("Fatal exception");
	if (ret != NOTIFY_STOP)
		do_exit(SIGSEGV);
}

void arm64_notify_die(const char *str, struct pt_regs *regs,
		      struct siginfo *info, int err)
{
	if (user_mode(regs)) {
		current->thread.fault_address = 0;
		current->thread.fault_code = err;
		force_sig_info(info->si_signo, info, current);
	} else {
		die(str, regs, err);
	}
}

static LIST_HEAD(undef_hook);
static DEFINE_RAW_SPINLOCK(undef_lock);

void register_undef_hook(struct undef_hook *hook)
{
	unsigned long flags;

	raw_spin_lock_irqsave(&undef_lock, flags);
	list_add(&hook->node, &undef_hook);
	raw_spin_unlock_irqrestore(&undef_lock, flags);
}

void unregister_undef_hook(struct undef_hook *hook)
{
	unsigned long flags;

	raw_spin_lock_irqsave(&undef_lock, flags);
	list_del(&hook->node);
	raw_spin_unlock_irqrestore(&undef_lock, flags);
}

static int call_undef_hook(struct pt_regs *regs)
{
	struct undef_hook *hook;
	unsigned long flags;
	u32 instr;
	int (*fn)(struct pt_regs *regs, u32 instr) = NULL;
	void __user *pc = (void __user *)instruction_pointer(regs);

	if (!user_mode(regs))
		return 1;

	if (compat_thumb_mode(regs)) {
		/* 16-bit Thumb instruction */
		if (get_user(instr, (u16 __user *)pc))
			goto exit;
		instr = le16_to_cpu(instr);
		if (aarch32_insn_is_wide(instr)) {
			u32 instr2;

			if (get_user(instr2, (u16 __user *)(pc + 2)))
				goto exit;
			instr2 = le16_to_cpu(instr2);
			instr = (instr << 16) | instr2;
		}
	} else {
		/* 32-bit ARM instruction */
		if (get_user(instr, (u32 __user *)pc))
			goto exit;
		instr = le32_to_cpu(instr);
	}

	raw_spin_lock_irqsave(&undef_lock, flags);
	list_for_each_entry(hook, &undef_hook, node)
		if ((instr & hook->instr_mask) == hook->instr_val &&
			(regs->pstate & hook->pstate_mask) == hook->pstate_val)
			fn = hook->fn;

	raw_spin_unlock_irqrestore(&undef_lock, flags);
exit:
	return fn ? fn(regs, instr) : 1;
}

asmlinkage void __exception do_undefinstr(struct pt_regs *regs)
{
	siginfo_t info;
	void __user *pc = (void __user *)instruction_pointer(regs);

	/* check for AArch32 breakpoint instructions */
	if (!aarch32_break_handler(regs))
		return;

	if (call_undef_hook(regs) == 0)
		return;

	if (show_unhandled_signals && unhandled_signal(current, SIGILL) &&
	    printk_ratelimit()) {
		pr_info("%s[%d]: undefined instruction: pc=%p\n",
			current->comm, task_pid_nr(current), pc);
		dump_instr(KERN_INFO, regs);
	}

	info.si_signo = SIGILL;
	info.si_errno = 0;
	info.si_code  = ILL_ILLOPC;
	info.si_addr  = pc;

	arm64_notify_die("Oops - undefined instruction", regs, &info, 0);
}

long compat_arm_syscall(struct pt_regs *regs);

asmlinkage long do_ni_syscall(struct pt_regs *regs)
{
#ifdef CONFIG_COMPAT
	long ret;
	if (is_compat_task()) {
		ret = compat_arm_syscall(regs);
		if (ret != -ENOSYS)
			return ret;
	}
#endif

	if (show_unhandled_signals && printk_ratelimit()) {
		pr_info("%s[%d]: syscall %d\n", current->comm,
			task_pid_nr(current), (int)regs->syscallno);
		dump_instr("", regs);
		if (user_mode(regs))
			__show_regs(regs);
	}

	return sys_ni_syscall();
}

static const char *esr_class_str[] = {
	[0 ... ESR_ELx_EC_MAX]		= "UNRECOGNIZED EC",
	[ESR_ELx_EC_UNKNOWN]		= "Unknown/Uncategorized",
	[ESR_ELx_EC_WFx]		= "WFI/WFE",
	[ESR_ELx_EC_CP15_32]		= "CP15 MCR/MRC",
	[ESR_ELx_EC_CP15_64]		= "CP15 MCRR/MRRC",
	[ESR_ELx_EC_CP14_MR]		= "CP14 MCR/MRC",
	[ESR_ELx_EC_CP14_LS]		= "CP14 LDC/STC",
	[ESR_ELx_EC_FP_ASIMD]		= "ASIMD",
	[ESR_ELx_EC_CP10_ID]		= "CP10 MRC/VMRS",
	[ESR_ELx_EC_CP14_64]		= "CP14 MCRR/MRRC",
	[ESR_ELx_EC_ILL]		= "PSTATE.IL",
	[ESR_ELx_EC_SVC32]		= "SVC (AArch32)",
	[ESR_ELx_EC_HVC32]		= "HVC (AArch32)",
	[ESR_ELx_EC_SMC32]		= "SMC (AArch32)",
	[ESR_ELx_EC_SVC64]		= "SVC (AArch64)",
	[ESR_ELx_EC_HVC64]		= "HVC (AArch64)",
	[ESR_ELx_EC_SMC64]		= "SMC (AArch64)",
	[ESR_ELx_EC_SYS64]		= "MSR/MRS (AArch64)",
	[ESR_ELx_EC_IMP_DEF]		= "EL3 IMP DEF",
	[ESR_ELx_EC_IABT_LOW]		= "IABT (lower EL)",
	[ESR_ELx_EC_IABT_CUR]		= "IABT (current EL)",
	[ESR_ELx_EC_PC_ALIGN]		= "PC Alignment",
	[ESR_ELx_EC_DABT_LOW]		= "DABT (lower EL)",
	[ESR_ELx_EC_DABT_CUR]		= "DABT (current EL)",
	[ESR_ELx_EC_SP_ALIGN]		= "SP Alignment",
	[ESR_ELx_EC_FP_EXC32]		= "FP (AArch32)",
	[ESR_ELx_EC_FP_EXC64]		= "FP (AArch64)",
	[ESR_ELx_EC_SERROR]		= "SError",
	[ESR_ELx_EC_BREAKPT_LOW]	= "Breakpoint (lower EL)",
	[ESR_ELx_EC_BREAKPT_CUR]	= "Breakpoint (current EL)",
	[ESR_ELx_EC_SOFTSTP_LOW]	= "Software Step (lower EL)",
	[ESR_ELx_EC_SOFTSTP_CUR]	= "Software Step (current EL)",
	[ESR_ELx_EC_WATCHPT_LOW]	= "Watchpoint (lower EL)",
	[ESR_ELx_EC_WATCHPT_CUR]	= "Watchpoint (current EL)",
	[ESR_ELx_EC_BKPT32]		= "BKPT (AArch32)",
	[ESR_ELx_EC_VECTOR32]		= "Vector catch (AArch32)",
	[ESR_ELx_EC_BRK64]		= "BRK (AArch64)",
};

const char *esr_get_class_string(u32 esr)
{
	return esr_class_str[ESR_ELx_EC(esr)];
}

/*
 * bad_mode handles the impossible case in the exception vector. This is always
 * fatal.
 */
asmlinkage void bad_mode(struct pt_regs *regs, int reason, unsigned int esr)
{
	console_verbose();

<<<<<<< HEAD
	pr_crit("Bad mode in %s handler detected, code 0x%08x -- %s\n",
		handler[reason], esr, esr_get_class_string(esr));
=======
	pr_crit("Bad mode in %s handler detected, code 0x%08x\n",
		handler[reason], esr);

	die("Oops - bad mode", regs, 0);
	local_irq_disable();
	panic("bad mode");
}

/*
 * bad_el0_sync handles unexpected, but potentially recoverable synchronous
 * exceptions taken from EL0. Unlike bad_mode, this returns.
 */
asmlinkage void bad_el0_sync(struct pt_regs *regs, int reason, unsigned int esr)
{
	siginfo_t info;
	void __user *pc = (void __user *)instruction_pointer(regs);
	console_verbose();

	pr_crit("Bad EL0 synchronous exception detected on CPU%d, code 0x%08x\n",
		smp_processor_id(), esr);
>>>>>>> ce88f027
	__show_regs(regs);

	info.si_signo = SIGILL;
	info.si_errno = 0;
	info.si_code  = ILL_ILLOPC;
	info.si_addr  = pc;

	current->thread.fault_address = 0;
	current->thread.fault_code = 0;

	force_sig_info(info.si_signo, &info, current);
}

void __pte_error(const char *file, int line, unsigned long val)
{
	pr_crit("%s:%d: bad pte %016lx.\n", file, line, val);
}

void __pmd_error(const char *file, int line, unsigned long val)
{
	pr_crit("%s:%d: bad pmd %016lx.\n", file, line, val);
}

void __pud_error(const char *file, int line, unsigned long val)
{
	pr_crit("%s:%d: bad pud %016lx.\n", file, line, val);
}

void __pgd_error(const char *file, int line, unsigned long val)
{
	pr_crit("%s:%d: bad pgd %016lx.\n", file, line, val);
}

void __init trap_init(void)
{
	return;
}<|MERGE_RESOLUTION|>--- conflicted
+++ resolved
@@ -423,12 +423,8 @@
 {
 	console_verbose();
 
-<<<<<<< HEAD
 	pr_crit("Bad mode in %s handler detected, code 0x%08x -- %s\n",
 		handler[reason], esr, esr_get_class_string(esr));
-=======
-	pr_crit("Bad mode in %s handler detected, code 0x%08x\n",
-		handler[reason], esr);
 
 	die("Oops - bad mode", regs, 0);
 	local_irq_disable();
@@ -447,7 +443,6 @@
 
 	pr_crit("Bad EL0 synchronous exception detected on CPU%d, code 0x%08x\n",
 		smp_processor_id(), esr);
->>>>>>> ce88f027
 	__show_regs(regs);
 
 	info.si_signo = SIGILL;
