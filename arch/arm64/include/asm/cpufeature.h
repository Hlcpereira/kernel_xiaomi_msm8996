/*
 * Copyright (C) 2014 Linaro Ltd. <ard.biesheuvel@linaro.org>
 *
 * This program is free software; you can redistribute it and/or modify
 * it under the terms of the GNU General Public License version 2 as
 * published by the Free Software Foundation.
 */

#ifndef __ASM_CPUFEATURE_H
#define __ASM_CPUFEATURE_H

#include <asm/hwcap.h>
#include <asm/sysreg.h>

/*
 * In the arm64 world (as in the ARM world), elf_hwcap is used both internally
 * in the kernel and for user space to keep track of which optional features
 * are supported by the current system. So let's map feature 'x' to HWCAP_x.
 * Note that HWCAP_x constants are bit fields so we need to take the log.
 */

#define MAX_CPU_FEATURES	(8 * sizeof(elf_hwcap))
#define cpu_feature(x)		ilog2(HWCAP_ ## x)

#define ARM64_WORKAROUND_CLEAN_CACHE		0
#define ARM64_WORKAROUND_DEVICE_LOAD_ACQUIRE	1
#define ARM64_WORKAROUND_845719			2
#define ARM64_HAS_SYSREG_GIC_CPUIF		3
#define ARM64_HAS_PAN				4
#define ARM64_HAS_LSE_ATOMICS			5
#define ARM64_WORKAROUND_CAVIUM_23154		6
#define ARM64_WORKAROUND_834220			7
#define ARM64_HAS_NO_HW_PREFETCH		8
#define ARM64_HAS_UAO				9
#define ARM64_ALT_PAN_NOT_UAO			10
<<<<<<< HEAD
#define ARM64_WORKAROUND_CAVIUM_27456		11

#define ARM64_NCAPS				12
=======
#define ARM64_WORKAROUND_CAVIUM_27456		12

#define ARM64_NCAPS				13
>>>>>>> 78c26beb

#ifndef __ASSEMBLY__

#include <linux/kernel.h>

/* CPU feature register tracking */
enum ftr_type {
	FTR_EXACT,	/* Use a predefined safe value */
	FTR_LOWER_SAFE,	/* Smaller value is safe */
	FTR_HIGHER_SAFE,/* Bigger value is safe */
};

#define FTR_STRICT	true	/* SANITY check strict matching required */
#define FTR_NONSTRICT	false	/* SANITY check ignored */

#define FTR_SIGNED	true	/* Value should be treated as signed */
#define FTR_UNSIGNED	false	/* Value should be treated as unsigned */

struct arm64_ftr_bits {
	bool		sign;	/* Value is signed ? */
	bool		strict;	/* CPU Sanity check: strict matching required ? */
	enum ftr_type	type;
	u8		shift;
	u8		width;
	s64		safe_val; /* safe value for discrete features */
};

/*
 * @arm64_ftr_reg - Feature register
 * @strict_mask		Bits which should match across all CPUs for sanity.
 * @sys_val		Safe value across the CPUs (system view)
 */
struct arm64_ftr_reg {
	u32			sys_id;
	const char		*name;
	u64			strict_mask;
	u64			sys_val;
	struct arm64_ftr_bits	*ftr_bits;
};

struct arm64_cpu_capabilities {
	const char *desc;
	u16 capability;
	bool (*matches)(const struct arm64_cpu_capabilities *);
	void (*enable)(void *);		/* Called on all active CPUs */
	union {
		struct {	/* To be used for erratum handling only */
			u32 midr_model;
			u32 midr_range_min, midr_range_max;
		};

		struct {	/* Feature register checking */
			u32 sys_reg;
			int field_pos;
			int min_field_value;
			int hwcap_type;
			unsigned long hwcap;
		};
	};
};

extern DECLARE_BITMAP(cpu_hwcaps, ARM64_NCAPS);

static inline bool cpu_have_feature(unsigned int num)
{
	return elf_hwcap & (1UL << num);
}

static inline bool cpus_have_cap(unsigned int num)
{
	if (num >= ARM64_NCAPS)
		return false;
	return test_bit(num, cpu_hwcaps);
}

static inline void cpus_set_cap(unsigned int num)
{
	if (num >= ARM64_NCAPS)
		pr_warn("Attempt to set an illegal CPU capability (%d >= %d)\n",
			num, ARM64_NCAPS);
	else
		__set_bit(num, cpu_hwcaps);
}

static inline int __attribute_const__
cpuid_feature_extract_field_width(u64 features, int field, int width)
{
	return (s64)(features << (64 - width - field)) >> (64 - width);
}

static inline int __attribute_const__
cpuid_feature_extract_field(u64 features, int field)
{
	return cpuid_feature_extract_field_width(features, field, 4);
}

static inline unsigned int __attribute_const__
cpuid_feature_extract_unsigned_field_width(u64 features, int field, int width)
{
	return (u64)(features << (64 - width - field)) >> (64 - width);
}

static inline unsigned int __attribute_const__
cpuid_feature_extract_unsigned_field(u64 features, int field)
{
	return cpuid_feature_extract_unsigned_field_width(features, field, 4);
}

static inline u64 arm64_ftr_mask(struct arm64_ftr_bits *ftrp)
{
	return (u64)GENMASK(ftrp->shift + ftrp->width - 1, ftrp->shift);
}

static inline s64 arm64_ftr_value(struct arm64_ftr_bits *ftrp, u64 val)
{
	return ftrp->sign ?
		cpuid_feature_extract_field_width(val, ftrp->shift, ftrp->width) :
		cpuid_feature_extract_unsigned_field_width(val, ftrp->shift, ftrp->width);
}

static inline bool id_aa64mmfr0_mixed_endian_el0(u64 mmfr0)
{
	return cpuid_feature_extract_field(mmfr0, ID_AA64MMFR0_BIGENDEL_SHIFT) == 0x1 ||
		cpuid_feature_extract_field(mmfr0, ID_AA64MMFR0_BIGENDEL0_SHIFT) == 0x1;
}

void __init setup_cpu_features(void);

void update_cpu_capabilities(const struct arm64_cpu_capabilities *caps,
			    const char *info);
void check_local_cpu_errata(void);

#ifdef CONFIG_HOTPLUG_CPU
void verify_local_cpu_capabilities(void);
#else
static inline void verify_local_cpu_capabilities(void)
{
}
#endif

u64 read_system_reg(u32 id);

static inline bool cpu_supports_mixed_endian_el0(void)
{
	return id_aa64mmfr0_mixed_endian_el0(read_cpuid(SYS_ID_AA64MMFR0_EL1));
}

static inline bool system_supports_mixed_endian_el0(void)
{
	return id_aa64mmfr0_mixed_endian_el0(read_system_reg(SYS_ID_AA64MMFR0_EL1));
}

static inline bool system_uses_ttbr0_pan(void)
{
	return IS_ENABLED(CONFIG_ARM64_SW_TTBR0_PAN) &&
		!cpus_have_cap(ARM64_HAS_PAN);
}

#endif /* __ASSEMBLY__ */

#endif<|MERGE_RESOLUTION|>--- conflicted
+++ resolved
@@ -33,15 +33,10 @@
 #define ARM64_HAS_NO_HW_PREFETCH		8
 #define ARM64_HAS_UAO				9
 #define ARM64_ALT_PAN_NOT_UAO			10
-<<<<<<< HEAD
-#define ARM64_WORKAROUND_CAVIUM_27456		11
-
-#define ARM64_NCAPS				12
-=======
+#define ARM64_HAS_VIRT_HOST_EXTN		11
 #define ARM64_WORKAROUND_CAVIUM_27456		12
 
 #define ARM64_NCAPS				13
->>>>>>> 78c26beb
 
 #ifndef __ASSEMBLY__
 
