/*
 * Copyright STMicroelectronics, 2007.
 *
 *  This program is free software; you can redistribute it and/or modify
 *  it under the terms of the GNU General Public License as published by
 *  the Free Software Foundation; either version 2 of the License, or
 *  (at your option) any later version.
 *
 *  This program is distributed in the hope that it will be useful,
 *  but WITHOUT ANY WARRANTY; without even the implied warranty of
 *  MERCHANTABILITY or FITNESS FOR A PARTICULAR PURPOSE.  See the
 *  GNU General Public License for more details.
 *
 *  You should have received a copy of the GNU General Public License
 *  along with this program; if not, write to the Free Software
 *  Foundation, Inc., 59 Temple Place, Suite 330, Boston, MA  02111-1307  USA
 */

#include <linux/types.h>
#include <linux/init.h>
#include <linux/device.h>
#include <linux/amba/bus.h>
#include <linux/platform_device.h>
#include <linux/io.h>
#include <linux/slab.h>
#include <linux/irq.h>
#include <linux/dma-mapping.h>
#include <linux/of_irq.h>
#include <linux/of_gpio.h>
#include <linux/of_address.h>
#include <linux/of_platform.h>
#include <linux/gpio.h>

#include <asm/mach/arch.h>
#include <asm/mach/map.h>
#include <asm/mach/time.h>
#include <asm/mach-types.h>

#include <asm/cacheflush.h>
#include <asm/hardware/cache-l2x0.h>

/*
 * These are the only hard-coded address offsets we still have to use.
 */
#define NOMADIK_FSMC_BASE	0x10100000	/* FSMC registers */
#define NOMADIK_SDRAMC_BASE	0x10110000	/* SDRAM Controller */
#define NOMADIK_CLCDC_BASE	0x10120000	/* CLCD Controller */
#define NOMADIK_MDIF_BASE	0x10120000	/* MDIF */
#define NOMADIK_DMA0_BASE	0x10130000	/* DMA0 Controller */
#define NOMADIK_IC_BASE		0x10140000	/* Vectored Irq Controller */
#define NOMADIK_DMA1_BASE	0x10150000	/* DMA1 Controller */
#define NOMADIK_USB_BASE	0x10170000	/* USB-OTG conf reg base */
#define NOMADIK_CRYP_BASE	0x10180000	/* Crypto processor */
#define NOMADIK_SHA1_BASE	0x10190000	/* SHA-1 Processor */
#define NOMADIK_XTI_BASE	0x101A0000	/* XTI */
#define NOMADIK_RNG_BASE	0x101B0000	/* Random number generator */
#define NOMADIK_SRC_BASE	0x101E0000	/* SRC base */
#define NOMADIK_WDOG_BASE	0x101E1000	/* Watchdog */
#define NOMADIK_MTU0_BASE	0x101E2000	/* Multiple Timer 0 */
#define NOMADIK_MTU1_BASE	0x101E3000	/* Multiple Timer 1 */
#define NOMADIK_GPIO0_BASE	0x101E4000	/* GPIO0 */
#define NOMADIK_GPIO1_BASE	0x101E5000	/* GPIO1 */
#define NOMADIK_GPIO2_BASE	0x101E6000	/* GPIO2 */
#define NOMADIK_GPIO3_BASE	0x101E7000	/* GPIO3 */
#define NOMADIK_RTC_BASE	0x101E8000	/* Real Time Clock base */
#define NOMADIK_PMU_BASE	0x101E9000	/* Power Management Unit */
#define NOMADIK_OWM_BASE	0x101EA000	/* One wire master */
#define NOMADIK_SCR_BASE	0x101EF000	/* Secure Control registers */
#define NOMADIK_MSP2_BASE	0x101F0000	/* MSP 2 interface */
#define NOMADIK_MSP1_BASE	0x101F1000	/* MSP 1 interface */
#define NOMADIK_UART2_BASE	0x101F2000	/* UART 2 interface */
#define NOMADIK_SSIRx_BASE	0x101F3000	/* SSI 8-ch rx interface */
#define NOMADIK_SSITx_BASE	0x101F4000	/* SSI 8-ch tx interface */
#define NOMADIK_MSHC_BASE	0x101F5000	/* Memory Stick(Pro) Host */
#define NOMADIK_SDI_BASE	0x101F6000	/* SD-card/MM-Card */
#define NOMADIK_I2C1_BASE	0x101F7000	/* I2C1 interface */
#define NOMADIK_I2C0_BASE	0x101F8000	/* I2C0 interface */
#define NOMADIK_MSP0_BASE	0x101F9000	/* MSP 0 interface */
#define NOMADIK_FIRDA_BASE	0x101FA000	/* FIrDA interface */
#define NOMADIK_UART1_BASE	0x101FB000	/* UART 1 interface */
#define NOMADIK_SSP_BASE	0x101FC000	/* SSP interface */
#define NOMADIK_UART0_BASE	0x101FD000	/* UART 0 interface */
#define NOMADIK_SGA_BASE	0x101FE000	/* SGA interface */
#define NOMADIK_L2CC_BASE	0x10210000	/* L2 Cache controller */
#define NOMADIK_UART1_VBASE	0xF01FB000

/* This is needed for LL-debug/earlyprintk/debug-macro.S */
static struct map_desc cpu8815_io_desc[] __initdata = {
	{
		.virtual =	NOMADIK_UART1_VBASE,
		.pfn =		__phys_to_pfn(NOMADIK_UART1_BASE),
		.length =	SZ_4K,
		.type =		MT_DEVICE,
	},
};

static void __init cpu8815_map_io(void)
{
	iotable_init(cpu8815_io_desc, ARRAY_SIZE(cpu8815_io_desc));
}

static void cpu8815_restart(enum reboot_mode mode, const char *cmd)
{
	void __iomem *srcbase = ioremap(NOMADIK_SRC_BASE, SZ_4K);

	/* FIXME: use egpio when implemented */

	/* Write anything to Reset status register */
	writel(1, srcbase + 0x18);
}

<<<<<<< HEAD
/* Initial value for SRC control register: all timers use MXTAL/8 source */
#define SRC_CR_INIT_MASK	0x00007fff
#define SRC_CR_INIT_VAL		0x2aaa8000

static void __init cpu8815_timer_init_of(void)
{
	struct device_node *mtu;
	void __iomem *base;
	int irq;
	u32 src_cr;

	/* We need this to be up now */
	nomadik_clk_init();

	mtu = of_find_node_by_path("/mtu@101e2000");
	if (!mtu)
		return;
	base = of_iomap(mtu, 0);
	if (WARN_ON(!base))
		return;
	irq = irq_of_parse_and_map(mtu, 0);

	pr_info("Remapped MTU @ %p, irq: %d\n", base, irq);

	/* Configure timer sources in "system reset controller" ctrl reg */
	src_cr = readl(base);
	src_cr &= SRC_CR_INIT_MASK;
	src_cr |= SRC_CR_INIT_VAL;
	writel(src_cr, base);

	clocksource_of_init();
}
=======
static struct fsmc_nand_timings cpu8815_nand_timings = {
	.thiz	= 0,
	.thold	= 0x10,
	.twait	= 0x0A,
	.tset	= 0,
};

static struct fsmc_nand_platform_data cpu8815_nand_data = {
	.nand_timings = &cpu8815_nand_timings,
};
>>>>>>> 64cc69ab

/*
 * The SMSC911x IRQ is connected to a GPIO pin, but the driver expects
 * to simply request an IRQ passed as a resource. So the GPIO pin needs
 * to be requested by this hog and set as input.
 */
static int __init cpu8815_eth_init(void)
{
	struct device_node *eth;
	int gpio, irq, err;

	eth = of_find_node_by_path("/usb-s8815/ethernet-gpio");
	if (!eth) {
		pr_info("could not find any ethernet GPIO\n");
		return 0;
	}
	gpio = of_get_gpio(eth, 0);
	err = gpio_request(gpio, "eth_irq");
	if (err) {
		pr_info("failed to request ethernet GPIO\n");
		return -ENODEV;
	}
	err = gpio_direction_input(gpio);
	if (err) {
		pr_info("failed to set ethernet GPIO as input\n");
		return -ENODEV;
	}
	irq = gpio_to_irq(gpio);
	pr_info("enabled USB-S8815 ethernet GPIO %d, IRQ %d\n", gpio, irq);
	return 0;
}
device_initcall(cpu8815_eth_init);

/*
 * This GPIO pin turns on a line that is used to detect card insertion
 * on this board.
 */
static int __init cpu8815_mmcsd_init(void)
{
	struct device_node *cdbias;
	int gpio, err;

	cdbias = of_find_node_by_path("/usb-s8815/mmcsd-gpio");
	if (!cdbias) {
		pr_info("could not find MMC/SD card detect bias node\n");
		return 0;
	}
	gpio = of_get_gpio(cdbias, 0);
	if (gpio < 0) {
		pr_info("could not obtain MMC/SD card detect bias GPIO\n");
		return 0;
	}
	err = gpio_request(gpio, "card detect bias");
	if (err) {
		pr_info("failed to request card detect bias GPIO %d\n", gpio);
		return -ENODEV;
	}
	err = gpio_direction_output(gpio, 0);
	if (err){
		pr_info("failed to set GPIO %d as output, low\n", gpio);
		return err;
	}
	pr_info("enabled USB-S8815 CD bias GPIO %d, low\n", gpio);
	return 0;
}
device_initcall(cpu8815_mmcsd_init);

static void __init cpu8815_init_of(void)
{
#ifdef CONFIG_CACHE_L2X0
	/* At full speed latency must be >=2, so 0x249 in low bits */
	l2x0_of_init(0x00730249, 0xfe000fff);
#endif
	of_platform_populate(NULL, of_default_bus_match_table, NULL, NULL);
}

static const char * cpu8815_board_compat[] = {
	"calaosystems,usb-s8815",
	NULL,
};

DT_MACHINE_START(NOMADIK_DT, "Nomadik STn8815")
	.map_io		= cpu8815_map_io,
	.init_machine	= cpu8815_init_of,
	.restart	= cpu8815_restart,
	.dt_compat      = cpu8815_board_compat,
MACHINE_END<|MERGE_RESOLUTION|>--- conflicted
+++ resolved
@@ -109,52 +109,6 @@
 	writel(1, srcbase + 0x18);
 }
 
-<<<<<<< HEAD
-/* Initial value for SRC control register: all timers use MXTAL/8 source */
-#define SRC_CR_INIT_MASK	0x00007fff
-#define SRC_CR_INIT_VAL		0x2aaa8000
-
-static void __init cpu8815_timer_init_of(void)
-{
-	struct device_node *mtu;
-	void __iomem *base;
-	int irq;
-	u32 src_cr;
-
-	/* We need this to be up now */
-	nomadik_clk_init();
-
-	mtu = of_find_node_by_path("/mtu@101e2000");
-	if (!mtu)
-		return;
-	base = of_iomap(mtu, 0);
-	if (WARN_ON(!base))
-		return;
-	irq = irq_of_parse_and_map(mtu, 0);
-
-	pr_info("Remapped MTU @ %p, irq: %d\n", base, irq);
-
-	/* Configure timer sources in "system reset controller" ctrl reg */
-	src_cr = readl(base);
-	src_cr &= SRC_CR_INIT_MASK;
-	src_cr |= SRC_CR_INIT_VAL;
-	writel(src_cr, base);
-
-	clocksource_of_init();
-}
-=======
-static struct fsmc_nand_timings cpu8815_nand_timings = {
-	.thiz	= 0,
-	.thold	= 0x10,
-	.twait	= 0x0A,
-	.tset	= 0,
-};
-
-static struct fsmc_nand_platform_data cpu8815_nand_data = {
-	.nand_timings = &cpu8815_nand_timings,
-};
->>>>>>> 64cc69ab
-
 /*
  * The SMSC911x IRQ is connected to a GPIO pin, but the driver expects
  * to simply request an IRQ passed as a resource. So the GPIO pin needs
