--- conflicted
+++ resolved
@@ -21,10 +21,7 @@
 sha256-arm-y	:= sha256-core.o sha256_glue.o $(sha256-arm-neon-y)
 sha512-arm-neon-y := sha512-armv7-neon.o sha512_neon_glue.o
 aes-arm-ce-y	:= aes-ce-core.o aes-ce-glue.o
-<<<<<<< HEAD
-=======
 sha2-arm-ce-y	:= sha2-ce-core.o sha2-ce-glue.o
->>>>>>> 6402a793
 
 quiet_cmd_perl = PERL    $@
       cmd_perl = $(PERL) $(<) > $(@)
