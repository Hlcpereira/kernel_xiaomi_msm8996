--- conflicted
+++ resolved
@@ -22,14 +22,9 @@
 
 &msm_gpu {
 
-<<<<<<< HEAD
-=======
-	/delete-property/qcom,gpu-speed-config;
-
 	/* To disable GPU wake up on touch event */
 	qcom,disable-wake-on-touch;
 
->>>>>>> eab3b0f1
 	/* Bus Scale Settings */
 	qcom,msm-bus,num-cases = <3>;
 	qcom,msm-bus,vectors-KBps =
