--- conflicted
+++ resolved
@@ -18,10 +18,7 @@
 	model = "Qualcomm Technologies, Inc. MDM HEDGEHOG MTP (NAND)";
 	compatible = "qcom,sdxhedgehog-mtp", "qcom,sdxhedgehog",
 		     "qcom,mtp";
-<<<<<<< HEAD
 	qcom,board-id = <8 0>, <8 0x100>;
-=======
-	qcom,board-id = <8 0>;
 };
 
 &sdhc_1 {
@@ -43,5 +40,4 @@
 	/* TODO: Add card detect GPIO */
 
 	status = "ok";
->>>>>>> 338c813c
 };