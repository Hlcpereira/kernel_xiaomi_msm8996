# arch/arm/mach-s5pv210/Kconfig
#
# Copyright (c) 2010 Samsung Electronics Co., Ltd.
#		http://www.samsung.com/
#
# Licensed under GPLv2

# Configuration options for the S5PV210/S5PC110

if ARCH_S5PV210

config CPU_S5PV210
	bool
	select SAMSUNG_DMADEV
	select S5P_EXT_INT
	select S5P_HRT
<<<<<<< HEAD
=======
	select S5P_PM if PM
	select S5P_SLEEP if PM
>>>>>>> cfaf8fc5
	help
	  Enable S5PV210 CPU support

config S5PV210_SETUP_I2C1
	bool
	help
	  Common setup code for i2c bus 1.

config S5PV210_SETUP_I2C2
	bool
	help
	  Common setup code for i2c bus 2.

config S5PV210_SETUP_IDE
	bool
	help
	  Common setup code for S5PV210 IDE GPIO configurations

config S5PV210_SETUP_FB_24BPP
	bool
	help
          Common setup code for S5PV210 with an 24bpp RGB display helper.

config S5PV210_SETUP_KEYPAD
	bool
	help
	  Common setup code for keypad.

config S5PV210_SETUP_SDHCI
        bool
        select S5PV210_SETUP_SDHCI_GPIO
        help
          Internal helper functions for S5PV210 based SDHCI systems

config S5PV210_SETUP_SDHCI_GPIO
	bool
	help
	  Common setup code for SDHCI gpio.

config S5PV210_SETUP_FIMC
	bool
	help
	  Common setup code for the camera interfaces.

menu "S5PC110 Machines"

config MACH_AQUILA
	bool "Aquila"
	select CPU_S5PV210
	select S3C_DEV_FB
	select S5P_DEV_FIMC0
	select S5P_DEV_FIMC1
	select S5P_DEV_FIMC2
	select S3C_DEV_HSMMC
	select S3C_DEV_HSMMC1
	select S3C_DEV_HSMMC2
	select S5P_DEV_ONENAND
	select S5PV210_SETUP_FB_24BPP
	select S5PV210_SETUP_SDHCI
	help
	  Machine support for the Samsung Aquila target based on S5PC110 SoC

config MACH_GONI
	bool "GONI"
	select CPU_S5PV210
	select S5P_GPIO_INT
	select S3C_DEV_FB
	select S5P_DEV_FIMC0
	select S5P_DEV_FIMC1
	select S5P_DEV_FIMC2
	select S3C_DEV_HSMMC
	select S3C_DEV_HSMMC1
	select S3C_DEV_HSMMC2
	select S3C_DEV_I2C1
	select S3C_DEV_I2C2
	select S5P_DEV_MFC
	select S3C_DEV_USB_HSOTG
	select S5P_DEV_ONENAND
	select SAMSUNG_DEV_KEYPAD
	select S5P_DEV_TV
	select S5PV210_SETUP_FB_24BPP
	select S5PV210_SETUP_I2C1
	select S5PV210_SETUP_I2C2
	select S5PV210_SETUP_KEYPAD
	select S5PV210_SETUP_SDHCI
	select S5PV210_SETUP_FIMC
	help
	  Machine support for Samsung GONI board
	  S5PC110(MCP) is one of package option of S5PV210

config MACH_SMDKC110
	bool "SMDKC110"
	select CPU_S5PV210
	select S3C_DEV_I2C1
	select S3C_DEV_I2C2
	select S3C_DEV_RTC
	select S3C_DEV_WDT
	select SAMSUNG_DEV_IDE
	select S5PV210_SETUP_I2C1
	select S5PV210_SETUP_I2C2
	select S5PV210_SETUP_IDE
	help
	  Machine support for Samsung SMDKC110
	  S5PC110(MCP) is one of package option of S5PV210

endmenu

menu "S5PV210 Machines"

config MACH_SMDKV210
	bool "SMDKV210"
	select CPU_S5PV210
	select S3C_DEV_FB
	select S3C_DEV_HSMMC
	select S3C_DEV_HSMMC1
	select S3C_DEV_HSMMC2
	select S3C_DEV_HSMMC3
	select S3C_DEV_I2C1
	select S3C_DEV_I2C2
	select S3C_DEV_RTC
	select S3C_DEV_WDT
	select SAMSUNG_DEV_ADC
	select SAMSUNG_DEV_BACKLIGHT
	select SAMSUNG_DEV_IDE
	select SAMSUNG_DEV_KEYPAD
	select SAMSUNG_DEV_PWM
	select SAMSUNG_DEV_TS
	select S5PV210_SETUP_FB_24BPP
	select S5PV210_SETUP_I2C1
	select S5PV210_SETUP_I2C2
	select S5PV210_SETUP_IDE
	select S5PV210_SETUP_KEYPAD
	select S5PV210_SETUP_SDHCI
	help
	  Machine support for Samsung SMDKV210

config MACH_TORBRECK
	bool "Torbreck"
	select CPU_S5PV210
	select ARCH_SPARSEMEM_ENABLE
	select S3C_DEV_HSMMC
	select S3C_DEV_HSMMC1
	select S3C_DEV_HSMMC2
	select S3C_DEV_HSMMC3
	select S3C_DEV_I2C1
	select S3C_DEV_I2C2
	select S3C_DEV_RTC
	select S3C_DEV_WDT
	select S5PV210_SETUP_I2C1
	select S5PV210_SETUP_I2C2
	select S5PV210_SETUP_SDHCI
	help
	  Machine support for aESOP Torbreck

endmenu

endif<|MERGE_RESOLUTION|>--- conflicted
+++ resolved
@@ -14,11 +14,8 @@
 	select SAMSUNG_DMADEV
 	select S5P_EXT_INT
 	select S5P_HRT
-<<<<<<< HEAD
-=======
 	select S5P_PM if PM
 	select S5P_SLEEP if PM
->>>>>>> cfaf8fc5
 	help
 	  Enable S5PV210 CPU support
 
