--- conflicted
+++ resolved
@@ -230,80 +230,6 @@
 
 out:
 	local_fiq_enable();
-<<<<<<< HEAD
-}
-
-#ifdef CONFIG_SUSPEND
-static int omap2_pm_begin(suspend_state_t state)
-{
-	disable_hlt();
-	suspend_state = state;
-	return 0;
-}
-
-static int omap2_pm_suspend(void)
-{
-	u32 wken_wkup, mir1;
-
-	wken_wkup = omap2_prm_read_mod_reg(WKUP_MOD, PM_WKEN);
-	wken_wkup &= ~OMAP24XX_EN_GPT1_MASK;
-	omap2_prm_write_mod_reg(wken_wkup, WKUP_MOD, PM_WKEN);
-
-	/* Mask GPT1 */
-	mir1 = omap_readl(0x480fe0a4);
-	omap_writel(1 << 5, 0x480fe0ac);
-
-	omap2_enter_full_retention();
-
-	omap_writel(mir1, 0x480fe0a4);
-	omap2_prm_write_mod_reg(wken_wkup, WKUP_MOD, PM_WKEN);
-
-	return 0;
-}
-
-static int omap2_pm_enter(suspend_state_t state)
-{
-	int ret = 0;
-
-	switch (state) {
-	case PM_SUSPEND_STANDBY:
-	case PM_SUSPEND_MEM:
-		ret = omap2_pm_suspend();
-		break;
-	default:
-		ret = -EINVAL;
-	}
-
-	return ret;
-}
-
-static void omap2_pm_end(void)
-{
-	suspend_state = PM_SUSPEND_ON;
-	enable_hlt();
-}
-
-static const struct platform_suspend_ops omap_pm_ops = {
-	.begin		= omap2_pm_begin,
-	.enter		= omap2_pm_enter,
-	.end		= omap2_pm_end,
-	.valid		= suspend_valid_only_mem,
-};
-#else
-static const struct platform_suspend_ops __initdata omap_pm_ops;
-#endif /* CONFIG_SUSPEND */
-
-/* XXX This function should be shareable between OMAP2xxx and OMAP3 */
-static int __init clkdms_setup(struct clockdomain *clkdm, void *unused)
-{
-	if (clkdm->flags & CLKDM_CAN_ENABLE_AUTO)
-		clkdm_allow_idle(clkdm);
-	else if (clkdm->flags & CLKDM_CAN_FORCE_SLEEP &&
-		 atomic_read(&clkdm->usecount) == 0)
-		clkdm_sleep(clkdm);
-	return 0;
-=======
->>>>>>> f4e2467b
 }
 
 static void __init prcm_setup_regs(void)
@@ -454,10 +380,6 @@
 						    omap24xx_cpu_suspend_sz);
 	}
 
-<<<<<<< HEAD
-	suspend_set_ops(&omap_pm_ops);
-=======
->>>>>>> f4e2467b
 	arm_pm_idle = omap2_pm_idle;
 
 	return 0;
