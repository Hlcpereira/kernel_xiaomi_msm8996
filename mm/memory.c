/*
 *  linux/mm/memory.c
 *
 *  Copyright (C) 1991, 1992, 1993, 1994  Linus Torvalds
 */

/*
 * demand-loading started 01.12.91 - seems it is high on the list of
 * things wanted, and it should be easy to implement. - Linus
 */

/*
 * Ok, demand-loading was easy, shared pages a little bit tricker. Shared
 * pages started 02.12.91, seems to work. - Linus.
 *
 * Tested sharing by executing about 30 /bin/sh: under the old kernel it
 * would have taken more than the 6M I have free, but it worked well as
 * far as I could see.
 *
 * Also corrected some "invalidate()"s - I wasn't doing enough of them.
 */

/*
 * Real VM (paging to/from disk) started 18.12.91. Much more work and
 * thought has to go into this. Oh, well..
 * 19.12.91  -  works, somewhat. Sometimes I get faults, don't know why.
 *		Found it. Everything seems to work now.
 * 20.12.91  -  Ok, making the swap-device changeable like the root.
 */

/*
 * 05.04.94  -  Multi-page memory management added for v1.1.
 * 		Idea by Alex Bligh (alex@cconcepts.co.uk)
 *
 * 16.07.99  -  Support of BIGMEM added by Gerhard Wichert, Siemens AG
 *		(Gerhard.Wichert@pdb.siemens.de)
 *
 * Aug/Sep 2004 Changed to four level page tables (Andi Kleen)
 */

#include <linux/kernel_stat.h>
#include <linux/mm.h>
#include <linux/hugetlb.h>
#include <linux/mman.h>
#include <linux/swap.h>
#include <linux/highmem.h>
#include <linux/pagemap.h>
#include <linux/ksm.h>
#include <linux/rmap.h>
#include <linux/export.h>
#include <linux/delayacct.h>
#include <linux/init.h>
#include <linux/writeback.h>
#include <linux/memcontrol.h>
#include <linux/mmu_notifier.h>
#include <linux/kallsyms.h>
#include <linux/swapops.h>
#include <linux/elf.h>
#include <linux/gfp.h>
#include <linux/migrate.h>
#include <linux/string.h>
#include <linux/dma-debug.h>
#include <linux/debugfs.h>

#include <asm/io.h>
#include <asm/pgalloc.h>
#include <asm/uaccess.h>
#include <asm/tlb.h>
#include <asm/tlbflush.h>
#include <asm/pgtable.h>

#include "internal.h"

#ifdef LAST_CPUPID_NOT_IN_PAGE_FLAGS
#warning Unfortunate NUMA and NUMA Balancing config, growing page-frame for last_cpupid.
#endif

#ifndef CONFIG_NEED_MULTIPLE_NODES
/* use the per-pgdat data instead for discontigmem - mbligh */
unsigned long max_mapnr;
struct page *mem_map;

EXPORT_SYMBOL(max_mapnr);
EXPORT_SYMBOL(mem_map);
#endif

/*
 * A number of key systems in x86 including ioremap() rely on the assumption
 * that high_memory defines the upper bound on direct map memory, then end
 * of ZONE_NORMAL.  Under CONFIG_DISCONTIG this means that max_low_pfn and
 * highstart_pfn must be the same; there must be no gap between ZONE_NORMAL
 * and ZONE_HIGHMEM.
 */
void * high_memory;

EXPORT_SYMBOL(high_memory);

/*
 * Randomize the address space (stacks, mmaps, brk, etc.).
 *
 * ( When CONFIG_COMPAT_BRK=y we exclude brk from randomization,
 *   as ancient (libc5 based) binaries can segfault. )
 */
int randomize_va_space __read_mostly =
#ifdef CONFIG_COMPAT_BRK
					1;
#else
					2;
#endif

static int __init disable_randmaps(char *s)
{
	randomize_va_space = 0;
	return 1;
}
__setup("norandmaps", disable_randmaps);

unsigned long zero_pfn __read_mostly;
unsigned long highest_memmap_pfn __read_mostly;

EXPORT_SYMBOL(zero_pfn);

/*
 * CONFIG_MMU architectures set up ZERO_PAGE in their paging_init()
 */
static int __init init_zero_pfn(void)
{
	zero_pfn = page_to_pfn(ZERO_PAGE(0));
	return 0;
}
core_initcall(init_zero_pfn);


#if defined(SPLIT_RSS_COUNTING)

void sync_mm_rss(struct mm_struct *mm)
{
	int i;

	for (i = 0; i < NR_MM_COUNTERS; i++) {
		if (current->rss_stat.count[i]) {
			add_mm_counter(mm, i, current->rss_stat.count[i]);
			current->rss_stat.count[i] = 0;
		}
	}
	current->rss_stat.events = 0;
}

static void add_mm_counter_fast(struct mm_struct *mm, int member, int val)
{
	struct task_struct *task = current;

	if (likely(task->mm == mm))
		task->rss_stat.count[member] += val;
	else
		add_mm_counter(mm, member, val);
}
#define inc_mm_counter_fast(mm, member) add_mm_counter_fast(mm, member, 1)
#define dec_mm_counter_fast(mm, member) add_mm_counter_fast(mm, member, -1)

/* sync counter once per 64 page faults */
#define TASK_RSS_EVENTS_THRESH	(64)
static void check_sync_rss_stat(struct task_struct *task)
{
	if (unlikely(task != current))
		return;
	if (unlikely(task->rss_stat.events++ > TASK_RSS_EVENTS_THRESH))
		sync_mm_rss(task->mm);
}
#else /* SPLIT_RSS_COUNTING */

#define inc_mm_counter_fast(mm, member) inc_mm_counter(mm, member)
#define dec_mm_counter_fast(mm, member) dec_mm_counter(mm, member)

static void check_sync_rss_stat(struct task_struct *task)
{
}

#endif /* SPLIT_RSS_COUNTING */

#ifdef HAVE_GENERIC_MMU_GATHER

static int tlb_next_batch(struct mmu_gather *tlb)
{
	struct mmu_gather_batch *batch;

	batch = tlb->active;
	if (batch->next) {
		tlb->active = batch->next;
		return 1;
	}

	if (tlb->batch_count == MAX_GATHER_BATCH_COUNT)
		return 0;

	batch = (void *)__get_free_pages(GFP_NOWAIT | __GFP_NOWARN, 0);
	if (!batch)
		return 0;

	tlb->batch_count++;
	batch->next = NULL;
	batch->nr   = 0;
	batch->max  = MAX_GATHER_BATCH;

	tlb->active->next = batch;
	tlb->active = batch;

	return 1;
}

/* tlb_gather_mmu
 *	Called to initialize an (on-stack) mmu_gather structure for page-table
 *	tear-down from @mm. The @fullmm argument is used when @mm is without
 *	users and we're going to destroy the full address space (exit/execve).
 */
void tlb_gather_mmu(struct mmu_gather *tlb, struct mm_struct *mm, unsigned long start, unsigned long end)
{
	tlb->mm = mm;

	/* Is it from 0 to ~0? */
	tlb->fullmm     = !(start | (end+1));
	tlb->need_flush_all = 0;
	tlb->local.next = NULL;
	tlb->local.nr   = 0;
	tlb->local.max  = ARRAY_SIZE(tlb->__pages);
	tlb->active     = &tlb->local;
	tlb->batch_count = 0;

#ifdef CONFIG_HAVE_RCU_TABLE_FREE
	tlb->batch = NULL;
#endif

	__tlb_reset_range(tlb);
}

static void tlb_flush_mmu_tlbonly(struct mmu_gather *tlb)
{
	if (!tlb->end)
		return;

	tlb_flush(tlb);
#ifdef CONFIG_HAVE_RCU_TABLE_FREE
	tlb_table_flush(tlb);
#endif
	__tlb_reset_range(tlb);
}

static void tlb_flush_mmu_free(struct mmu_gather *tlb)
{
	struct mmu_gather_batch *batch;

	for (batch = &tlb->local; batch; batch = batch->next) {
		free_pages_and_swap_cache(batch->pages, batch->nr);
		batch->nr = 0;
	}
	tlb->active = &tlb->local;
}

void tlb_flush_mmu(struct mmu_gather *tlb)
{
	tlb_flush_mmu_tlbonly(tlb);
	tlb_flush_mmu_free(tlb);
}

/* tlb_finish_mmu
 *	Called at the end of the shootdown operation to free up any resources
 *	that were required.
 */
void tlb_finish_mmu(struct mmu_gather *tlb, unsigned long start, unsigned long end)
{
	struct mmu_gather_batch *batch, *next;

	tlb_flush_mmu(tlb);

	/* keep the page table cache within bounds */
	check_pgt_cache();

	for (batch = tlb->local.next; batch; batch = next) {
		next = batch->next;
		free_pages((unsigned long)batch, 0);
	}
	tlb->local.next = NULL;
}

/* __tlb_remove_page
 *	Must perform the equivalent to __free_pte(pte_get_and_clear(ptep)), while
 *	handling the additional races in SMP caused by other CPUs caching valid
 *	mappings in their TLBs. Returns the number of free page slots left.
 *	When out of page slots we must call tlb_flush_mmu().
 */
int __tlb_remove_page(struct mmu_gather *tlb, struct page *page)
{
	struct mmu_gather_batch *batch;

	VM_BUG_ON(!tlb->end);

	batch = tlb->active;
	batch->pages[batch->nr++] = page;
	if (batch->nr == batch->max) {
		if (!tlb_next_batch(tlb))
			return 0;
		batch = tlb->active;
	}
	VM_BUG_ON_PAGE(batch->nr > batch->max, page);

	return batch->max - batch->nr;
}

#endif /* HAVE_GENERIC_MMU_GATHER */

#ifdef CONFIG_HAVE_RCU_TABLE_FREE

/*
 * See the comment near struct mmu_table_batch.
 */

static void tlb_remove_table_smp_sync(void *arg)
{
	/* Simply deliver the interrupt */
}

static void tlb_remove_table_one(void *table)
{
	/*
	 * This isn't an RCU grace period and hence the page-tables cannot be
	 * assumed to be actually RCU-freed.
	 *
	 * It is however sufficient for software page-table walkers that rely on
	 * IRQ disabling. See the comment near struct mmu_table_batch.
	 */
	smp_call_function(tlb_remove_table_smp_sync, NULL, 1);
	__tlb_remove_table(table);
}

static void tlb_remove_table_rcu(struct rcu_head *head)
{
	struct mmu_table_batch *batch;
	int i;

	batch = container_of(head, struct mmu_table_batch, rcu);

	for (i = 0; i < batch->nr; i++)
		__tlb_remove_table(batch->tables[i]);

	free_page((unsigned long)batch);
}

void tlb_table_flush(struct mmu_gather *tlb)
{
	struct mmu_table_batch **batch = &tlb->batch;

	if (*batch) {
		call_rcu_sched(&(*batch)->rcu, tlb_remove_table_rcu);
		*batch = NULL;
	}
}

void tlb_remove_table(struct mmu_gather *tlb, void *table)
{
	struct mmu_table_batch **batch = &tlb->batch;

	/*
	 * When there's less then two users of this mm there cannot be a
	 * concurrent page-table walk.
	 */
	if (atomic_read(&tlb->mm->mm_users) < 2) {
		__tlb_remove_table(table);
		return;
	}

	if (*batch == NULL) {
		*batch = (struct mmu_table_batch *)__get_free_page(GFP_NOWAIT | __GFP_NOWARN);
		if (*batch == NULL) {
			tlb_remove_table_one(table);
			return;
		}
		(*batch)->nr = 0;
	}
	(*batch)->tables[(*batch)->nr++] = table;
	if ((*batch)->nr == MAX_TABLE_BATCH)
		tlb_table_flush(tlb);
}

#endif /* CONFIG_HAVE_RCU_TABLE_FREE */

/*
 * Note: this doesn't free the actual pages themselves. That
 * has been handled earlier when unmapping all the memory regions.
 */
static void free_pte_range(struct mmu_gather *tlb, pmd_t *pmd,
			   unsigned long addr)
{
	pgtable_t token = pmd_pgtable(*pmd);
	pmd_clear(pmd);
	pte_free_tlb(tlb, token, addr);
	atomic_long_dec(&tlb->mm->nr_ptes);
}

static inline void free_pmd_range(struct mmu_gather *tlb, pud_t *pud,
				unsigned long addr, unsigned long end,
				unsigned long floor, unsigned long ceiling)
{
	pmd_t *pmd;
	unsigned long next;
	unsigned long start;

	start = addr;
	pmd = pmd_offset(pud, addr);
	do {
		next = pmd_addr_end(addr, end);
		if (pmd_none_or_clear_bad(pmd))
			continue;
		free_pte_range(tlb, pmd, addr);
	} while (pmd++, addr = next, addr != end);

	start &= PUD_MASK;
	if (start < floor)
		return;
	if (ceiling) {
		ceiling &= PUD_MASK;
		if (!ceiling)
			return;
	}
	if (end - 1 > ceiling - 1)
		return;

	pmd = pmd_offset(pud, start);
	pud_clear(pud);
	pmd_free_tlb(tlb, pmd, start);
}

static inline void free_pud_range(struct mmu_gather *tlb, pgd_t *pgd,
				unsigned long addr, unsigned long end,
				unsigned long floor, unsigned long ceiling)
{
	pud_t *pud;
	unsigned long next;
	unsigned long start;

	start = addr;
	pud = pud_offset(pgd, addr);
	do {
		next = pud_addr_end(addr, end);
		if (pud_none_or_clear_bad(pud))
			continue;
		free_pmd_range(tlb, pud, addr, next, floor, ceiling);
	} while (pud++, addr = next, addr != end);

	start &= PGDIR_MASK;
	if (start < floor)
		return;
	if (ceiling) {
		ceiling &= PGDIR_MASK;
		if (!ceiling)
			return;
	}
	if (end - 1 > ceiling - 1)
		return;

	pud = pud_offset(pgd, start);
	pgd_clear(pgd);
	pud_free_tlb(tlb, pud, start);
}

/*
 * This function frees user-level page tables of a process.
 */
void free_pgd_range(struct mmu_gather *tlb,
			unsigned long addr, unsigned long end,
			unsigned long floor, unsigned long ceiling)
{
	pgd_t *pgd;
	unsigned long next;

	/*
	 * The next few lines have given us lots of grief...
	 *
	 * Why are we testing PMD* at this top level?  Because often
	 * there will be no work to do at all, and we'd prefer not to
	 * go all the way down to the bottom just to discover that.
	 *
	 * Why all these "- 1"s?  Because 0 represents both the bottom
	 * of the address space and the top of it (using -1 for the
	 * top wouldn't help much: the masks would do the wrong thing).
	 * The rule is that addr 0 and floor 0 refer to the bottom of
	 * the address space, but end 0 and ceiling 0 refer to the top
	 * Comparisons need to use "end - 1" and "ceiling - 1" (though
	 * that end 0 case should be mythical).
	 *
	 * Wherever addr is brought up or ceiling brought down, we must
	 * be careful to reject "the opposite 0" before it confuses the
	 * subsequent tests.  But what about where end is brought down
	 * by PMD_SIZE below? no, end can't go down to 0 there.
	 *
	 * Whereas we round start (addr) and ceiling down, by different
	 * masks at different levels, in order to test whether a table
	 * now has no other vmas using it, so can be freed, we don't
	 * bother to round floor or end up - the tests don't need that.
	 */

	addr &= PMD_MASK;
	if (addr < floor) {
		addr += PMD_SIZE;
		if (!addr)
			return;
	}
	if (ceiling) {
		ceiling &= PMD_MASK;
		if (!ceiling)
			return;
	}
	if (end - 1 > ceiling - 1)
		end -= PMD_SIZE;
	if (addr > end - 1)
		return;

	pgd = pgd_offset(tlb->mm, addr);
	do {
		next = pgd_addr_end(addr, end);
		if (pgd_none_or_clear_bad(pgd))
			continue;
		free_pud_range(tlb, pgd, addr, next, floor, ceiling);
	} while (pgd++, addr = next, addr != end);
}

void free_pgtables(struct mmu_gather *tlb, struct vm_area_struct *vma,
		unsigned long floor, unsigned long ceiling)
{
	while (vma) {
		struct vm_area_struct *next = vma->vm_next;
		unsigned long addr = vma->vm_start;

		/*
		 * Hide vma from rmap and truncate_pagecache before freeing
		 * pgtables
		 */
		unlink_anon_vmas(vma);
		unlink_file_vma(vma);

		if (is_vm_hugetlb_page(vma)) {
			hugetlb_free_pgd_range(tlb, addr, vma->vm_end,
				floor, next? next->vm_start: ceiling);
		} else {
			/*
			 * Optimization: gather nearby vmas into one call down
			 */
			while (next && next->vm_start <= vma->vm_end + PMD_SIZE
			       && !is_vm_hugetlb_page(next)) {
				vma = next;
				next = vma->vm_next;
				unlink_anon_vmas(vma);
				unlink_file_vma(vma);
			}
			free_pgd_range(tlb, addr, vma->vm_end,
				floor, next? next->vm_start: ceiling);
		}
		vma = next;
	}
}

int __pte_alloc(struct mm_struct *mm, struct vm_area_struct *vma,
		pmd_t *pmd, unsigned long address)
{
	spinlock_t *ptl;
	pgtable_t new = pte_alloc_one(mm, address);
	int wait_split_huge_page;
	if (!new)
		return -ENOMEM;

	/*
	 * Ensure all pte setup (eg. pte page lock and page clearing) are
	 * visible before the pte is made visible to other CPUs by being
	 * put into page tables.
	 *
	 * The other side of the story is the pointer chasing in the page
	 * table walking code (when walking the page table without locking;
	 * ie. most of the time). Fortunately, these data accesses consist
	 * of a chain of data-dependent loads, meaning most CPUs (alpha
	 * being the notable exception) will already guarantee loads are
	 * seen in-order. See the alpha page table accessors for the
	 * smp_read_barrier_depends() barriers in page table walking code.
	 */
	smp_wmb(); /* Could be smp_wmb__xxx(before|after)_spin_lock */

	ptl = pmd_lock(mm, pmd);
	wait_split_huge_page = 0;
	if (likely(pmd_none(*pmd))) {	/* Has another populated it ? */
		atomic_long_inc(&mm->nr_ptes);
		pmd_populate(mm, pmd, new);
		new = NULL;
	} else if (unlikely(pmd_trans_splitting(*pmd)))
		wait_split_huge_page = 1;
	spin_unlock(ptl);
	if (new)
		pte_free(mm, new);
	if (wait_split_huge_page)
		wait_split_huge_page(vma->anon_vma, pmd);
	return 0;
}

int __pte_alloc_kernel(pmd_t *pmd, unsigned long address)
{
	pte_t *new = pte_alloc_one_kernel(&init_mm, address);
	if (!new)
		return -ENOMEM;

	smp_wmb(); /* See comment in __pte_alloc */

	spin_lock(&init_mm.page_table_lock);
	if (likely(pmd_none(*pmd))) {	/* Has another populated it ? */
		pmd_populate_kernel(&init_mm, pmd, new);
		new = NULL;
	} else
		VM_BUG_ON(pmd_trans_splitting(*pmd));
	spin_unlock(&init_mm.page_table_lock);
	if (new)
		pte_free_kernel(&init_mm, new);
	return 0;
}

static inline void init_rss_vec(int *rss)
{
	memset(rss, 0, sizeof(int) * NR_MM_COUNTERS);
}

static inline void add_mm_rss_vec(struct mm_struct *mm, int *rss)
{
	int i;

	if (current->mm == mm)
		sync_mm_rss(mm);
	for (i = 0; i < NR_MM_COUNTERS; i++)
		if (rss[i])
			add_mm_counter(mm, i, rss[i]);
}

/*
 * This function is called to print an error when a bad pte
 * is found. For example, we might have a PFN-mapped pte in
 * a region that doesn't allow it.
 *
 * The calling function must still handle the error.
 */
static void print_bad_pte(struct vm_area_struct *vma, unsigned long addr,
			  pte_t pte, struct page *page)
{
	pgd_t *pgd = pgd_offset(vma->vm_mm, addr);
	pud_t *pud = pud_offset(pgd, addr);
	pmd_t *pmd = pmd_offset(pud, addr);
	struct address_space *mapping;
	pgoff_t index;
	static unsigned long resume;
	static unsigned long nr_shown;
	static unsigned long nr_unshown;

	/*
	 * Allow a burst of 60 reports, then keep quiet for that minute;
	 * or allow a steady drip of one report per second.
	 */
	if (nr_shown == 60) {
		if (time_before(jiffies, resume)) {
			nr_unshown++;
			return;
		}
		if (nr_unshown) {
			printk(KERN_ALERT
				"BUG: Bad page map: %lu messages suppressed\n",
				nr_unshown);
			nr_unshown = 0;
		}
		nr_shown = 0;
	}
	if (nr_shown++ == 0)
		resume = jiffies + 60 * HZ;

	mapping = vma->vm_file ? vma->vm_file->f_mapping : NULL;
	index = linear_page_index(vma, addr);

	printk(KERN_ALERT
		"BUG: Bad page map in process %s  pte:%08llx pmd:%08llx\n",
		current->comm,
		(long long)pte_val(pte), (long long)pmd_val(*pmd));
	if (page)
		dump_page(page, "bad pte");
	printk(KERN_ALERT
		"addr:%p vm_flags:%08lx anon_vma:%p mapping:%p index:%lx\n",
		(void *)addr, vma->vm_flags, vma->anon_vma, mapping, index);
	/*
	 * Choose text because data symbols depend on CONFIG_KALLSYMS_ALL=y
	 */
	if (vma->vm_ops)
		printk(KERN_ALERT "vma->vm_ops->fault: %pSR\n",
		       vma->vm_ops->fault);
	if (vma->vm_file)
		printk(KERN_ALERT "vma->vm_file->f_op->mmap: %pSR\n",
		       vma->vm_file->f_op->mmap);
	dump_stack();
	add_taint(TAINT_BAD_PAGE, LOCKDEP_NOW_UNRELIABLE);
}

/*
 * vm_normal_page -- This function gets the "struct page" associated with a pte.
 *
 * "Special" mappings do not wish to be associated with a "struct page" (either
 * it doesn't exist, or it exists but they don't want to touch it). In this
 * case, NULL is returned here. "Normal" mappings do have a struct page.
 *
 * There are 2 broad cases. Firstly, an architecture may define a pte_special()
 * pte bit, in which case this function is trivial. Secondly, an architecture
 * may not have a spare pte bit, which requires a more complicated scheme,
 * described below.
 *
 * A raw VM_PFNMAP mapping (ie. one that is not COWed) is always considered a
 * special mapping (even if there are underlying and valid "struct pages").
 * COWed pages of a VM_PFNMAP are always normal.
 *
 * The way we recognize COWed pages within VM_PFNMAP mappings is through the
 * rules set up by "remap_pfn_range()": the vma will have the VM_PFNMAP bit
 * set, and the vm_pgoff will point to the first PFN mapped: thus every special
 * mapping will always honor the rule
 *
 *	pfn_of_page == vma->vm_pgoff + ((addr - vma->vm_start) >> PAGE_SHIFT)
 *
 * And for normal mappings this is false.
 *
 * This restricts such mappings to be a linear translation from virtual address
 * to pfn. To get around this restriction, we allow arbitrary mappings so long
 * as the vma is not a COW mapping; in that case, we know that all ptes are
 * special (because none can have been COWed).
 *
 *
 * In order to support COW of arbitrary special mappings, we have VM_MIXEDMAP.
 *
 * VM_MIXEDMAP mappings can likewise contain memory with or without "struct
 * page" backing, however the difference is that _all_ pages with a struct
 * page (that is, those where pfn_valid is true) are refcounted and considered
 * normal pages by the VM. The disadvantage is that pages are refcounted
 * (which can be slower and simply not an option for some PFNMAP users). The
 * advantage is that we don't have to follow the strict linearity rule of
 * PFNMAP mappings in order to support COWable mappings.
 *
 */
#ifdef __HAVE_ARCH_PTE_SPECIAL
# define HAVE_PTE_SPECIAL 1
#else
# define HAVE_PTE_SPECIAL 0
#endif
struct page *vm_normal_page(struct vm_area_struct *vma, unsigned long addr,
				pte_t pte)
{
	unsigned long pfn = pte_pfn(pte);

	if (HAVE_PTE_SPECIAL) {
		if (likely(!pte_special(pte)))
			goto check_pfn;
		if (vma->vm_flags & (VM_PFNMAP | VM_MIXEDMAP))
			return NULL;
		if (!is_zero_pfn(pfn))
			print_bad_pte(vma, addr, pte, NULL);
		return NULL;
	}

	/* !HAVE_PTE_SPECIAL case follows: */

	if (unlikely(vma->vm_flags & (VM_PFNMAP|VM_MIXEDMAP))) {
		if (vma->vm_flags & VM_MIXEDMAP) {
			if (!pfn_valid(pfn))
				return NULL;
			goto out;
		} else {
			unsigned long off;
			off = (addr - vma->vm_start) >> PAGE_SHIFT;
			if (pfn == vma->vm_pgoff + off)
				return NULL;
			if (!is_cow_mapping(vma->vm_flags))
				return NULL;
		}
	}

	if (is_zero_pfn(pfn))
		return NULL;
check_pfn:
	if (unlikely(pfn > highest_memmap_pfn)) {
		print_bad_pte(vma, addr, pte, NULL);
		return NULL;
	}

	/*
	 * NOTE! We still have PageReserved() pages in the page tables.
	 * eg. VDSO mappings can cause them to exist.
	 */
out:
	return pfn_to_page(pfn);
}

/*
 * copy one vm_area from one task to the other. Assumes the page tables
 * already present in the new task to be cleared in the whole range
 * covered by this vma.
 */

static inline unsigned long
copy_one_pte(struct mm_struct *dst_mm, struct mm_struct *src_mm,
		pte_t *dst_pte, pte_t *src_pte, struct vm_area_struct *vma,
		unsigned long addr, int *rss)
{
	unsigned long vm_flags = vma->vm_flags;
	pte_t pte = *src_pte;
	struct page *page;

	/* pte contains position in swap or file, so copy. */
	if (unlikely(!pte_present(pte))) {
		if (!pte_file(pte)) {
			swp_entry_t entry = pte_to_swp_entry(pte);

			if (likely(!non_swap_entry(entry))) {
				if (swap_duplicate(entry) < 0)
					return entry.val;

				/* make sure dst_mm is on swapoff's mmlist. */
				if (unlikely(list_empty(&dst_mm->mmlist))) {
					spin_lock(&mmlist_lock);
					if (list_empty(&dst_mm->mmlist))
						list_add(&dst_mm->mmlist,
							 &src_mm->mmlist);
					spin_unlock(&mmlist_lock);
				}
				rss[MM_SWAPENTS]++;
			} else if (is_migration_entry(entry)) {
				page = migration_entry_to_page(entry);

				if (PageAnon(page))
					rss[MM_ANONPAGES]++;
				else
					rss[MM_FILEPAGES]++;

				if (is_write_migration_entry(entry) &&
				    is_cow_mapping(vm_flags)) {
					/*
					 * COW mappings require pages in both
					 * parent and child to be set to read.
					 */
					make_migration_entry_read(&entry);
					pte = swp_entry_to_pte(entry);
					if (pte_swp_soft_dirty(*src_pte))
						pte = pte_swp_mksoft_dirty(pte);
					set_pte_at(src_mm, addr, src_pte, pte);
				}
			}
		}
		goto out_set_pte;
	}

	/*
	 * If it's a COW mapping, write protect it both
	 * in the parent and the child
	 */
	if (is_cow_mapping(vm_flags)) {
		ptep_set_wrprotect(src_mm, addr, src_pte);
		pte = pte_wrprotect(pte);
	}

	/*
	 * If it's a shared mapping, mark it clean in
	 * the child
	 */
	if (vm_flags & VM_SHARED)
		pte = pte_mkclean(pte);
	pte = pte_mkold(pte);

	page = vm_normal_page(vma, addr, pte);
	if (page) {
		get_page(page);
		page_dup_rmap(page);
		if (PageAnon(page))
			rss[MM_ANONPAGES]++;
		else
			rss[MM_FILEPAGES]++;
	}

out_set_pte:
	set_pte_at(dst_mm, addr, dst_pte, pte);
	return 0;
}

static int copy_pte_range(struct mm_struct *dst_mm, struct mm_struct *src_mm,
		   pmd_t *dst_pmd, pmd_t *src_pmd, struct vm_area_struct *vma,
		   unsigned long addr, unsigned long end)
{
	pte_t *orig_src_pte, *orig_dst_pte;
	pte_t *src_pte, *dst_pte;
	spinlock_t *src_ptl, *dst_ptl;
	int progress = 0;
	int rss[NR_MM_COUNTERS];
	swp_entry_t entry = (swp_entry_t){0};

again:
	init_rss_vec(rss);

	dst_pte = pte_alloc_map_lock(dst_mm, dst_pmd, addr, &dst_ptl);
	if (!dst_pte)
		return -ENOMEM;
	src_pte = pte_offset_map(src_pmd, addr);
	src_ptl = pte_lockptr(src_mm, src_pmd);
	spin_lock_nested(src_ptl, SINGLE_DEPTH_NESTING);
	orig_src_pte = src_pte;
	orig_dst_pte = dst_pte;
	arch_enter_lazy_mmu_mode();

	do {
		/*
		 * We are holding two locks at this point - either of them
		 * could generate latencies in another task on another CPU.
		 */
		if (progress >= 32) {
			progress = 0;
			if (need_resched() ||
			    spin_needbreak(src_ptl) || spin_needbreak(dst_ptl))
				break;
		}
		if (pte_none(*src_pte)) {
			progress++;
			continue;
		}
		entry.val = copy_one_pte(dst_mm, src_mm, dst_pte, src_pte,
							vma, addr, rss);
		if (entry.val)
			break;
		progress += 8;
	} while (dst_pte++, src_pte++, addr += PAGE_SIZE, addr != end);

	arch_leave_lazy_mmu_mode();
	spin_unlock(src_ptl);
	pte_unmap(orig_src_pte);
	add_mm_rss_vec(dst_mm, rss);
	pte_unmap_unlock(orig_dst_pte, dst_ptl);
	cond_resched();

	if (entry.val) {
		if (add_swap_count_continuation(entry, GFP_KERNEL) < 0)
			return -ENOMEM;
		progress = 0;
	}
	if (addr != end)
		goto again;
	return 0;
}

static inline int copy_pmd_range(struct mm_struct *dst_mm, struct mm_struct *src_mm,
		pud_t *dst_pud, pud_t *src_pud, struct vm_area_struct *vma,
		unsigned long addr, unsigned long end)
{
	pmd_t *src_pmd, *dst_pmd;
	unsigned long next;

	dst_pmd = pmd_alloc(dst_mm, dst_pud, addr);
	if (!dst_pmd)
		return -ENOMEM;
	src_pmd = pmd_offset(src_pud, addr);
	do {
		next = pmd_addr_end(addr, end);
		if (pmd_trans_huge(*src_pmd)) {
			int err;
			VM_BUG_ON(next-addr != HPAGE_PMD_SIZE);
			err = copy_huge_pmd(dst_mm, src_mm,
					    dst_pmd, src_pmd, addr, vma);
			if (err == -ENOMEM)
				return -ENOMEM;
			if (!err)
				continue;
			/* fall through */
		}
		if (pmd_none_or_clear_bad(src_pmd))
			continue;
		if (copy_pte_range(dst_mm, src_mm, dst_pmd, src_pmd,
						vma, addr, next))
			return -ENOMEM;
	} while (dst_pmd++, src_pmd++, addr = next, addr != end);
	return 0;
}

static inline int copy_pud_range(struct mm_struct *dst_mm, struct mm_struct *src_mm,
		pgd_t *dst_pgd, pgd_t *src_pgd, struct vm_area_struct *vma,
		unsigned long addr, unsigned long end)
{
	pud_t *src_pud, *dst_pud;
	unsigned long next;

	dst_pud = pud_alloc(dst_mm, dst_pgd, addr);
	if (!dst_pud)
		return -ENOMEM;
	src_pud = pud_offset(src_pgd, addr);
	do {
		next = pud_addr_end(addr, end);
		if (pud_none_or_clear_bad(src_pud))
			continue;
		if (copy_pmd_range(dst_mm, src_mm, dst_pud, src_pud,
						vma, addr, next))
			return -ENOMEM;
	} while (dst_pud++, src_pud++, addr = next, addr != end);
	return 0;
}

int copy_page_range(struct mm_struct *dst_mm, struct mm_struct *src_mm,
		struct vm_area_struct *vma)
{
	pgd_t *src_pgd, *dst_pgd;
	unsigned long next;
	unsigned long addr = vma->vm_start;
	unsigned long end = vma->vm_end;
	unsigned long mmun_start;	/* For mmu_notifiers */
	unsigned long mmun_end;		/* For mmu_notifiers */
	bool is_cow;
	int ret;

	/*
	 * Don't copy ptes where a page fault will fill them correctly.
	 * Fork becomes much lighter when there are big shared or private
	 * readonly mappings. The tradeoff is that copy_page_range is more
	 * efficient than faulting.
	 */
	if (!(vma->vm_flags & (VM_HUGETLB | VM_NONLINEAR |
			       VM_PFNMAP | VM_MIXEDMAP))) {
		if (!vma->anon_vma)
			return 0;
	}

	if (is_vm_hugetlb_page(vma))
		return copy_hugetlb_page_range(dst_mm, src_mm, vma);

	if (unlikely(vma->vm_flags & VM_PFNMAP)) {
		/*
		 * We do not free on error cases below as remove_vma
		 * gets called on error from higher level routine
		 */
		ret = track_pfn_copy(vma);
		if (ret)
			return ret;
	}

	/*
	 * We need to invalidate the secondary MMU mappings only when
	 * there could be a permission downgrade on the ptes of the
	 * parent mm. And a permission downgrade will only happen if
	 * is_cow_mapping() returns true.
	 */
	is_cow = is_cow_mapping(vma->vm_flags);
	mmun_start = addr;
	mmun_end   = end;
	if (is_cow)
		mmu_notifier_invalidate_range_start(src_mm, mmun_start,
						    mmun_end);

	ret = 0;
	dst_pgd = pgd_offset(dst_mm, addr);
	src_pgd = pgd_offset(src_mm, addr);
	do {
		next = pgd_addr_end(addr, end);
		if (pgd_none_or_clear_bad(src_pgd))
			continue;
		if (unlikely(copy_pud_range(dst_mm, src_mm, dst_pgd, src_pgd,
					    vma, addr, next))) {
			ret = -ENOMEM;
			break;
		}
	} while (dst_pgd++, src_pgd++, addr = next, addr != end);

	if (is_cow)
		mmu_notifier_invalidate_range_end(src_mm, mmun_start, mmun_end);
	return ret;
}

static unsigned long zap_pte_range(struct mmu_gather *tlb,
				struct vm_area_struct *vma, pmd_t *pmd,
				unsigned long addr, unsigned long end,
				struct zap_details *details)
{
	struct mm_struct *mm = tlb->mm;
	int force_flush = 0;
	int rss[NR_MM_COUNTERS];
	spinlock_t *ptl;
	pte_t *start_pte;
	pte_t *pte;

again:
	init_rss_vec(rss);
	start_pte = pte_offset_map_lock(mm, pmd, addr, &ptl);
	pte = start_pte;
	arch_enter_lazy_mmu_mode();
	do {
		pte_t ptent = *pte;
		if (pte_none(ptent)) {
			continue;
		}

		if (pte_present(ptent)) {
			struct page *page;

			page = vm_normal_page(vma, addr, ptent);
			if (unlikely(details) && page) {
				/*
				 * unmap_shared_mapping_pages() wants to
				 * invalidate cache without truncating:
				 * unmap shared but keep private pages.
				 */
				if (details->check_mapping &&
				    details->check_mapping != page->mapping)
					continue;
				/*
				 * Each page->index must be checked when
				 * invalidating or truncating nonlinear.
				 */
				if (details->nonlinear_vma &&
				    (page->index < details->first_index ||
				     page->index > details->last_index))
					continue;
			}
			ptent = ptep_get_and_clear_full(mm, addr, pte,
							tlb->fullmm);
			tlb_remove_tlb_entry(tlb, pte, addr);
			if (unlikely(!page))
				continue;
			if (unlikely(details) && details->nonlinear_vma
			    && linear_page_index(details->nonlinear_vma,
						addr) != page->index) {
				pte_t ptfile = pgoff_to_pte(page->index);
				if (pte_soft_dirty(ptent))
					ptfile = pte_file_mksoft_dirty(ptfile);
				set_pte_at(mm, addr, pte, ptfile);
			}
			if (PageAnon(page))
				rss[MM_ANONPAGES]--;
			else {
				if (pte_dirty(ptent)) {
					force_flush = 1;
					set_page_dirty(page);
				}
				if (pte_young(ptent) &&
				    likely(!(vma->vm_flags & VM_SEQ_READ)))
					mark_page_accessed(page);
				rss[MM_FILEPAGES]--;
			}
			page_remove_rmap(page);
			if (unlikely(page_mapcount(page) < 0))
				print_bad_pte(vma, addr, ptent, page);
			if (unlikely(!__tlb_remove_page(tlb, page))) {
				force_flush = 1;
				addr += PAGE_SIZE;
				break;
			}
			continue;
		}
		/*
		 * If details->check_mapping, we leave swap entries;
		 * if details->nonlinear_vma, we leave file entries.
		 */
		if (unlikely(details))
			continue;
		if (pte_file(ptent)) {
			if (unlikely(!(vma->vm_flags & VM_NONLINEAR)))
				print_bad_pte(vma, addr, ptent, NULL);
		} else {
			swp_entry_t entry = pte_to_swp_entry(ptent);

			if (!non_swap_entry(entry))
				rss[MM_SWAPENTS]--;
			else if (is_migration_entry(entry)) {
				struct page *page;

				page = migration_entry_to_page(entry);

				if (PageAnon(page))
					rss[MM_ANONPAGES]--;
				else
					rss[MM_FILEPAGES]--;
			}
			if (unlikely(!free_swap_and_cache(entry)))
				print_bad_pte(vma, addr, ptent, NULL);
		}
		pte_clear_not_present_full(mm, addr, pte, tlb->fullmm);
	} while (pte++, addr += PAGE_SIZE, addr != end);

	add_mm_rss_vec(mm, rss);
	arch_leave_lazy_mmu_mode();

	/* Do the actual TLB flush before dropping ptl */
	if (force_flush)
		tlb_flush_mmu_tlbonly(tlb);
	pte_unmap_unlock(start_pte, ptl);

	/*
	 * If we forced a TLB flush (either due to running out of
	 * batch buffers or because we needed to flush dirty TLB
	 * entries before releasing the ptl), free the batched
	 * memory too. Restart if we didn't do everything.
	 */
	if (force_flush) {
		force_flush = 0;
		tlb_flush_mmu_free(tlb);

		if (addr != end)
			goto again;
	}

	return addr;
}

static inline unsigned long zap_pmd_range(struct mmu_gather *tlb,
				struct vm_area_struct *vma, pud_t *pud,
				unsigned long addr, unsigned long end,
				struct zap_details *details)
{
	pmd_t *pmd;
	unsigned long next;

	pmd = pmd_offset(pud, addr);
	do {
		next = pmd_addr_end(addr, end);
		if (pmd_trans_huge(*pmd)) {
			if (next - addr != HPAGE_PMD_SIZE) {
#ifdef CONFIG_DEBUG_VM
				if (!rwsem_is_locked(&tlb->mm->mmap_sem)) {
					pr_err("%s: mmap_sem is unlocked! addr=0x%lx end=0x%lx vma->vm_start=0x%lx vma->vm_end=0x%lx\n",
						__func__, addr, end,
						vma->vm_start,
						vma->vm_end);
					BUG();
				}
#endif
				split_huge_page_pmd(vma, addr, pmd);
			} else if (zap_huge_pmd(tlb, vma, pmd, addr))
				goto next;
			/* fall through */
		}
		/*
		 * Here there can be other concurrent MADV_DONTNEED or
		 * trans huge page faults running, and if the pmd is
		 * none or trans huge it can change under us. This is
		 * because MADV_DONTNEED holds the mmap_sem in read
		 * mode.
		 */
		if (pmd_none_or_trans_huge_or_clear_bad(pmd))
			goto next;
		next = zap_pte_range(tlb, vma, pmd, addr, next, details);
next:
		cond_resched();
	} while (pmd++, addr = next, addr != end);

	return addr;
}

static inline unsigned long zap_pud_range(struct mmu_gather *tlb,
				struct vm_area_struct *vma, pgd_t *pgd,
				unsigned long addr, unsigned long end,
				struct zap_details *details)
{
	pud_t *pud;
	unsigned long next;

	pud = pud_offset(pgd, addr);
	do {
		next = pud_addr_end(addr, end);
		if (pud_none_or_clear_bad(pud))
			continue;
		next = zap_pmd_range(tlb, vma, pud, addr, next, details);
	} while (pud++, addr = next, addr != end);

	return addr;
}

static void unmap_page_range(struct mmu_gather *tlb,
			     struct vm_area_struct *vma,
			     unsigned long addr, unsigned long end,
			     struct zap_details *details)
{
	pgd_t *pgd;
	unsigned long next;

	if (details && !details->check_mapping && !details->nonlinear_vma)
		details = NULL;

	BUG_ON(addr >= end);
	tlb_start_vma(tlb, vma);
	pgd = pgd_offset(vma->vm_mm, addr);
	do {
		next = pgd_addr_end(addr, end);
		if (pgd_none_or_clear_bad(pgd))
			continue;
		next = zap_pud_range(tlb, vma, pgd, addr, next, details);
	} while (pgd++, addr = next, addr != end);
	tlb_end_vma(tlb, vma);
}


static void unmap_single_vma(struct mmu_gather *tlb,
		struct vm_area_struct *vma, unsigned long start_addr,
		unsigned long end_addr,
		struct zap_details *details)
{
	unsigned long start = max(vma->vm_start, start_addr);
	unsigned long end;

	if (start >= vma->vm_end)
		return;
	end = min(vma->vm_end, end_addr);
	if (end <= vma->vm_start)
		return;

	if (vma->vm_file)
		uprobe_munmap(vma, start, end);

	if (unlikely(vma->vm_flags & VM_PFNMAP))
		untrack_pfn(vma, 0, 0);

	if (start != end) {
		if (unlikely(is_vm_hugetlb_page(vma))) {
			/*
			 * It is undesirable to test vma->vm_file as it
			 * should be non-null for valid hugetlb area.
			 * However, vm_file will be NULL in the error
			 * cleanup path of mmap_region. When
			 * hugetlbfs ->mmap method fails,
			 * mmap_region() nullifies vma->vm_file
			 * before calling this function to clean up.
			 * Since no pte has actually been setup, it is
			 * safe to do nothing in this case.
			 */
			if (vma->vm_file) {
				mutex_lock(&vma->vm_file->f_mapping->i_mmap_mutex);
				__unmap_hugepage_range_final(tlb, vma, start, end, NULL);
				mutex_unlock(&vma->vm_file->f_mapping->i_mmap_mutex);
			}
		} else
			unmap_page_range(tlb, vma, start, end, details);
	}
}

/**
 * unmap_vmas - unmap a range of memory covered by a list of vma's
 * @tlb: address of the caller's struct mmu_gather
 * @vma: the starting vma
 * @start_addr: virtual address at which to start unmapping
 * @end_addr: virtual address at which to end unmapping
 *
 * Unmap all pages in the vma list.
 *
 * Only addresses between `start' and `end' will be unmapped.
 *
 * The VMA list must be sorted in ascending virtual address order.
 *
 * unmap_vmas() assumes that the caller will flush the whole unmapped address
 * range after unmap_vmas() returns.  So the only responsibility here is to
 * ensure that any thus-far unmapped pages are flushed before unmap_vmas()
 * drops the lock and schedules.
 */
void unmap_vmas(struct mmu_gather *tlb,
		struct vm_area_struct *vma, unsigned long start_addr,
		unsigned long end_addr)
{
	struct mm_struct *mm = vma->vm_mm;

	mmu_notifier_invalidate_range_start(mm, start_addr, end_addr);
	for ( ; vma && vma->vm_start < end_addr; vma = vma->vm_next)
		unmap_single_vma(tlb, vma, start_addr, end_addr, NULL);
	mmu_notifier_invalidate_range_end(mm, start_addr, end_addr);
}

/**
 * zap_page_range - remove user pages in a given range
 * @vma: vm_area_struct holding the applicable pages
 * @start: starting address of pages to zap
 * @size: number of bytes to zap
 * @details: details of nonlinear truncation or shared cache invalidation
 *
 * Caller must protect the VMA list
 */
void zap_page_range(struct vm_area_struct *vma, unsigned long start,
		unsigned long size, struct zap_details *details)
{
	struct mm_struct *mm = vma->vm_mm;
	struct mmu_gather tlb;
	unsigned long end = start + size;

	lru_add_drain();
	tlb_gather_mmu(&tlb, mm, start, end);
	update_hiwater_rss(mm);
	mmu_notifier_invalidate_range_start(mm, start, end);
	for ( ; vma && vma->vm_start < end; vma = vma->vm_next)
		unmap_single_vma(&tlb, vma, start, end, details);
	mmu_notifier_invalidate_range_end(mm, start, end);
	tlb_finish_mmu(&tlb, start, end);
}

/**
 * zap_page_range_single - remove user pages in a given range
 * @vma: vm_area_struct holding the applicable pages
 * @address: starting address of pages to zap
 * @size: number of bytes to zap
 * @details: details of nonlinear truncation or shared cache invalidation
 *
 * The range must fit into one VMA.
 */
static void zap_page_range_single(struct vm_area_struct *vma, unsigned long address,
		unsigned long size, struct zap_details *details)
{
	struct mm_struct *mm = vma->vm_mm;
	struct mmu_gather tlb;
	unsigned long end = address + size;

	lru_add_drain();
	tlb_gather_mmu(&tlb, mm, address, end);
	update_hiwater_rss(mm);
	mmu_notifier_invalidate_range_start(mm, address, end);
	unmap_single_vma(&tlb, vma, address, end, details);
	mmu_notifier_invalidate_range_end(mm, address, end);
	tlb_finish_mmu(&tlb, address, end);
}

/**
 * zap_vma_ptes - remove ptes mapping the vma
 * @vma: vm_area_struct holding ptes to be zapped
 * @address: starting address of pages to zap
 * @size: number of bytes to zap
 *
 * This function only unmaps ptes assigned to VM_PFNMAP vmas.
 *
 * The entire address range must be fully contained within the vma.
 *
 * Returns 0 if successful.
 */
int zap_vma_ptes(struct vm_area_struct *vma, unsigned long address,
		unsigned long size)
{
	if (address < vma->vm_start || address + size > vma->vm_end ||
	    		!(vma->vm_flags & VM_PFNMAP))
		return -1;
	zap_page_range_single(vma, address, size, NULL);
	return 0;
}
EXPORT_SYMBOL_GPL(zap_vma_ptes);

pte_t *__get_locked_pte(struct mm_struct *mm, unsigned long addr,
			spinlock_t **ptl)
{
	pgd_t * pgd = pgd_offset(mm, addr);
	pud_t * pud = pud_alloc(mm, pgd, addr);
	if (pud) {
		pmd_t * pmd = pmd_alloc(mm, pud, addr);
		if (pmd) {
			VM_BUG_ON(pmd_trans_huge(*pmd));
			return pte_alloc_map_lock(mm, pmd, addr, ptl);
		}
	}
	return NULL;
}

/*
 * This is the old fallback for page remapping.
 *
 * For historical reasons, it only allows reserved pages. Only
 * old drivers should use this, and they needed to mark their
 * pages reserved for the old functions anyway.
 */
static int insert_page(struct vm_area_struct *vma, unsigned long addr,
			struct page *page, pgprot_t prot)
{
	struct mm_struct *mm = vma->vm_mm;
	int retval;
	pte_t *pte;
	spinlock_t *ptl;

	retval = -EINVAL;
	if (PageAnon(page))
		goto out;
	retval = -ENOMEM;
	flush_dcache_page(page);
	pte = get_locked_pte(mm, addr, &ptl);
	if (!pte)
		goto out;
	retval = -EBUSY;
	if (!pte_none(*pte))
		goto out_unlock;

	/* Ok, finally just insert the thing.. */
	get_page(page);
	inc_mm_counter_fast(mm, MM_FILEPAGES);
	page_add_file_rmap(page);
	set_pte_at(mm, addr, pte, mk_pte(page, prot));

	retval = 0;
	pte_unmap_unlock(pte, ptl);
	return retval;
out_unlock:
	pte_unmap_unlock(pte, ptl);
out:
	return retval;
}

/**
 * vm_insert_page - insert single page into user vma
 * @vma: user vma to map to
 * @addr: target user address of this page
 * @page: source kernel page
 *
 * This allows drivers to insert individual pages they've allocated
 * into a user vma.
 *
 * The page has to be a nice clean _individual_ kernel allocation.
 * If you allocate a compound page, you need to have marked it as
 * such (__GFP_COMP), or manually just split the page up yourself
 * (see split_page()).
 *
 * NOTE! Traditionally this was done with "remap_pfn_range()" which
 * took an arbitrary page protection parameter. This doesn't allow
 * that. Your vma protection will have to be set up correctly, which
 * means that if you want a shared writable mapping, you'd better
 * ask for a shared writable mapping!
 *
 * The page does not need to be reserved.
 *
 * Usually this function is called from f_op->mmap() handler
 * under mm->mmap_sem write-lock, so it can change vma->vm_flags.
 * Caller must set VM_MIXEDMAP on vma if it wants to call this
 * function from other places, for example from page-fault handler.
 */
int vm_insert_page(struct vm_area_struct *vma, unsigned long addr,
			struct page *page)
{
	if (addr < vma->vm_start || addr >= vma->vm_end)
		return -EFAULT;
	if (!page_count(page))
		return -EINVAL;
	if (!(vma->vm_flags & VM_MIXEDMAP)) {
		BUG_ON(down_read_trylock(&vma->vm_mm->mmap_sem));
		BUG_ON(vma->vm_flags & VM_PFNMAP);
		vma->vm_flags |= VM_MIXEDMAP;
	}
	return insert_page(vma, addr, page, vma->vm_page_prot);
}
EXPORT_SYMBOL(vm_insert_page);

static int insert_pfn(struct vm_area_struct *vma, unsigned long addr,
			unsigned long pfn, pgprot_t prot)
{
	struct mm_struct *mm = vma->vm_mm;
	int retval;
	pte_t *pte, entry;
	spinlock_t *ptl;

	retval = -ENOMEM;
	pte = get_locked_pte(mm, addr, &ptl);
	if (!pte)
		goto out;
	retval = -EBUSY;
	if (!pte_none(*pte))
		goto out_unlock;

	/* Ok, finally just insert the thing.. */
	entry = pte_mkspecial(pfn_pte(pfn, prot));
	set_pte_at(mm, addr, pte, entry);
	update_mmu_cache(vma, addr, pte); /* XXX: why not for insert_page? */

	retval = 0;
out_unlock:
	pte_unmap_unlock(pte, ptl);
out:
	return retval;
}

/**
 * vm_insert_pfn - insert single pfn into user vma
 * @vma: user vma to map to
 * @addr: target user address of this page
 * @pfn: source kernel pfn
 *
 * Similar to vm_insert_page, this allows drivers to insert individual pages
 * they've allocated into a user vma. Same comments apply.
 *
 * This function should only be called from a vm_ops->fault handler, and
 * in that case the handler should return NULL.
 *
 * vma cannot be a COW mapping.
 *
 * As this is called only for pages that do not currently exist, we
 * do not need to flush old virtual caches or the TLB.
 */
int vm_insert_pfn(struct vm_area_struct *vma, unsigned long addr,
			unsigned long pfn)
{
	int ret;
	pgprot_t pgprot = vma->vm_page_prot;
	/*
	 * Technically, architectures with pte_special can avoid all these
	 * restrictions (same for remap_pfn_range).  However we would like
	 * consistency in testing and feature parity among all, so we should
	 * try to keep these invariants in place for everybody.
	 */
	BUG_ON(!(vma->vm_flags & (VM_PFNMAP|VM_MIXEDMAP)));
	BUG_ON((vma->vm_flags & (VM_PFNMAP|VM_MIXEDMAP)) ==
						(VM_PFNMAP|VM_MIXEDMAP));
	BUG_ON((vma->vm_flags & VM_PFNMAP) && is_cow_mapping(vma->vm_flags));
	BUG_ON((vma->vm_flags & VM_MIXEDMAP) && pfn_valid(pfn));

	if (addr < vma->vm_start || addr >= vma->vm_end)
		return -EFAULT;
	if (track_pfn_insert(vma, &pgprot, pfn))
		return -EINVAL;

	ret = insert_pfn(vma, addr, pfn, pgprot);

	return ret;
}
EXPORT_SYMBOL(vm_insert_pfn);

int vm_insert_mixed(struct vm_area_struct *vma, unsigned long addr,
			unsigned long pfn)
{
	BUG_ON(!(vma->vm_flags & VM_MIXEDMAP));

	if (addr < vma->vm_start || addr >= vma->vm_end)
		return -EFAULT;

	/*
	 * If we don't have pte special, then we have to use the pfn_valid()
	 * based VM_MIXEDMAP scheme (see vm_normal_page), and thus we *must*
	 * refcount the page if pfn_valid is true (hence insert_page rather
	 * than insert_pfn).  If a zero_pfn were inserted into a VM_MIXEDMAP
	 * without pte special, it would there be refcounted as a normal page.
	 */
	if (!HAVE_PTE_SPECIAL && pfn_valid(pfn)) {
		struct page *page;

		page = pfn_to_page(pfn);
		return insert_page(vma, addr, page, vma->vm_page_prot);
	}
	return insert_pfn(vma, addr, pfn, vma->vm_page_prot);
}
EXPORT_SYMBOL(vm_insert_mixed);

/*
 * maps a range of physical memory into the requested pages. the old
 * mappings are removed. any references to nonexistent pages results
 * in null mappings (currently treated as "copy-on-access")
 */
static int remap_pte_range(struct mm_struct *mm, pmd_t *pmd,
			unsigned long addr, unsigned long end,
			unsigned long pfn, pgprot_t prot)
{
	pte_t *pte;
	spinlock_t *ptl;

	pte = pte_alloc_map_lock(mm, pmd, addr, &ptl);
	if (!pte)
		return -ENOMEM;
	arch_enter_lazy_mmu_mode();
	do {
		BUG_ON(!pte_none(*pte));
		set_pte_at(mm, addr, pte, pte_mkspecial(pfn_pte(pfn, prot)));
		pfn++;
	} while (pte++, addr += PAGE_SIZE, addr != end);
	arch_leave_lazy_mmu_mode();
	pte_unmap_unlock(pte - 1, ptl);
	return 0;
}

static inline int remap_pmd_range(struct mm_struct *mm, pud_t *pud,
			unsigned long addr, unsigned long end,
			unsigned long pfn, pgprot_t prot)
{
	pmd_t *pmd;
	unsigned long next;

	pfn -= addr >> PAGE_SHIFT;
	pmd = pmd_alloc(mm, pud, addr);
	if (!pmd)
		return -ENOMEM;
	VM_BUG_ON(pmd_trans_huge(*pmd));
	do {
		next = pmd_addr_end(addr, end);
		if (remap_pte_range(mm, pmd, addr, next,
				pfn + (addr >> PAGE_SHIFT), prot))
			return -ENOMEM;
	} while (pmd++, addr = next, addr != end);
	return 0;
}

static inline int remap_pud_range(struct mm_struct *mm, pgd_t *pgd,
			unsigned long addr, unsigned long end,
			unsigned long pfn, pgprot_t prot)
{
	pud_t *pud;
	unsigned long next;

	pfn -= addr >> PAGE_SHIFT;
	pud = pud_alloc(mm, pgd, addr);
	if (!pud)
		return -ENOMEM;
	do {
		next = pud_addr_end(addr, end);
		if (remap_pmd_range(mm, pud, addr, next,
				pfn + (addr >> PAGE_SHIFT), prot))
			return -ENOMEM;
	} while (pud++, addr = next, addr != end);
	return 0;
}

/**
 * remap_pfn_range - remap kernel memory to userspace
 * @vma: user vma to map to
 * @addr: target user address to start at
 * @pfn: physical address of kernel memory
 * @size: size of map area
 * @prot: page protection flags for this mapping
 *
 *  Note: this is only safe if the mm semaphore is held when called.
 */
int remap_pfn_range(struct vm_area_struct *vma, unsigned long addr,
		    unsigned long pfn, unsigned long size, pgprot_t prot)
{
	pgd_t *pgd;
	unsigned long next;
	unsigned long end = addr + PAGE_ALIGN(size);
	struct mm_struct *mm = vma->vm_mm;
	int err;

	/*
	 * Physically remapped pages are special. Tell the
	 * rest of the world about it:
	 *   VM_IO tells people not to look at these pages
	 *	(accesses can have side effects).
	 *   VM_PFNMAP tells the core MM that the base pages are just
	 *	raw PFN mappings, and do not have a "struct page" associated
	 *	with them.
	 *   VM_DONTEXPAND
	 *      Disable vma merging and expanding with mremap().
	 *   VM_DONTDUMP
	 *      Omit vma from core dump, even when VM_IO turned off.
	 *
	 * There's a horrible special case to handle copy-on-write
	 * behaviour that some programs depend on. We mark the "original"
	 * un-COW'ed pages by matching them up with "vma->vm_pgoff".
	 * See vm_normal_page() for details.
	 */
	if (is_cow_mapping(vma->vm_flags)) {
		if (addr != vma->vm_start || end != vma->vm_end)
			return -EINVAL;
		vma->vm_pgoff = pfn;
	}

	err = track_pfn_remap(vma, &prot, pfn, addr, PAGE_ALIGN(size));
	if (err)
		return -EINVAL;

	vma->vm_flags |= VM_IO | VM_PFNMAP | VM_DONTEXPAND | VM_DONTDUMP;

	BUG_ON(addr >= end);
	pfn -= addr >> PAGE_SHIFT;
	pgd = pgd_offset(mm, addr);
	flush_cache_range(vma, addr, end);
	do {
		next = pgd_addr_end(addr, end);
		err = remap_pud_range(mm, pgd, addr, next,
				pfn + (addr >> PAGE_SHIFT), prot);
		if (err)
			break;
	} while (pgd++, addr = next, addr != end);

	if (err)
		untrack_pfn(vma, pfn, PAGE_ALIGN(size));

	return err;
}
EXPORT_SYMBOL(remap_pfn_range);

/**
 * vm_iomap_memory - remap memory to userspace
 * @vma: user vma to map to
 * @start: start of area
 * @len: size of area
 *
 * This is a simplified io_remap_pfn_range() for common driver use. The
 * driver just needs to give us the physical memory range to be mapped,
 * we'll figure out the rest from the vma information.
 *
 * NOTE! Some drivers might want to tweak vma->vm_page_prot first to get
 * whatever write-combining details or similar.
 */
int vm_iomap_memory(struct vm_area_struct *vma, phys_addr_t start, unsigned long len)
{
	unsigned long vm_len, pfn, pages;

	/* Check that the physical memory area passed in looks valid */
	if (start + len < start)
		return -EINVAL;
	/*
	 * You *really* shouldn't map things that aren't page-aligned,
	 * but we've historically allowed it because IO memory might
	 * just have smaller alignment.
	 */
	len += start & ~PAGE_MASK;
	pfn = start >> PAGE_SHIFT;
	pages = (len + ~PAGE_MASK) >> PAGE_SHIFT;
	if (pfn + pages < pfn)
		return -EINVAL;

	/* We start the mapping 'vm_pgoff' pages into the area */
	if (vma->vm_pgoff > pages)
		return -EINVAL;
	pfn += vma->vm_pgoff;
	pages -= vma->vm_pgoff;

	/* Can we fit all of the mapping? */
	vm_len = vma->vm_end - vma->vm_start;
	if (vm_len >> PAGE_SHIFT > pages)
		return -EINVAL;

	/* Ok, let it rip */
	return io_remap_pfn_range(vma, vma->vm_start, pfn, vm_len, vma->vm_page_prot);
}
EXPORT_SYMBOL(vm_iomap_memory);

static int apply_to_pte_range(struct mm_struct *mm, pmd_t *pmd,
				     unsigned long addr, unsigned long end,
				     pte_fn_t fn, void *data)
{
	pte_t *pte;
	int err;
	pgtable_t token;
	spinlock_t *uninitialized_var(ptl);

	pte = (mm == &init_mm) ?
		pte_alloc_kernel(pmd, addr) :
		pte_alloc_map_lock(mm, pmd, addr, &ptl);
	if (!pte)
		return -ENOMEM;

	BUG_ON(pmd_huge(*pmd));

	arch_enter_lazy_mmu_mode();

	token = pmd_pgtable(*pmd);

	do {
		err = fn(pte++, token, addr, data);
		if (err)
			break;
	} while (addr += PAGE_SIZE, addr != end);

	arch_leave_lazy_mmu_mode();

	if (mm != &init_mm)
		pte_unmap_unlock(pte-1, ptl);
	return err;
}

static int apply_to_pmd_range(struct mm_struct *mm, pud_t *pud,
				     unsigned long addr, unsigned long end,
				     pte_fn_t fn, void *data)
{
	pmd_t *pmd;
	unsigned long next;
	int err;

	BUG_ON(pud_huge(*pud));

	pmd = pmd_alloc(mm, pud, addr);
	if (!pmd)
		return -ENOMEM;
	do {
		next = pmd_addr_end(addr, end);
		err = apply_to_pte_range(mm, pmd, addr, next, fn, data);
		if (err)
			break;
	} while (pmd++, addr = next, addr != end);
	return err;
}

static int apply_to_pud_range(struct mm_struct *mm, pgd_t *pgd,
				     unsigned long addr, unsigned long end,
				     pte_fn_t fn, void *data)
{
	pud_t *pud;
	unsigned long next;
	int err;

	pud = pud_alloc(mm, pgd, addr);
	if (!pud)
		return -ENOMEM;
	do {
		next = pud_addr_end(addr, end);
		err = apply_to_pmd_range(mm, pud, addr, next, fn, data);
		if (err)
			break;
	} while (pud++, addr = next, addr != end);
	return err;
}

/*
 * Scan a region of virtual memory, filling in page tables as necessary
 * and calling a provided function on each leaf page table.
 */
int apply_to_page_range(struct mm_struct *mm, unsigned long addr,
			unsigned long size, pte_fn_t fn, void *data)
{
	pgd_t *pgd;
	unsigned long next;
	unsigned long end = addr + size;
	int err;

	BUG_ON(addr >= end);
	pgd = pgd_offset(mm, addr);
	do {
		next = pgd_addr_end(addr, end);
		err = apply_to_pud_range(mm, pgd, addr, next, fn, data);
		if (err)
			break;
	} while (pgd++, addr = next, addr != end);

	return err;
}
EXPORT_SYMBOL_GPL(apply_to_page_range);

/*
 * handle_pte_fault chooses page fault handler according to an entry
 * which was read non-atomically.  Before making any commitment, on
 * those architectures or configurations (e.g. i386 with PAE) which
 * might give a mix of unmatched parts, do_swap_page and do_nonlinear_fault
 * must check under lock before unmapping the pte and proceeding
 * (but do_wp_page is only called after already making such a check;
 * and do_anonymous_page can safely check later on).
 */
static inline int pte_unmap_same(struct mm_struct *mm, pmd_t *pmd,
				pte_t *page_table, pte_t orig_pte)
{
	int same = 1;
#if defined(CONFIG_SMP) || defined(CONFIG_PREEMPT)
	if (sizeof(pte_t) > sizeof(unsigned long)) {
		spinlock_t *ptl = pte_lockptr(mm, pmd);
		spin_lock(ptl);
		same = pte_same(*page_table, orig_pte);
		spin_unlock(ptl);
	}
#endif
	pte_unmap(page_table);
	return same;
}

static inline void cow_user_page(struct page *dst, struct page *src, unsigned long va, struct vm_area_struct *vma)
{
	debug_dma_assert_idle(src);

	/*
	 * If the source page was a PFN mapping, we don't have
	 * a "struct page" for it. We do a best-effort copy by
	 * just copying from the original user address. If that
	 * fails, we just zero-fill it. Live with it.
	 */
	if (unlikely(!src)) {
		void *kaddr = kmap_atomic(dst);
		void __user *uaddr = (void __user *)(va & PAGE_MASK);

		/*
		 * This really shouldn't fail, because the page is there
		 * in the page tables. But it might just be unreadable,
		 * in which case we just give up and fill the result with
		 * zeroes.
		 */
		if (__copy_from_user_inatomic(kaddr, uaddr, PAGE_SIZE))
			clear_page(kaddr);
		kunmap_atomic(kaddr);
		flush_dcache_page(dst);
	} else
		copy_user_highpage(dst, src, va, vma);
}

/*
 * Notify the address space that the page is about to become writable so that
 * it can prohibit this or wait for the page to get into an appropriate state.
 *
 * We do this without the lock held, so that it can sleep if it needs to.
 */
static int do_page_mkwrite(struct vm_area_struct *vma, struct page *page,
	       unsigned long address)
{
	struct vm_fault vmf;
	int ret;

	vmf.virtual_address = (void __user *)(address & PAGE_MASK);
	vmf.pgoff = page->index;
	vmf.flags = FAULT_FLAG_WRITE|FAULT_FLAG_MKWRITE;
	vmf.page = page;

	ret = vma->vm_ops->page_mkwrite(vma, &vmf);
	if (unlikely(ret & (VM_FAULT_ERROR | VM_FAULT_NOPAGE)))
		return ret;
	if (unlikely(!(ret & VM_FAULT_LOCKED))) {
		lock_page(page);
		if (!page->mapping) {
			unlock_page(page);
			return 0; /* retry */
		}
		ret |= VM_FAULT_LOCKED;
	} else
		VM_BUG_ON_PAGE(!PageLocked(page), page);
	return ret;
}

/*
 * This routine handles present pages, when users try to write
 * to a shared page. It is done by copying the page to a new address
 * and decrementing the shared-page counter for the old page.
 *
 * Note that this routine assumes that the protection checks have been
 * done by the caller (the low-level page fault routine in most cases).
 * Thus we can safely just mark it writable once we've done any necessary
 * COW.
 *
 * We also mark the page dirty at this point even though the page will
 * change only once the write actually happens. This avoids a few races,
 * and potentially makes it more efficient.
 *
 * We enter with non-exclusive mmap_sem (to exclude vma changes,
 * but allow concurrent faults), with pte both mapped and locked.
 * We return with mmap_sem still held, but pte unmapped and unlocked.
 */
static int do_wp_page(struct mm_struct *mm, struct vm_area_struct *vma,
		unsigned long address, pte_t *page_table, pmd_t *pmd,
		spinlock_t *ptl, pte_t orig_pte)
	__releases(ptl)
{
	struct page *old_page, *new_page = NULL;
	pte_t entry;
	int ret = 0;
	int page_mkwrite = 0;
	struct page *dirty_page = NULL;
	unsigned long mmun_start = 0;	/* For mmu_notifiers */
	unsigned long mmun_end = 0;	/* For mmu_notifiers */
	struct mem_cgroup *memcg;

	old_page = vm_normal_page(vma, address, orig_pte);
	if (!old_page) {
		/*
		 * VM_MIXEDMAP !pfn_valid() case, or VM_SOFTDIRTY clear on a
		 * VM_PFNMAP VMA.
		 *
		 * We should not cow pages in a shared writeable mapping.
		 * Just mark the pages writable as we can't do any dirty
		 * accounting on raw pfn maps.
		 */
		if ((vma->vm_flags & (VM_WRITE|VM_SHARED)) ==
				     (VM_WRITE|VM_SHARED))
			goto reuse;
		goto gotten;
	}

	/*
	 * Take out anonymous pages first, anonymous shared vmas are
	 * not dirty accountable.
	 */
	if (PageAnon(old_page) && !PageKsm(old_page)) {
		if (!trylock_page(old_page)) {
			page_cache_get(old_page);
			pte_unmap_unlock(page_table, ptl);
			lock_page(old_page);
			page_table = pte_offset_map_lock(mm, pmd, address,
							 &ptl);
			if (!pte_same(*page_table, orig_pte)) {
				unlock_page(old_page);
				goto unlock;
			}
			page_cache_release(old_page);
		}
		if (reuse_swap_page(old_page)) {
			/*
			 * The page is all ours.  Move it to our anon_vma so
			 * the rmap code will not search our parent or siblings.
			 * Protected against the rmap code by the page lock.
			 */
			page_move_anon_rmap(old_page, vma, address);
			unlock_page(old_page);
			goto reuse;
		}
		unlock_page(old_page);
	} else if (unlikely((vma->vm_flags & (VM_WRITE|VM_SHARED)) ==
					(VM_WRITE|VM_SHARED))) {
		/*
		 * Only catch write-faults on shared writable pages,
		 * read-only shared pages can get COWed by
		 * get_user_pages(.write=1, .force=1).
		 */
		if (vma->vm_ops && vma->vm_ops->page_mkwrite) {
			int tmp;
			page_cache_get(old_page);
			pte_unmap_unlock(page_table, ptl);
			tmp = do_page_mkwrite(vma, old_page, address);
			if (unlikely(!tmp || (tmp &
					(VM_FAULT_ERROR | VM_FAULT_NOPAGE)))) {
				page_cache_release(old_page);
				return tmp;
			}
			/*
			 * Since we dropped the lock we need to revalidate
			 * the PTE as someone else may have changed it.  If
			 * they did, we just return, as we can count on the
			 * MMU to tell us if they didn't also make it writable.
			 */
			page_table = pte_offset_map_lock(mm, pmd, address,
							 &ptl);
			if (!pte_same(*page_table, orig_pte)) {
				unlock_page(old_page);
				goto unlock;
			}

			page_mkwrite = 1;
		}
		dirty_page = old_page;
		get_page(dirty_page);

reuse:
		/*
		 * Clear the pages cpupid information as the existing
		 * information potentially belongs to a now completely
		 * unrelated process.
		 */
		if (old_page)
			page_cpupid_xchg_last(old_page, (1 << LAST_CPUPID_SHIFT) - 1);

		flush_cache_page(vma, address, pte_pfn(orig_pte));
		entry = pte_mkyoung(orig_pte);
		entry = maybe_mkwrite(pte_mkdirty(entry), vma);
		if (ptep_set_access_flags(vma, address, page_table, entry,1))
			update_mmu_cache(vma, address, page_table);
		pte_unmap_unlock(page_table, ptl);
		ret |= VM_FAULT_WRITE;

		if (!dirty_page)
			return ret;

		if (!page_mkwrite) {
			struct address_space *mapping;
			int dirtied;

			lock_page(dirty_page);
			dirtied = set_page_dirty(dirty_page);
			VM_BUG_ON_PAGE(PageAnon(dirty_page), dirty_page);
			mapping = dirty_page->mapping;
			unlock_page(dirty_page);

			if (dirtied && mapping) {
				/*
				 * Some device drivers do not set page.mapping
				 * but still dirty their pages
				 */
				balance_dirty_pages_ratelimited(mapping);
			}

			/* file_update_time outside page_lock */
			if (vma->vm_file)
				file_update_time(vma->vm_file);
		}
		put_page(dirty_page);
		if (page_mkwrite) {
			struct address_space *mapping = dirty_page->mapping;

			set_page_dirty(dirty_page);
			unlock_page(dirty_page);
			page_cache_release(dirty_page);
			if (mapping)	{
				/*
				 * Some device drivers do not set page.mapping
				 * but still dirty their pages
				 */
				balance_dirty_pages_ratelimited(mapping);
			}
		}

		return ret;
	}

	/*
	 * Ok, we need to copy. Oh, well..
	 */
	page_cache_get(old_page);
gotten:
	pte_unmap_unlock(page_table, ptl);

	if (unlikely(anon_vma_prepare(vma)))
		goto oom;

	if (is_zero_pfn(pte_pfn(orig_pte))) {
		new_page = alloc_zeroed_user_highpage_movable(vma, address);
		if (!new_page)
			goto oom;
	} else {
		new_page = alloc_page_vma(GFP_HIGHUSER_MOVABLE, vma, address);
		if (!new_page)
			goto oom;
		cow_user_page(new_page, old_page, address, vma);
	}
	__SetPageUptodate(new_page);

	if (mem_cgroup_try_charge(new_page, mm, GFP_KERNEL, &memcg))
		goto oom_free_new;

	mmun_start  = address & PAGE_MASK;
	mmun_end    = mmun_start + PAGE_SIZE;
	mmu_notifier_invalidate_range_start(mm, mmun_start, mmun_end);

	/*
	 * Re-check the pte - we dropped the lock
	 */
	page_table = pte_offset_map_lock(mm, pmd, address, &ptl);
	if (likely(pte_same(*page_table, orig_pte))) {
		if (old_page) {
			if (!PageAnon(old_page)) {
				dec_mm_counter_fast(mm, MM_FILEPAGES);
				inc_mm_counter_fast(mm, MM_ANONPAGES);
			}
		} else
			inc_mm_counter_fast(mm, MM_ANONPAGES);
		flush_cache_page(vma, address, pte_pfn(orig_pte));
		entry = mk_pte(new_page, vma->vm_page_prot);
		entry = maybe_mkwrite(pte_mkdirty(entry), vma);
		/*
		 * Clear the pte entry and flush it first, before updating the
		 * pte with the new entry. This will avoid a race condition
		 * seen in the presence of one thread doing SMC and another
		 * thread doing COW.
		 */
		ptep_clear_flush(vma, address, page_table);
		page_add_new_anon_rmap(new_page, vma, address);
		mem_cgroup_commit_charge(new_page, memcg, false);
		lru_cache_add_active_or_unevictable(new_page, vma);
		/*
		 * We call the notify macro here because, when using secondary
		 * mmu page tables (such as kvm shadow page tables), we want the
		 * new page to be mapped directly into the secondary page table.
		 */
		set_pte_at_notify(mm, address, page_table, entry);
		update_mmu_cache(vma, address, page_table);
		if (old_page) {
			/*
			 * Only after switching the pte to the new page may
			 * we remove the mapcount here. Otherwise another
			 * process may come and find the rmap count decremented
			 * before the pte is switched to the new page, and
			 * "reuse" the old page writing into it while our pte
			 * here still points into it and can be read by other
			 * threads.
			 *
			 * The critical issue is to order this
			 * page_remove_rmap with the ptp_clear_flush above.
			 * Those stores are ordered by (if nothing else,)
			 * the barrier present in the atomic_add_negative
			 * in page_remove_rmap.
			 *
			 * Then the TLB flush in ptep_clear_flush ensures that
			 * no process can access the old page before the
			 * decremented mapcount is visible. And the old page
			 * cannot be reused until after the decremented
			 * mapcount is visible. So transitively, TLBs to
			 * old page will be flushed before it can be reused.
			 */
			page_remove_rmap(old_page);
		}

		/* Free the old page.. */
		new_page = old_page;
		ret |= VM_FAULT_WRITE;
	} else
		mem_cgroup_cancel_charge(new_page, memcg);

	if (new_page)
		page_cache_release(new_page);
unlock:
	pte_unmap_unlock(page_table, ptl);
	if (mmun_end > mmun_start)
		mmu_notifier_invalidate_range_end(mm, mmun_start, mmun_end);
	if (old_page) {
		/*
		 * Don't let another task, with possibly unlocked vma,
		 * keep the mlocked page.
		 */
		if ((ret & VM_FAULT_WRITE) && (vma->vm_flags & VM_LOCKED)) {
			lock_page(old_page);	/* LRU manipulation */
			munlock_vma_page(old_page);
			unlock_page(old_page);
		}
		page_cache_release(old_page);
	}
	return ret;
oom_free_new:
	page_cache_release(new_page);
oom:
	if (old_page)
		page_cache_release(old_page);
	return VM_FAULT_OOM;
}

static void unmap_mapping_range_vma(struct vm_area_struct *vma,
		unsigned long start_addr, unsigned long end_addr,
		struct zap_details *details)
{
	zap_page_range_single(vma, start_addr, end_addr - start_addr, details);
}

static inline void unmap_mapping_range_tree(struct rb_root *root,
					    struct zap_details *details)
{
	struct vm_area_struct *vma;
	pgoff_t vba, vea, zba, zea;

	vma_interval_tree_foreach(vma, root,
			details->first_index, details->last_index) {

		vba = vma->vm_pgoff;
		vea = vba + vma_pages(vma) - 1;
		/* Assume for now that PAGE_CACHE_SHIFT == PAGE_SHIFT */
		zba = details->first_index;
		if (zba < vba)
			zba = vba;
		zea = details->last_index;
		if (zea > vea)
			zea = vea;

		unmap_mapping_range_vma(vma,
			((zba - vba) << PAGE_SHIFT) + vma->vm_start,
			((zea - vba + 1) << PAGE_SHIFT) + vma->vm_start,
				details);
	}
}

static inline void unmap_mapping_range_list(struct list_head *head,
					    struct zap_details *details)
{
	struct vm_area_struct *vma;

	/*
	 * In nonlinear VMAs there is no correspondence between virtual address
	 * offset and file offset.  So we must perform an exhaustive search
	 * across *all* the pages in each nonlinear VMA, not just the pages
	 * whose virtual address lies outside the file truncation point.
	 */
	list_for_each_entry(vma, head, shared.nonlinear) {
		details->nonlinear_vma = vma;
		unmap_mapping_range_vma(vma, vma->vm_start, vma->vm_end, details);
	}
}

/**
 * unmap_mapping_range - unmap the portion of all mmaps in the specified address_space corresponding to the specified page range in the underlying file.
 * @mapping: the address space containing mmaps to be unmapped.
 * @holebegin: byte in first page to unmap, relative to the start of
 * the underlying file.  This will be rounded down to a PAGE_SIZE
 * boundary.  Note that this is different from truncate_pagecache(), which
 * must keep the partial page.  In contrast, we must get rid of
 * partial pages.
 * @holelen: size of prospective hole in bytes.  This will be rounded
 * up to a PAGE_SIZE boundary.  A holelen of zero truncates to the
 * end of the file.
 * @even_cows: 1 when truncating a file, unmap even private COWed pages;
 * but 0 when invalidating pagecache, don't throw away private data.
 */
void unmap_mapping_range(struct address_space *mapping,
		loff_t const holebegin, loff_t const holelen, int even_cows)
{
	struct zap_details details;
	pgoff_t hba = holebegin >> PAGE_SHIFT;
	pgoff_t hlen = (holelen + PAGE_SIZE - 1) >> PAGE_SHIFT;

	/* Check for overflow. */
	if (sizeof(holelen) > sizeof(hlen)) {
		long long holeend =
			(holebegin + holelen + PAGE_SIZE - 1) >> PAGE_SHIFT;
		if (holeend & ~(long long)ULONG_MAX)
			hlen = ULONG_MAX - hba + 1;
	}

	details.check_mapping = even_cows? NULL: mapping;
	details.nonlinear_vma = NULL;
	details.first_index = hba;
	details.last_index = hba + hlen - 1;
	if (details.last_index < details.first_index)
		details.last_index = ULONG_MAX;


	mutex_lock(&mapping->i_mmap_mutex);
	if (unlikely(!RB_EMPTY_ROOT(&mapping->i_mmap)))
		unmap_mapping_range_tree(&mapping->i_mmap, &details);
	if (unlikely(!list_empty(&mapping->i_mmap_nonlinear)))
		unmap_mapping_range_list(&mapping->i_mmap_nonlinear, &details);
	mutex_unlock(&mapping->i_mmap_mutex);
}
EXPORT_SYMBOL(unmap_mapping_range);

/*
 * We enter with non-exclusive mmap_sem (to exclude vma changes,
 * but allow concurrent faults), and pte mapped but not yet locked.
 * We return with pte unmapped and unlocked.
 *
 * We return with the mmap_sem locked or unlocked in the same cases
 * as does filemap_fault().
 */
static int do_swap_page(struct mm_struct *mm, struct vm_area_struct *vma,
		unsigned long address, pte_t *page_table, pmd_t *pmd,
		unsigned int flags, pte_t orig_pte)
{
	spinlock_t *ptl;
	struct page *page, *swapcache;
	struct mem_cgroup *memcg;
	swp_entry_t entry;
	pte_t pte;
	int locked;
	int exclusive = 0;
	int ret = 0;

	if (!pte_unmap_same(mm, pmd, page_table, orig_pte))
		goto out;

	entry = pte_to_swp_entry(orig_pte);
	if (unlikely(non_swap_entry(entry))) {
		if (is_migration_entry(entry)) {
			migration_entry_wait(mm, pmd, address);
		} else if (is_hwpoison_entry(entry)) {
			ret = VM_FAULT_HWPOISON;
		} else {
			print_bad_pte(vma, address, orig_pte, NULL);
			ret = VM_FAULT_SIGBUS;
		}
		goto out;
	}
	delayacct_set_flag(DELAYACCT_PF_SWAPIN);
	page = lookup_swap_cache(entry);
	if (!page) {
		page = swapin_readahead(entry,
					GFP_HIGHUSER_MOVABLE, vma, address);
		if (!page) {
			/*
			 * Back out if somebody else faulted in this pte
			 * while we released the pte lock.
			 */
			page_table = pte_offset_map_lock(mm, pmd, address, &ptl);
			if (likely(pte_same(*page_table, orig_pte)))
				ret = VM_FAULT_OOM;
			delayacct_clear_flag(DELAYACCT_PF_SWAPIN);
			goto unlock;
		}

		/* Had to read the page from swap area: Major fault */
		ret = VM_FAULT_MAJOR;
		count_vm_event(PGMAJFAULT);
		mem_cgroup_count_vm_event(mm, PGMAJFAULT);
	} else if (PageHWPoison(page)) {
		/*
		 * hwpoisoned dirty swapcache pages are kept for killing
		 * owner processes (which may be unknown at hwpoison time)
		 */
		ret = VM_FAULT_HWPOISON;
		delayacct_clear_flag(DELAYACCT_PF_SWAPIN);
		swapcache = page;
		goto out_release;
	}

	swapcache = page;
	locked = lock_page_or_retry(page, mm, flags);

	delayacct_clear_flag(DELAYACCT_PF_SWAPIN);
	if (!locked) {
		ret |= VM_FAULT_RETRY;
		goto out_release;
	}

	/*
	 * Make sure try_to_free_swap or reuse_swap_page or swapoff did not
	 * release the swapcache from under us.  The page pin, and pte_same
	 * test below, are not enough to exclude that.  Even if it is still
	 * swapcache, we need to check that the page's swap has not changed.
	 */
	if (unlikely(!PageSwapCache(page) || page_private(page) != entry.val))
		goto out_page;

	page = ksm_might_need_to_copy(page, vma, address);
	if (unlikely(!page)) {
		ret = VM_FAULT_OOM;
		page = swapcache;
		goto out_page;
	}

	if (mem_cgroup_try_charge(page, mm, GFP_KERNEL, &memcg)) {
		ret = VM_FAULT_OOM;
		goto out_page;
	}

	/*
	 * Back out if somebody else already faulted in this pte.
	 */
	page_table = pte_offset_map_lock(mm, pmd, address, &ptl);
	if (unlikely(!pte_same(*page_table, orig_pte)))
		goto out_nomap;

	if (unlikely(!PageUptodate(page))) {
		ret = VM_FAULT_SIGBUS;
		goto out_nomap;
	}

	/*
	 * The page isn't present yet, go ahead with the fault.
	 *
	 * Be careful about the sequence of operations here.
	 * To get its accounting right, reuse_swap_page() must be called
	 * while the page is counted on swap but not yet in mapcount i.e.
	 * before page_add_anon_rmap() and swap_free(); try_to_free_swap()
	 * must be called after the swap_free(), or it will never succeed.
	 */

	inc_mm_counter_fast(mm, MM_ANONPAGES);
	dec_mm_counter_fast(mm, MM_SWAPENTS);
	pte = mk_pte(page, vma->vm_page_prot);
	if ((flags & FAULT_FLAG_WRITE) && reuse_swap_page(page)) {
		pte = maybe_mkwrite(pte_mkdirty(pte), vma);
		flags &= ~FAULT_FLAG_WRITE;
		ret |= VM_FAULT_WRITE;
		exclusive = 1;
	}
	flush_icache_page(vma, page);
	if (pte_swp_soft_dirty(orig_pte))
		pte = pte_mksoft_dirty(pte);
	set_pte_at(mm, address, page_table, pte);
	if (page == swapcache) {
		do_page_add_anon_rmap(page, vma, address, exclusive);
		mem_cgroup_commit_charge(page, memcg, true);
	} else { /* ksm created a completely new copy */
		page_add_new_anon_rmap(page, vma, address);
		mem_cgroup_commit_charge(page, memcg, false);
		lru_cache_add_active_or_unevictable(page, vma);
	}

	swap_free(entry);
	if ((PageSwapCache(page) && vm_swap_full(page_swap_info(page))) ||
		(vma->vm_flags & VM_LOCKED) || PageMlocked(page))
		try_to_free_swap(page);
	unlock_page(page);
	if (page != swapcache) {
		/*
		 * Hold the lock to avoid the swap entry to be reused
		 * until we take the PT lock for the pte_same() check
		 * (to avoid false positives from pte_same). For
		 * further safety release the lock after the swap_free
		 * so that the swap count won't change under a
		 * parallel locked swapcache.
		 */
		unlock_page(swapcache);
		page_cache_release(swapcache);
	}

	if (flags & FAULT_FLAG_WRITE) {
		ret |= do_wp_page(mm, vma, address, page_table, pmd, ptl, pte);
		if (ret & VM_FAULT_ERROR)
			ret &= VM_FAULT_ERROR;
		goto out;
	}

	/* No need to invalidate - it was non-present before */
	update_mmu_cache(vma, address, page_table);
unlock:
	pte_unmap_unlock(page_table, ptl);
out:
	return ret;
out_nomap:
	mem_cgroup_cancel_charge(page, memcg);
	pte_unmap_unlock(page_table, ptl);
out_page:
	unlock_page(page);
out_release:
	page_cache_release(page);
	if (page != swapcache) {
		unlock_page(swapcache);
		page_cache_release(swapcache);
	}
	return ret;
}

/*
 * We enter with non-exclusive mmap_sem (to exclude vma changes,
 * but allow concurrent faults), and pte mapped but not yet locked.
 * We return with mmap_sem still held, but pte unmapped and unlocked.
 */
static int do_anonymous_page(struct mm_struct *mm, struct vm_area_struct *vma,
		unsigned long address, pte_t *page_table, pmd_t *pmd,
		unsigned int flags)
{
	struct mem_cgroup *memcg;
	struct page *page;
	spinlock_t *ptl;
	pte_t entry;

	pte_unmap(page_table);

	/* File mapping without ->vm_ops ? */
	if (vma->vm_flags & VM_SHARED)
		return VM_FAULT_SIGBUS;
<<<<<<< HEAD

	/* Check if we need to add a guard page to the stack */
	if (check_stack_guard_page(vma, address) < 0)
		return VM_FAULT_SIGSEGV;
=======
>>>>>>> ba420f35

	/* Use the zero-page for reads */
	if (!(flags & FAULT_FLAG_WRITE)) {
		entry = pte_mkspecial(pfn_pte(my_zero_pfn(address),
						vma->vm_page_prot));
		page_table = pte_offset_map_lock(mm, pmd, address, &ptl);
		if (!pte_none(*page_table))
			goto unlock;
		goto setpte;
	}

	/* Allocate our own private page. */
	if (unlikely(anon_vma_prepare(vma)))
		goto oom;
	page = alloc_zeroed_user_highpage_movable(vma, address);
	if (!page)
		goto oom;
	/*
	 * The memory barrier inside __SetPageUptodate makes sure that
	 * preceeding stores to the page contents become visible before
	 * the set_pte_at() write.
	 */
	__SetPageUptodate(page);

	if (mem_cgroup_try_charge(page, mm, GFP_KERNEL, &memcg))
		goto oom_free_page;

	entry = mk_pte(page, vma->vm_page_prot);
	if (vma->vm_flags & VM_WRITE)
		entry = pte_mkwrite(pte_mkdirty(entry));

	page_table = pte_offset_map_lock(mm, pmd, address, &ptl);
	if (!pte_none(*page_table))
		goto release;

	inc_mm_counter_fast(mm, MM_ANONPAGES);
	page_add_new_anon_rmap(page, vma, address);
	mem_cgroup_commit_charge(page, memcg, false);
	lru_cache_add_active_or_unevictable(page, vma);
setpte:
	set_pte_at(mm, address, page_table, entry);

	/* No need to invalidate - it was non-present before */
	update_mmu_cache(vma, address, page_table);
unlock:
	pte_unmap_unlock(page_table, ptl);
	return 0;
release:
	mem_cgroup_cancel_charge(page, memcg);
	page_cache_release(page);
	goto unlock;
oom_free_page:
	page_cache_release(page);
oom:
	return VM_FAULT_OOM;
}

/*
 * The mmap_sem must have been held on entry, and may have been
 * released depending on flags and vma->vm_ops->fault() return value.
 * See filemap_fault() and __lock_page_retry().
 */
static int __do_fault(struct vm_area_struct *vma, unsigned long address,
		pgoff_t pgoff, unsigned int flags, struct page **page)
{
	struct vm_fault vmf;
	int ret;

	vmf.virtual_address = (void __user *)(address & PAGE_MASK);
	vmf.pgoff = pgoff;
	vmf.flags = flags;
	vmf.page = NULL;

	ret = vma->vm_ops->fault(vma, &vmf);
	if (unlikely(ret & (VM_FAULT_ERROR | VM_FAULT_NOPAGE | VM_FAULT_RETRY)))
		return ret;

	if (unlikely(PageHWPoison(vmf.page))) {
		if (ret & VM_FAULT_LOCKED)
			unlock_page(vmf.page);
		page_cache_release(vmf.page);
		return VM_FAULT_HWPOISON;
	}

	if (unlikely(!(ret & VM_FAULT_LOCKED)))
		lock_page(vmf.page);
	else
		VM_BUG_ON_PAGE(!PageLocked(vmf.page), vmf.page);

	*page = vmf.page;
	return ret;
}

/**
 * do_set_pte - setup new PTE entry for given page and add reverse page mapping.
 *
 * @vma: virtual memory area
 * @address: user virtual address
 * @page: page to map
 * @pte: pointer to target page table entry
 * @write: true, if new entry is writable
 * @anon: true, if it's anonymous page
 *
 * Caller must hold page table lock relevant for @pte.
 *
 * Target users are page handler itself and implementations of
 * vm_ops->map_pages.
 */
void do_set_pte(struct vm_area_struct *vma, unsigned long address,
		struct page *page, pte_t *pte, bool write, bool anon)
{
	pte_t entry;

	flush_icache_page(vma, page);
	entry = mk_pte(page, vma->vm_page_prot);
	if (write)
		entry = maybe_mkwrite(pte_mkdirty(entry), vma);
	else if (pte_file(*pte) && pte_file_soft_dirty(*pte))
		entry = pte_mksoft_dirty(entry);
	if (anon) {
		inc_mm_counter_fast(vma->vm_mm, MM_ANONPAGES);
		page_add_new_anon_rmap(page, vma, address);
	} else {
		inc_mm_counter_fast(vma->vm_mm, MM_FILEPAGES);
		page_add_file_rmap(page);
	}
	set_pte_at(vma->vm_mm, address, pte, entry);

	/* no need to invalidate: a not-present page won't be cached */
	update_mmu_cache(vma, address, pte);
}

static unsigned long fault_around_bytes __read_mostly =
	rounddown_pow_of_two(4096);

#ifdef CONFIG_DEBUG_FS
static int fault_around_bytes_get(void *data, u64 *val)
{
	*val = fault_around_bytes;
	return 0;
}

/*
 * fault_around_pages() and fault_around_mask() expects fault_around_bytes
 * rounded down to nearest page order. It's what do_fault_around() expects to
 * see.
 */
static int fault_around_bytes_set(void *data, u64 val)
{
	if (val / PAGE_SIZE > PTRS_PER_PTE)
		return -EINVAL;
	if (val > PAGE_SIZE)
		fault_around_bytes = rounddown_pow_of_two(val);
	else
		fault_around_bytes = PAGE_SIZE; /* rounddown_pow_of_two(0) is undefined */
	return 0;
}
DEFINE_SIMPLE_ATTRIBUTE(fault_around_bytes_fops,
		fault_around_bytes_get, fault_around_bytes_set, "%llu\n");

static int __init fault_around_debugfs(void)
{
	void *ret;

	ret = debugfs_create_file("fault_around_bytes", 0644, NULL, NULL,
			&fault_around_bytes_fops);
	if (!ret)
		pr_warn("Failed to create fault_around_bytes in debugfs");
	return 0;
}
late_initcall(fault_around_debugfs);
#endif

/*
 * do_fault_around() tries to map few pages around the fault address. The hope
 * is that the pages will be needed soon and this will lower the number of
 * faults to handle.
 *
 * It uses vm_ops->map_pages() to map the pages, which skips the page if it's
 * not ready to be mapped: not up-to-date, locked, etc.
 *
 * This function is called with the page table lock taken. In the split ptlock
 * case the page table lock only protects only those entries which belong to
 * the page table corresponding to the fault address.
 *
 * This function doesn't cross the VMA boundaries, in order to call map_pages()
 * only once.
 *
 * fault_around_pages() defines how many pages we'll try to map.
 * do_fault_around() expects it to return a power of two less than or equal to
 * PTRS_PER_PTE.
 *
 * The virtual address of the area that we map is naturally aligned to the
 * fault_around_pages() value (and therefore to page order).  This way it's
 * easier to guarantee that we don't cross page table boundaries.
 */
static void do_fault_around(struct vm_area_struct *vma, unsigned long address,
		pte_t *pte, pgoff_t pgoff, unsigned int flags)
{
	unsigned long start_addr, nr_pages, mask;
	pgoff_t max_pgoff;
	struct vm_fault vmf;
	int off;

	nr_pages = ACCESS_ONCE(fault_around_bytes) >> PAGE_SHIFT;
	mask = ~(nr_pages * PAGE_SIZE - 1) & PAGE_MASK;

	start_addr = max(address & mask, vma->vm_start);
	off = ((address - start_addr) >> PAGE_SHIFT) & (PTRS_PER_PTE - 1);
	pte -= off;
	pgoff -= off;

	/*
	 *  max_pgoff is either end of page table or end of vma
	 *  or fault_around_pages() from pgoff, depending what is nearest.
	 */
	max_pgoff = pgoff - ((start_addr >> PAGE_SHIFT) & (PTRS_PER_PTE - 1)) +
		PTRS_PER_PTE - 1;
	max_pgoff = min3(max_pgoff, vma_pages(vma) + vma->vm_pgoff - 1,
			pgoff + nr_pages - 1);

	/* Check if it makes any sense to call ->map_pages */
	while (!pte_none(*pte)) {
		if (++pgoff > max_pgoff)
			return;
		start_addr += PAGE_SIZE;
		if (start_addr >= vma->vm_end)
			return;
		pte++;
	}

	vmf.virtual_address = (void __user *) start_addr;
	vmf.pte = pte;
	vmf.pgoff = pgoff;
	vmf.max_pgoff = max_pgoff;
	vmf.flags = flags;
	vma->vm_ops->map_pages(vma, &vmf);
}

static int do_read_fault(struct mm_struct *mm, struct vm_area_struct *vma,
		unsigned long address, pmd_t *pmd,
		pgoff_t pgoff, unsigned int flags, pte_t orig_pte)
{
	struct page *fault_page;
	spinlock_t *ptl;
	pte_t *pte;
	int ret = 0;

	/*
	 * Let's call ->map_pages() first and use ->fault() as fallback
	 * if page by the offset is not ready to be mapped (cold cache or
	 * something).
	 */
	if (vma->vm_ops->map_pages && !(flags & FAULT_FLAG_NONLINEAR) &&
	    fault_around_bytes >> PAGE_SHIFT > 1) {
		pte = pte_offset_map_lock(mm, pmd, address, &ptl);
		do_fault_around(vma, address, pte, pgoff, flags);
		if (!pte_same(*pte, orig_pte))
			goto unlock_out;
		pte_unmap_unlock(pte, ptl);
	}

	ret = __do_fault(vma, address, pgoff, flags, &fault_page);
	if (unlikely(ret & (VM_FAULT_ERROR | VM_FAULT_NOPAGE | VM_FAULT_RETRY)))
		return ret;

	pte = pte_offset_map_lock(mm, pmd, address, &ptl);
	if (unlikely(!pte_same(*pte, orig_pte))) {
		pte_unmap_unlock(pte, ptl);
		unlock_page(fault_page);
		page_cache_release(fault_page);
		return ret;
	}
	do_set_pte(vma, address, fault_page, pte, false, false);
	unlock_page(fault_page);
unlock_out:
	pte_unmap_unlock(pte, ptl);
	return ret;
}

static int do_cow_fault(struct mm_struct *mm, struct vm_area_struct *vma,
		unsigned long address, pmd_t *pmd,
		pgoff_t pgoff, unsigned int flags, pte_t orig_pte)
{
	struct page *fault_page, *new_page;
	struct mem_cgroup *memcg;
	spinlock_t *ptl;
	pte_t *pte;
	int ret;

	if (unlikely(anon_vma_prepare(vma)))
		return VM_FAULT_OOM;

	new_page = alloc_page_vma(GFP_HIGHUSER_MOVABLE, vma, address);
	if (!new_page)
		return VM_FAULT_OOM;

	if (mem_cgroup_try_charge(new_page, mm, GFP_KERNEL, &memcg)) {
		page_cache_release(new_page);
		return VM_FAULT_OOM;
	}

	ret = __do_fault(vma, address, pgoff, flags, &fault_page);
	if (unlikely(ret & (VM_FAULT_ERROR | VM_FAULT_NOPAGE | VM_FAULT_RETRY)))
		goto uncharge_out;

	copy_user_highpage(new_page, fault_page, address, vma);
	__SetPageUptodate(new_page);

	pte = pte_offset_map_lock(mm, pmd, address, &ptl);
	if (unlikely(!pte_same(*pte, orig_pte))) {
		pte_unmap_unlock(pte, ptl);
		unlock_page(fault_page);
		page_cache_release(fault_page);
		goto uncharge_out;
	}
	do_set_pte(vma, address, new_page, pte, true, true);
	mem_cgroup_commit_charge(new_page, memcg, false);
	lru_cache_add_active_or_unevictable(new_page, vma);
	pte_unmap_unlock(pte, ptl);
	unlock_page(fault_page);
	page_cache_release(fault_page);
	return ret;
uncharge_out:
	mem_cgroup_cancel_charge(new_page, memcg);
	page_cache_release(new_page);
	return ret;
}

static int do_shared_fault(struct mm_struct *mm, struct vm_area_struct *vma,
		unsigned long address, pmd_t *pmd,
		pgoff_t pgoff, unsigned int flags, pte_t orig_pte)
{
	struct page *fault_page;
	struct address_space *mapping;
	spinlock_t *ptl;
	pte_t *pte;
	int dirtied = 0;
	int ret, tmp;

	ret = __do_fault(vma, address, pgoff, flags, &fault_page);
	if (unlikely(ret & (VM_FAULT_ERROR | VM_FAULT_NOPAGE | VM_FAULT_RETRY)))
		return ret;

	/*
	 * Check if the backing address space wants to know that the page is
	 * about to become writable
	 */
	if (vma->vm_ops->page_mkwrite) {
		unlock_page(fault_page);
		tmp = do_page_mkwrite(vma, fault_page, address);
		if (unlikely(!tmp ||
				(tmp & (VM_FAULT_ERROR | VM_FAULT_NOPAGE)))) {
			page_cache_release(fault_page);
			return tmp;
		}
	}

	pte = pte_offset_map_lock(mm, pmd, address, &ptl);
	if (unlikely(!pte_same(*pte, orig_pte))) {
		pte_unmap_unlock(pte, ptl);
		unlock_page(fault_page);
		page_cache_release(fault_page);
		return ret;
	}
	do_set_pte(vma, address, fault_page, pte, true, false);
	pte_unmap_unlock(pte, ptl);

	if (set_page_dirty(fault_page))
		dirtied = 1;
	mapping = fault_page->mapping;
	unlock_page(fault_page);
	if ((dirtied || vma->vm_ops->page_mkwrite) && mapping) {
		/*
		 * Some device drivers do not set page.mapping but still
		 * dirty their pages
		 */
		balance_dirty_pages_ratelimited(mapping);
	}

	/* file_update_time outside page_lock */
	if (vma->vm_file && !vma->vm_ops->page_mkwrite)
		file_update_time(vma->vm_file);

	return ret;
}

/*
 * We enter with non-exclusive mmap_sem (to exclude vma changes,
 * but allow concurrent faults).
 * The mmap_sem may have been released depending on flags and our
 * return value.  See filemap_fault() and __lock_page_or_retry().
 */
static int do_linear_fault(struct mm_struct *mm, struct vm_area_struct *vma,
		unsigned long address, pte_t *page_table, pmd_t *pmd,
		unsigned int flags, pte_t orig_pte)
{
	pgoff_t pgoff = (((address & PAGE_MASK)
			- vma->vm_start) >> PAGE_SHIFT) + vma->vm_pgoff;

	pte_unmap(page_table);
	/* The VMA was not fully populated on mmap() or missing VM_DONTEXPAND */
	if (!vma->vm_ops->fault)
		return VM_FAULT_SIGBUS;
	if (!(flags & FAULT_FLAG_WRITE))
		return do_read_fault(mm, vma, address, pmd, pgoff, flags,
				orig_pte);
	if (!(vma->vm_flags & VM_SHARED))
		return do_cow_fault(mm, vma, address, pmd, pgoff, flags,
				orig_pte);
	return do_shared_fault(mm, vma, address, pmd, pgoff, flags, orig_pte);
}

/*
 * Fault of a previously existing named mapping. Repopulate the pte
 * from the encoded file_pte if possible. This enables swappable
 * nonlinear vmas.
 *
 * We enter with non-exclusive mmap_sem (to exclude vma changes,
 * but allow concurrent faults), and pte mapped but not yet locked.
 * We return with pte unmapped and unlocked.
 * The mmap_sem may have been released depending on flags and our
 * return value.  See filemap_fault() and __lock_page_or_retry().
 */
static int do_nonlinear_fault(struct mm_struct *mm, struct vm_area_struct *vma,
		unsigned long address, pte_t *page_table, pmd_t *pmd,
		unsigned int flags, pte_t orig_pte)
{
	pgoff_t pgoff;

	flags |= FAULT_FLAG_NONLINEAR;

	if (!pte_unmap_same(mm, pmd, page_table, orig_pte))
		return 0;

	if (unlikely(!(vma->vm_flags & VM_NONLINEAR))) {
		/*
		 * Page table corrupted: show pte and kill process.
		 */
		print_bad_pte(vma, address, orig_pte, NULL);
		return VM_FAULT_SIGBUS;
	}

	pgoff = pte_to_pgoff(orig_pte);
	if (!(flags & FAULT_FLAG_WRITE))
		return do_read_fault(mm, vma, address, pmd, pgoff, flags,
				orig_pte);
	if (!(vma->vm_flags & VM_SHARED))
		return do_cow_fault(mm, vma, address, pmd, pgoff, flags,
				orig_pte);
	return do_shared_fault(mm, vma, address, pmd, pgoff, flags, orig_pte);
}

static int numa_migrate_prep(struct page *page, struct vm_area_struct *vma,
				unsigned long addr, int page_nid,
				int *flags)
{
	get_page(page);

	count_vm_numa_event(NUMA_HINT_FAULTS);
	if (page_nid == numa_node_id()) {
		count_vm_numa_event(NUMA_HINT_FAULTS_LOCAL);
		*flags |= TNF_FAULT_LOCAL;
	}

	return mpol_misplaced(page, vma, addr);
}

static int do_numa_page(struct mm_struct *mm, struct vm_area_struct *vma,
		   unsigned long addr, pte_t pte, pte_t *ptep, pmd_t *pmd)
{
	struct page *page = NULL;
	spinlock_t *ptl;
	int page_nid = -1;
	int last_cpupid;
	int target_nid;
	bool migrated = false;
	int flags = 0;

	/*
	* The "pte" at this point cannot be used safely without
	* validation through pte_unmap_same(). It's of NUMA type but
	* the pfn may be screwed if the read is non atomic.
	*
	* ptep_modify_prot_start is not called as this is clearing
	* the _PAGE_NUMA bit and it is not really expected that there
	* would be concurrent hardware modifications to the PTE.
	*/
	ptl = pte_lockptr(mm, pmd);
	spin_lock(ptl);
	if (unlikely(!pte_same(*ptep, pte))) {
		pte_unmap_unlock(ptep, ptl);
		goto out;
	}

	pte = pte_mknonnuma(pte);
	set_pte_at(mm, addr, ptep, pte);
	update_mmu_cache(vma, addr, ptep);

	page = vm_normal_page(vma, addr, pte);
	if (!page) {
		pte_unmap_unlock(ptep, ptl);
		return 0;
	}
	BUG_ON(is_zero_pfn(page_to_pfn(page)));

	/*
	 * Avoid grouping on DSO/COW pages in specific and RO pages
	 * in general, RO pages shouldn't hurt as much anyway since
	 * they can be in shared cache state.
	 */
	if (!pte_write(pte))
		flags |= TNF_NO_GROUP;

	/*
	 * Flag if the page is shared between multiple address spaces. This
	 * is later used when determining whether to group tasks together
	 */
	if (page_mapcount(page) > 1 && (vma->vm_flags & VM_SHARED))
		flags |= TNF_SHARED;

	last_cpupid = page_cpupid_last(page);
	page_nid = page_to_nid(page);
	target_nid = numa_migrate_prep(page, vma, addr, page_nid, &flags);
	pte_unmap_unlock(ptep, ptl);
	if (target_nid == -1) {
		put_page(page);
		goto out;
	}

	/* Migrate to the requested node */
	migrated = migrate_misplaced_page(page, vma, target_nid);
	if (migrated) {
		page_nid = target_nid;
		flags |= TNF_MIGRATED;
	}

out:
	if (page_nid != -1)
		task_numa_fault(last_cpupid, page_nid, 1, flags);
	return 0;
}

/*
 * These routines also need to handle stuff like marking pages dirty
 * and/or accessed for architectures that don't do it in hardware (most
 * RISC architectures).  The early dirtying is also good on the i386.
 *
 * There is also a hook called "update_mmu_cache()" that architectures
 * with external mmu caches can use to update those (ie the Sparc or
 * PowerPC hashed page tables that act as extended TLBs).
 *
 * We enter with non-exclusive mmap_sem (to exclude vma changes,
 * but allow concurrent faults), and pte mapped but not yet locked.
 * We return with pte unmapped and unlocked.
 *
 * The mmap_sem may have been released depending on flags and our
 * return value.  See filemap_fault() and __lock_page_or_retry().
 */
static int handle_pte_fault(struct mm_struct *mm,
		     struct vm_area_struct *vma, unsigned long address,
		     pte_t *pte, pmd_t *pmd, unsigned int flags)
{
	pte_t entry;
	spinlock_t *ptl;

	entry = ACCESS_ONCE(*pte);
	if (!pte_present(entry)) {
		if (pte_none(entry)) {
			if (vma->vm_ops)
				return do_linear_fault(mm, vma, address,
						pte, pmd, flags, entry);
<<<<<<< HEAD

=======
>>>>>>> ba420f35
			return do_anonymous_page(mm, vma, address,
						 pte, pmd, flags);
		}
		if (pte_file(entry))
			return do_nonlinear_fault(mm, vma, address,
					pte, pmd, flags, entry);
		return do_swap_page(mm, vma, address,
					pte, pmd, flags, entry);
	}

	if (pte_numa(entry))
		return do_numa_page(mm, vma, address, entry, pte, pmd);

	ptl = pte_lockptr(mm, pmd);
	spin_lock(ptl);
	if (unlikely(!pte_same(*pte, entry)))
		goto unlock;
	if (flags & FAULT_FLAG_WRITE) {
		if (!pte_write(entry))
			return do_wp_page(mm, vma, address,
					pte, pmd, ptl, entry);
		entry = pte_mkdirty(entry);
	}
	entry = pte_mkyoung(entry);
	if (ptep_set_access_flags(vma, address, pte, entry, flags & FAULT_FLAG_WRITE)) {
		update_mmu_cache(vma, address, pte);
	} else {
		/*
		 * This is needed only for protection faults but the arch code
		 * is not yet telling us if this is a protection fault or not.
		 * This still avoids useless tlb flushes for .text page faults
		 * with threads.
		 */
		if (flags & FAULT_FLAG_WRITE)
			flush_tlb_fix_spurious_fault(vma, address);
	}
unlock:
	pte_unmap_unlock(pte, ptl);
	return 0;
}

/*
 * By the time we get here, we already hold the mm semaphore
 *
 * The mmap_sem may have been released depending on flags and our
 * return value.  See filemap_fault() and __lock_page_or_retry().
 */
static int __handle_mm_fault(struct mm_struct *mm, struct vm_area_struct *vma,
			     unsigned long address, unsigned int flags)
{
	pgd_t *pgd;
	pud_t *pud;
	pmd_t *pmd;
	pte_t *pte;

	if (unlikely(is_vm_hugetlb_page(vma)))
		return hugetlb_fault(mm, vma, address, flags);

	pgd = pgd_offset(mm, address);
	pud = pud_alloc(mm, pgd, address);
	if (!pud)
		return VM_FAULT_OOM;
	pmd = pmd_alloc(mm, pud, address);
	if (!pmd)
		return VM_FAULT_OOM;
	if (pmd_none(*pmd) && transparent_hugepage_enabled(vma)) {
		int ret = VM_FAULT_FALLBACK;
		if (!vma->vm_ops)
			ret = do_huge_pmd_anonymous_page(mm, vma, address,
					pmd, flags);
		if (!(ret & VM_FAULT_FALLBACK))
			return ret;
	} else {
		pmd_t orig_pmd = *pmd;
		int ret;

		barrier();
		if (pmd_trans_huge(orig_pmd)) {
			unsigned int dirty = flags & FAULT_FLAG_WRITE;

			/*
			 * If the pmd is splitting, return and retry the
			 * the fault.  Alternative: wait until the split
			 * is done, and goto retry.
			 */
			if (pmd_trans_splitting(orig_pmd))
				return 0;

			if (pmd_numa(orig_pmd))
				return do_huge_pmd_numa_page(mm, vma, address,
							     orig_pmd, pmd);

			if (dirty && !pmd_write(orig_pmd)) {
				ret = do_huge_pmd_wp_page(mm, vma, address, pmd,
							  orig_pmd);
				if (!(ret & VM_FAULT_FALLBACK))
					return ret;
			} else {
				huge_pmd_set_accessed(mm, vma, address, pmd,
						      orig_pmd, dirty);
				return 0;
			}
		}
	}

	/*
	 * Use __pte_alloc instead of pte_alloc_map, because we can't
	 * run pte_offset_map on the pmd, if an huge pmd could
	 * materialize from under us from a different thread.
	 */
	if (unlikely(pmd_none(*pmd)) &&
	    unlikely(__pte_alloc(mm, vma, pmd, address)))
		return VM_FAULT_OOM;
	/*
	 * If a huge pmd materialized under us just retry later.  Use
	 * pmd_trans_unstable() instead of pmd_trans_huge() to ensure the pmd
	 * didn't become pmd_trans_huge under us and then back to pmd_none, as
	 * a result of MADV_DONTNEED running immediately after a huge pmd fault
	 * in a different thread of this mm, in turn leading to a misleading
	 * pmd_trans_huge() retval.  All we have to ensure is that it is a
	 * regular pmd that we can walk with pte_offset_map() and we can do that
	 * through an atomic read in C, which is what pmd_trans_unstable()
	 * provides.
	 */
	if (unlikely(pmd_trans_unstable(pmd)))
		return 0;
	/*
	 * A regular pmd is established and it can't morph into a huge pmd
	 * from under us anymore at this point because we hold the mmap_sem
	 * read mode and khugepaged takes it in write mode. So now it's
	 * safe to run pte_offset_map().
	 */
	pte = pte_offset_map(pmd, address);

	return handle_pte_fault(mm, vma, address, pte, pmd, flags);
}

/*
 * By the time we get here, we already hold the mm semaphore
 *
 * The mmap_sem may have been released depending on flags and our
 * return value.  See filemap_fault() and __lock_page_or_retry().
 */
int handle_mm_fault(struct mm_struct *mm, struct vm_area_struct *vma,
		    unsigned long address, unsigned int flags)
{
	int ret;

	__set_current_state(TASK_RUNNING);

	count_vm_event(PGFAULT);
	mem_cgroup_count_vm_event(mm, PGFAULT);

	/* do counter updates before entering really critical section. */
	check_sync_rss_stat(current);

	/*
	 * Enable the memcg OOM handling for faults triggered in user
	 * space.  Kernel faults are handled more gracefully.
	 */
	if (flags & FAULT_FLAG_USER)
		mem_cgroup_oom_enable();

	ret = __handle_mm_fault(mm, vma, address, flags);

	if (flags & FAULT_FLAG_USER) {
		mem_cgroup_oom_disable();
                /*
                 * The task may have entered a memcg OOM situation but
                 * if the allocation error was handled gracefully (no
                 * VM_FAULT_OOM), there is no need to kill anything.
                 * Just clean up the OOM state peacefully.
                 */
                if (task_in_memcg_oom(current) && !(ret & VM_FAULT_OOM))
                        mem_cgroup_oom_synchronize(false);
	}

	return ret;
}

#ifndef __PAGETABLE_PUD_FOLDED
/*
 * Allocate page upper directory.
 * We've already handled the fast-path in-line.
 */
int __pud_alloc(struct mm_struct *mm, pgd_t *pgd, unsigned long address)
{
	pud_t *new = pud_alloc_one(mm, address);
	if (!new)
		return -ENOMEM;

	smp_wmb(); /* See comment in __pte_alloc */

	spin_lock(&mm->page_table_lock);
	if (pgd_present(*pgd))		/* Another has populated it */
		pud_free(mm, new);
	else
		pgd_populate(mm, pgd, new);
	spin_unlock(&mm->page_table_lock);
	return 0;
}
#endif /* __PAGETABLE_PUD_FOLDED */

#ifndef __PAGETABLE_PMD_FOLDED
/*
 * Allocate page middle directory.
 * We've already handled the fast-path in-line.
 */
int __pmd_alloc(struct mm_struct *mm, pud_t *pud, unsigned long address)
{
	pmd_t *new = pmd_alloc_one(mm, address);
	if (!new)
		return -ENOMEM;

	smp_wmb(); /* See comment in __pte_alloc */

	spin_lock(&mm->page_table_lock);
#ifndef __ARCH_HAS_4LEVEL_HACK
	if (pud_present(*pud))		/* Another has populated it */
		pmd_free(mm, new);
	else
		pud_populate(mm, pud, new);
#else
	if (pgd_present(*pud))		/* Another has populated it */
		pmd_free(mm, new);
	else
		pgd_populate(mm, pud, new);
#endif /* __ARCH_HAS_4LEVEL_HACK */
	spin_unlock(&mm->page_table_lock);
	return 0;
}
#endif /* __PAGETABLE_PMD_FOLDED */

static int __follow_pte(struct mm_struct *mm, unsigned long address,
		pte_t **ptepp, spinlock_t **ptlp)
{
	pgd_t *pgd;
	pud_t *pud;
	pmd_t *pmd;
	pte_t *ptep;

	pgd = pgd_offset(mm, address);
	if (pgd_none(*pgd) || unlikely(pgd_bad(*pgd)))
		goto out;

	pud = pud_offset(pgd, address);
	if (pud_none(*pud) || unlikely(pud_bad(*pud)))
		goto out;

	pmd = pmd_offset(pud, address);
	VM_BUG_ON(pmd_trans_huge(*pmd));
	if (pmd_none(*pmd) || unlikely(pmd_bad(*pmd)))
		goto out;

	/* We cannot handle huge page PFN maps. Luckily they don't exist. */
	if (pmd_huge(*pmd))
		goto out;

	ptep = pte_offset_map_lock(mm, pmd, address, ptlp);
	if (!ptep)
		goto out;
	if (!pte_present(*ptep))
		goto unlock;
	*ptepp = ptep;
	return 0;
unlock:
	pte_unmap_unlock(ptep, *ptlp);
out:
	return -EINVAL;
}

static inline int follow_pte(struct mm_struct *mm, unsigned long address,
			     pte_t **ptepp, spinlock_t **ptlp)
{
	int res;

	/* (void) is needed to make gcc happy */
	(void) __cond_lock(*ptlp,
			   !(res = __follow_pte(mm, address, ptepp, ptlp)));
	return res;
}

/**
 * follow_pfn - look up PFN at a user virtual address
 * @vma: memory mapping
 * @address: user virtual address
 * @pfn: location to store found PFN
 *
 * Only IO mappings and raw PFN mappings are allowed.
 *
 * Returns zero and the pfn at @pfn on success, -ve otherwise.
 */
int follow_pfn(struct vm_area_struct *vma, unsigned long address,
	unsigned long *pfn)
{
	int ret = -EINVAL;
	spinlock_t *ptl;
	pte_t *ptep;

	if (!(vma->vm_flags & (VM_IO | VM_PFNMAP)))
		return ret;

	ret = follow_pte(vma->vm_mm, address, &ptep, &ptl);
	if (ret)
		return ret;
	*pfn = pte_pfn(*ptep);
	pte_unmap_unlock(ptep, ptl);
	return 0;
}
EXPORT_SYMBOL(follow_pfn);

#ifdef CONFIG_HAVE_IOREMAP_PROT
int follow_phys(struct vm_area_struct *vma,
		unsigned long address, unsigned int flags,
		unsigned long *prot, resource_size_t *phys)
{
	int ret = -EINVAL;
	pte_t *ptep, pte;
	spinlock_t *ptl;

	if (!(vma->vm_flags & (VM_IO | VM_PFNMAP)))
		goto out;

	if (follow_pte(vma->vm_mm, address, &ptep, &ptl))
		goto out;
	pte = *ptep;

	if ((flags & FOLL_WRITE) && !pte_write(pte))
		goto unlock;

	*prot = pgprot_val(pte_pgprot(pte));
	*phys = (resource_size_t)pte_pfn(pte) << PAGE_SHIFT;

	ret = 0;
unlock:
	pte_unmap_unlock(ptep, ptl);
out:
	return ret;
}

int generic_access_phys(struct vm_area_struct *vma, unsigned long addr,
			void *buf, int len, int write)
{
	resource_size_t phys_addr;
	unsigned long prot = 0;
	void __iomem *maddr;
	int offset = addr & (PAGE_SIZE-1);

	if (follow_phys(vma, addr, write, &prot, &phys_addr))
		return -EINVAL;

	maddr = ioremap_prot(phys_addr, PAGE_ALIGN(len + offset), prot);
	if (write)
		memcpy_toio(maddr + offset, buf, len);
	else
		memcpy_fromio(buf, maddr + offset, len);
	iounmap(maddr);

	return len;
}
EXPORT_SYMBOL_GPL(generic_access_phys);
#endif

/*
 * Access another process' address space as given in mm.  If non-NULL, use the
 * given task for page fault accounting.
 */
static int __access_remote_vm(struct task_struct *tsk, struct mm_struct *mm,
		unsigned long addr, void *buf, int len, int write)
{
	struct vm_area_struct *vma;
	void *old_buf = buf;

	down_read(&mm->mmap_sem);
	/* ignore errors, just check how much was successfully transferred */
	while (len) {
		int bytes, ret, offset;
		void *maddr;
		struct page *page = NULL;

		ret = get_user_pages(tsk, mm, addr, 1,
				write, 1, &page, &vma);
		if (ret <= 0) {
#ifndef CONFIG_HAVE_IOREMAP_PROT
			break;
#else
			/*
			 * Check if this is a VM_IO | VM_PFNMAP VMA, which
			 * we can access using slightly different code.
			 */
			vma = find_vma(mm, addr);
			if (!vma || vma->vm_start > addr)
				break;
			if (vma->vm_ops && vma->vm_ops->access)
				ret = vma->vm_ops->access(vma, addr, buf,
							  len, write);
			if (ret <= 0)
				break;
			bytes = ret;
#endif
		} else {
			bytes = len;
			offset = addr & (PAGE_SIZE-1);
			if (bytes > PAGE_SIZE-offset)
				bytes = PAGE_SIZE-offset;

			maddr = kmap(page);
			if (write) {
				copy_to_user_page(vma, page, addr,
						  maddr + offset, buf, bytes);
				set_page_dirty_lock(page);
			} else {
				copy_from_user_page(vma, page, addr,
						    buf, maddr + offset, bytes);
			}
			kunmap(page);
			page_cache_release(page);
		}
		len -= bytes;
		buf += bytes;
		addr += bytes;
	}
	up_read(&mm->mmap_sem);

	return buf - old_buf;
}

/**
 * access_remote_vm - access another process' address space
 * @mm:		the mm_struct of the target address space
 * @addr:	start address to access
 * @buf:	source or destination buffer
 * @len:	number of bytes to transfer
 * @write:	whether the access is a write
 *
 * The caller must hold a reference on @mm.
 */
int access_remote_vm(struct mm_struct *mm, unsigned long addr,
		void *buf, int len, int write)
{
	return __access_remote_vm(NULL, mm, addr, buf, len, write);
}

/*
 * Access another process' address space.
 * Source/target buffer must be kernel space,
 * Do not walk the page table directly, use get_user_pages
 */
int access_process_vm(struct task_struct *tsk, unsigned long addr,
		void *buf, int len, int write)
{
	struct mm_struct *mm;
	int ret;

	mm = get_task_mm(tsk);
	if (!mm)
		return 0;

	ret = __access_remote_vm(tsk, mm, addr, buf, len, write);
	mmput(mm);

	return ret;
}

/*
 * Print the name of a VMA.
 */
void print_vma_addr(char *prefix, unsigned long ip)
{
	struct mm_struct *mm = current->mm;
	struct vm_area_struct *vma;

	/*
	 * Do not print if we are in atomic
	 * contexts (in exception stacks, etc.):
	 */
	if (preempt_count())
		return;

	down_read(&mm->mmap_sem);
	vma = find_vma(mm, ip);
	if (vma && vma->vm_file) {
		struct file *f = vma->vm_file;
		char *buf = (char *)__get_free_page(GFP_KERNEL);
		if (buf) {
			char *p;

			p = d_path(&f->f_path, buf, PAGE_SIZE);
			if (IS_ERR(p))
				p = "?";
			printk("%s%s[%lx+%lx]", prefix, kbasename(p),
					vma->vm_start,
					vma->vm_end - vma->vm_start);
			free_page((unsigned long)buf);
		}
	}
	up_read(&mm->mmap_sem);
}

#if defined(CONFIG_PROVE_LOCKING) || defined(CONFIG_DEBUG_ATOMIC_SLEEP)
void might_fault(void)
{
	/*
	 * Some code (nfs/sunrpc) uses socket ops on kernel memory while
	 * holding the mmap_sem, this is safe because kernel memory doesn't
	 * get paged out, therefore we'll never actually fault, and the
	 * below annotations will generate false positives.
	 */
	if (segment_eq(get_fs(), KERNEL_DS))
		return;

	/*
	 * it would be nicer only to annotate paths which are not under
	 * pagefault_disable, however that requires a larger audit and
	 * providing helpers like get_user_atomic.
	 */
	if (in_atomic())
		return;

	__might_sleep(__FILE__, __LINE__, 0);

	if (current->mm)
		might_lock_read(&current->mm->mmap_sem);
}
EXPORT_SYMBOL(might_fault);
#endif

#if defined(CONFIG_TRANSPARENT_HUGEPAGE) || defined(CONFIG_HUGETLBFS)
static void clear_gigantic_page(struct page *page,
				unsigned long addr,
				unsigned int pages_per_huge_page)
{
	int i;
	struct page *p = page;

	might_sleep();
	for (i = 0; i < pages_per_huge_page;
	     i++, p = mem_map_next(p, page, i)) {
		cond_resched();
		clear_user_highpage(p, addr + i * PAGE_SIZE);
	}
}
void clear_huge_page(struct page *page,
		     unsigned long addr, unsigned int pages_per_huge_page)
{
	int i;

	if (unlikely(pages_per_huge_page > MAX_ORDER_NR_PAGES)) {
		clear_gigantic_page(page, addr, pages_per_huge_page);
		return;
	}

	might_sleep();
	for (i = 0; i < pages_per_huge_page; i++) {
		cond_resched();
		clear_user_highpage(page + i, addr + i * PAGE_SIZE);
	}
}

static void copy_user_gigantic_page(struct page *dst, struct page *src,
				    unsigned long addr,
				    struct vm_area_struct *vma,
				    unsigned int pages_per_huge_page)
{
	int i;
	struct page *dst_base = dst;
	struct page *src_base = src;

	for (i = 0; i < pages_per_huge_page; ) {
		cond_resched();
		copy_user_highpage(dst, src, addr + i*PAGE_SIZE, vma);

		i++;
		dst = mem_map_next(dst, dst_base, i);
		src = mem_map_next(src, src_base, i);
	}
}

void copy_user_huge_page(struct page *dst, struct page *src,
			 unsigned long addr, struct vm_area_struct *vma,
			 unsigned int pages_per_huge_page)
{
	int i;

	if (unlikely(pages_per_huge_page > MAX_ORDER_NR_PAGES)) {
		copy_user_gigantic_page(dst, src, addr, vma,
					pages_per_huge_page);
		return;
	}

	might_sleep();
	for (i = 0; i < pages_per_huge_page; i++) {
		cond_resched();
		copy_user_highpage(dst + i, src + i, addr + i*PAGE_SIZE, vma);
	}
}
#endif /* CONFIG_TRANSPARENT_HUGEPAGE || CONFIG_HUGETLBFS */

#if USE_SPLIT_PTE_PTLOCKS && ALLOC_SPLIT_PTLOCKS

static struct kmem_cache *page_ptl_cachep;

void __init ptlock_cache_init(void)
{
	page_ptl_cachep = kmem_cache_create("page->ptl", sizeof(spinlock_t), 0,
			SLAB_PANIC, NULL);
}

bool ptlock_alloc(struct page *page)
{
	spinlock_t *ptl;

	ptl = kmem_cache_alloc(page_ptl_cachep, GFP_KERNEL);
	if (!ptl)
		return false;
	page->ptl = ptl;
	return true;
}

void ptlock_free(struct page *page)
{
	kmem_cache_free(page_ptl_cachep, page->ptl);
}
#endif<|MERGE_RESOLUTION|>--- conflicted
+++ resolved
@@ -2599,13 +2599,6 @@
 	/* File mapping without ->vm_ops ? */
 	if (vma->vm_flags & VM_SHARED)
 		return VM_FAULT_SIGBUS;
-<<<<<<< HEAD
-
-	/* Check if we need to add a guard page to the stack */
-	if (check_stack_guard_page(vma, address) < 0)
-		return VM_FAULT_SIGSEGV;
-=======
->>>>>>> ba420f35
 
 	/* Use the zero-page for reads */
 	if (!(flags & FAULT_FLAG_WRITE)) {
@@ -3178,10 +3171,6 @@
 			if (vma->vm_ops)
 				return do_linear_fault(mm, vma, address,
 						pte, pmd, flags, entry);
-<<<<<<< HEAD
-
-=======
->>>>>>> ba420f35
 			return do_anonymous_page(mm, vma, address,
 						 pte, pmd, flags);
 		}
